--- conflicted
+++ resolved
@@ -607,19 +607,11 @@
             print(f"Fail to get all users, code: {res_json['code']}, message: {res_json['message']}")
 
     def _handle_show_user(self, command):
-<<<<<<< HEAD
-        user_name_tree: Tree = command['user_name']
-        user_name: str = user_name_tree.children[0].strip("'\"")
+        username_tree: Tree = command['user_name']
+        user_name: str = username_tree.children[0].strip("'\"")
         print(f"Showing user: {user_name}")
         url = f'http://{self.host}:{self.port}/api/v1/admin/users/{user_name}'
-        response = requests.get(url, auth=HTTPBasicAuth(self.admin_account, self.admin_password))
-=======
-        username_tree: Tree = command['username']
-        username: str = username_tree.children[0].strip("'\"")
-        print(f"Showing user: {username}")
-        url = f'http://{self.host}:{self.port}/api/v1/admin/users/{username}'
         response = self.session.get(url)
->>>>>>> c9b18cbe
         res_json = response.json()
         if response.status_code == 200:
             self._print_table_simple(res_json['data'])
@@ -627,19 +619,11 @@
             print(f"Fail to get user {user_name}, code: {res_json['code']}, message: {res_json['message']}")
 
     def _handle_drop_user(self, command):
-<<<<<<< HEAD
-        user_name_tree: Tree = command['user_name']
-        user_name: str = user_name_tree.children[0].strip("'\"")
+        username_tree: Tree = command['user_name']
+        user_name: str = username_tree.children[0].strip("'\"")
         print(f"Drop user: {user_name}")
         url = f'http://{self.host}:{self.port}/api/v1/admin/users/{user_name}'
-        response = requests.delete(url, auth=HTTPBasicAuth(self.admin_account, self.admin_password))
-=======
-        username_tree: Tree = command['username']
-        username: str = username_tree.children[0].strip("'\"")
-        print(f"Drop user: {username}")
-        url = f'http://{self.host}:{self.port}/api/v1/admin/users/{username}'
         response = self.session.delete(url)
->>>>>>> c9b18cbe
         res_json = response.json()
         if response.status_code == 200:
             print(res_json["message"])
@@ -651,16 +635,9 @@
         user_name: str = user_name_tree.children[0].strip("'\"")
         password_tree: Tree = command['password']
         password: str = password_tree.children[0].strip("'\"")
-<<<<<<< HEAD
         print(f"Alter user: {user_name}, password: {password}")
         url = f'http://{self.host}:{self.port}/api/v1/admin/users/{user_name}/password'
-        response = requests.put(url, auth=HTTPBasicAuth(self.admin_account, self.admin_password),
-                                json={'new_password': encrypt(password)})
-=======
-        print(f"Alter user: {username}, password: {password}")
-        url = f'http://{self.host}:{self.port}/api/v1/admin/users/{username}/password'
         response = self.session.put(url, json={'new_password': encrypt(password)})
->>>>>>> c9b18cbe
         res_json = response.json()
         if response.status_code == 200:
             print(res_json["message"])
@@ -677,12 +654,7 @@
         url = f'http://{self.host}:{self.port}/api/v1/admin/users'
         response = self.session.post(
             url,
-<<<<<<< HEAD
-            auth=HTTPBasicAuth(self.admin_account, self.admin_password),
             json={'user_name': user_name, 'password': encrypt(password), 'role': role}
-=======
-            json={'username': username, 'password': encrypt(password), 'role': role}
->>>>>>> c9b18cbe
         )
         res_json = response.json()
         if response.status_code == 200:
@@ -696,16 +668,9 @@
         activate_tree: Tree = command['activate_status']
         activate_status: str = activate_tree.children[0].strip("'\"")
         if activate_status.lower() in ['on', 'off']:
-<<<<<<< HEAD
             print(f"Alter user {user_name} activate status, turn {activate_status.lower()}.")
             url = f'http://{self.host}:{self.port}/api/v1/admin/users/{user_name}/activate'
-            response = requests.put(url, auth=HTTPBasicAuth(self.admin_account, self.admin_password),
-                                    json={'activate_status': activate_status})
-=======
-            print(f"Alter user {username} activate status, turn {activate_status.lower()}.")
-            url = f'http://{self.host}:{self.port}/api/v1/admin/users/{username}/activate'
             response = self.session.put(url, json={'activate_status': activate_status})
->>>>>>> c9b18cbe
             res_json = response.json()
             if response.status_code == 200:
                 print(res_json["message"])
@@ -715,19 +680,11 @@
             print(f"Unknown activate status: {activate_status}.")
 
     def _handle_list_datasets(self, command):
-<<<<<<< HEAD
-        user_name_tree: Tree = command['user_name']
-        user_name: str = user_name_tree.children[0].strip("'\"")
+        username_tree: Tree = command['user_name']
+        user_name: str = username_tree.children[0].strip("'\"")
         print(f"Listing all datasets of user: {user_name}")
         url = f'http://{self.host}:{self.port}/api/v1/admin/users/{user_name}/datasets'
-        response = requests.get(url, auth=HTTPBasicAuth(self.admin_account, self.admin_password))
-=======
-        username_tree: Tree = command['username']
-        username: str = username_tree.children[0].strip("'\"")
-        print(f"Listing all datasets of user: {username}")
-        url = f'http://{self.host}:{self.port}/api/v1/admin/users/{username}/datasets'
         response = self.session.get(url)
->>>>>>> c9b18cbe
         res_json = response.json()
         if response.status_code == 200:
             self._print_table_simple(res_json['data'])
@@ -735,19 +692,11 @@
             print(f"Fail to get all datasets of {user_name}, code: {res_json['code']}, message: {res_json['message']}")
 
     def _handle_list_agents(self, command):
-<<<<<<< HEAD
-        user_name_tree: Tree = command['user_name']
-        user_name: str = user_name_tree.children[0].strip("'\"")
+        username_tree: Tree = command['user_name']
+        user_name: str = username_tree.children[0].strip("'\"")
         print(f"Listing all agents of user: {user_name}")
         url = f'http://{self.host}:{self.port}/api/v1/admin/users/{user_name}/agents'
-        response = requests.get(url, auth=HTTPBasicAuth(self.admin_account, self.admin_password))
-=======
-        username_tree: Tree = command['username']
-        username: str = username_tree.children[0].strip("'\"")
-        print(f"Listing all agents of user: {username}")
-        url = f'http://{self.host}:{self.port}/api/v1/admin/users/{username}/agents'
         response = self.session.get(url)
->>>>>>> c9b18cbe
         res_json = response.json()
         if response.status_code == 200:
             self._print_table_simple(res_json['data'])
@@ -764,9 +713,8 @@
 
         print(f"create role name: {role_name}, description: {desc_str}")
         url = f'http://{self.host}:{self.port}/api/v1/admin/roles'
-        response = requests.post(
+        response = self.session.post(
             url,
-            auth=HTTPBasicAuth(self.admin_account, self.admin_password),
             json={'role_name': role_name, 'description': desc_str}
         )
         res_json = response.json()
@@ -780,10 +728,7 @@
         role_name: str = role_name_tree.children[0].strip("'\"")
         print(f"drop role name: {role_name}")
         url = f'http://{self.host}:{self.port}/api/v1/admin/roles/{role_name}'
-        response = requests.delete(
-            url,
-            auth=HTTPBasicAuth(self.admin_account, self.admin_password),
-        )
+        response = self.session.delete(url)
         res_json = response.json()
         if response.status_code == 200:
             self._print_table_simple(res_json['data'])
@@ -798,9 +743,8 @@
 
         print(f"alter role name: {role_name}, description: {desc_str}")
         url = f'http://{self.host}:{self.port}/api/v1/admin/roles/{role_name}'
-        response = requests.put(
+        response = self.session.put(
             url,
-            auth=HTTPBasicAuth(self.admin_account, self.admin_password),
             json={'description': desc_str}
         )
         res_json = response.json()
@@ -813,10 +757,7 @@
     def _list_roles(self, command):
         print("Listing all roles")
         url = f'http://{self.host}:{self.port}/api/v1/admin/roles'
-        response = requests.get(
-            url,
-            auth=HTTPBasicAuth(self.admin_account, self.admin_password)
-        )
+        response = self.session.get(url)
         res_json = response.json()
         if response.status_code == 200:
             self._print_table_simple(res_json['data'])
@@ -828,10 +769,7 @@
         role_name: str = role_name_tree.children[0].strip("'\"")
         print(f"show role: {role_name}")
         url = f'http://{self.host}:{self.port}/api/v1/admin/roles/{role_name}/permission'
-        response = requests.get(
-            url,
-            auth=HTTPBasicAuth(self.admin_account, self.admin_password)
-        )
+        response = self.session.get(url)
         res_json = response.json()
         if response.status_code == 200:
             self._print_table_simple(res_json['data'])
@@ -850,9 +788,8 @@
             actions.append(action_str)
         print(f"grant role_name: {role_name_str}, resource: {resource_str}, actions: {actions}")
         url = f'http://{self.host}:{self.port}/api/v1/admin/roles/{role_name_str}/permission'
-        response = requests.post(
+        response = self.session.post(
             url,
-            auth=HTTPBasicAuth(self.admin_account, self.admin_password),
             json={'actions': actions, 'resource': resource_str}
         )
         res_json = response.json()
@@ -874,9 +811,8 @@
             actions.append(action_str)
         print(f"revoke role_name: {role_name_str}, resource: {resource_str}, actions: {actions}")
         url = f'http://{self.host}:{self.port}/api/v1/admin/roles/{role_name_str}/permission'
-        response = requests.delete(
+        response = self.session.delete(
             url,
-            auth=HTTPBasicAuth(self.admin_account, self.admin_password),
             json={'actions': actions, 'resource': resource_str}
         )
         res_json = response.json()
@@ -893,9 +829,8 @@
         user_name_str: str = user_name_tree.children[0].strip("'\"")
         print(f"alter_user_role user_name: {user_name_str}, role_name: {role_name_str}")
         url = f'http://{self.host}:{self.port}/api/v1/admin/users/{user_name_str}/role'
-        response = requests.put(
+        response = self.session.put(
             url,
-            auth=HTTPBasicAuth(self.admin_account, self.admin_password),
             json={'role_name': role_name_str}
         )
         res_json = response.json()
@@ -910,10 +845,7 @@
         user_name_str: str = user_name_tree.children[0].strip("'\"")
         print(f"show_user_permission user_name: {user_name_str}")
         url = f'http://{self.host}:{self.port}/api/v1/admin/users/{user_name_str}/permission'
-        response = requests.get(
-            url,
-            auth=HTTPBasicAuth(self.admin_account, self.admin_password)
-        )
+        response = self.session.get(url)
         res_json = response.json()
         if response.status_code == 200:
             self._print_table_simple(res_json['data'])
