--- conflicted
+++ resolved
@@ -19,11 +19,7 @@
 from flask import Blueprint, request
 from flask_login import current_user, logout_user, login_required
 
-<<<<<<< HEAD
-from admin.server.auth import login_verify, login_admin, check_admin_auth
-=======
-from auth import login_verify
->>>>>>> f50b2461
+from auth import login_verify, login_admin, check_admin_auth
 from responses import success_response, error_response
 from services import UserMgr, ServiceMgr, UserServiceMgr
 from api.common.exceptions import AdminException
