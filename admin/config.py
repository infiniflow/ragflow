--- conflicted
+++ resolved
@@ -229,11 +229,7 @@
                 host: str = v['host']
                 http_port: int = v['http_port']
                 config = RAGFlowServerConfig(id=id_count, name=name, host=host, port=http_port,
-<<<<<<< HEAD
-                                             service_type="ragflow_server")
-=======
                                              service_type="ragflow_server", detail_func_name="check_ragflow_server_alive")
->>>>>>> 4585edc2
                 configurations.append(config)
                 id_count += 1
             case "es":
@@ -258,14 +254,8 @@
                 host = parts[0]
                 port = int(parts[1])
                 database: str = v.get('db_name', 'default_db')
-<<<<<<< HEAD
-                config = InfinityConfig(id=id_count, name=name, host=host, port=port, service_type="retrieval",
-                                        retrieval_type="infinity",
-                                        db_name=database)
-=======
                 config = InfinityConfig(id=id_count, name=name, host=host, port=port, service_type="retrieval", retrieval_type="infinity",
                                         db_name=database, detail_func_name="get_infinity_status")
->>>>>>> 4585edc2
                 configurations.append(config)
                 id_count += 1
             case "minio":
@@ -276,14 +266,8 @@
                 port = int(parts[1])
                 user = v.get('user')
                 password = v.get('password')
-<<<<<<< HEAD
-                config = MinioConfig(id=id_count, name=name, host=host, port=port, user=user, password=password,
-                                     service_type="file_store",
-                                     store_type="minio")
-=======
                 config = MinioConfig(id=id_count, name=name, host=host, port=port, user=user, password=password, service_type="file_store",
                                      store_type="minio", detail_func_name="check_minio_alive")
->>>>>>> 4585edc2
                 configurations.append(config)
                 id_count += 1
             case "redis":
