import argparse
<<<<<<< HEAD
=======
import base64
from Cryptodome.PublicKey import RSA
from Cryptodome.Cipher import PKCS1_v1_5 as Cipher_pkcs1_v1_5
>>>>>>> b0b866c8
from typing import Dict, List, Any
from lark import Lark, Transformer, Tree
import requests
from requests.auth import HTTPBasicAuth
from api.common.base64 import encode_to_base64

GRAMMAR = r"""
start: command

command: sql_command | meta_command

sql_command: list_services
           | show_service
           | startup_service
           | shutdown_service
           | restart_service
           | list_users
           | show_user
           | drop_user
           | alter_user
           | create_user
           | activate_user
           | list_datasets
           | list_agents

// meta command definition
meta_command: "\\" meta_command_name [meta_args]

meta_command_name: /[a-zA-Z?]+/
meta_args: (meta_arg)+

meta_arg: /[^\\s"']+/ | quoted_string

// command definition

LIST: "LIST"i
SERVICES: "SERVICES"i
SHOW: "SHOW"i
CREATE: "CREATE"i
SERVICE: "SERVICE"i
SHUTDOWN: "SHUTDOWN"i
STARTUP: "STARTUP"i
RESTART: "RESTART"i
USERS: "USERS"i
DROP: "DROP"i
USER: "USER"i
ALTER: "ALTER"i
ACTIVE: "ACTIVE"i
PASSWORD: "PASSWORD"i
DATASETS: "DATASETS"i
OF: "OF"i
AGENTS: "AGENTS"i

list_services: LIST SERVICES ";"
show_service: SHOW SERVICE NUMBER ";"
startup_service: STARTUP SERVICE NUMBER ";"
shutdown_service: SHUTDOWN SERVICE NUMBER ";"
restart_service: RESTART SERVICE NUMBER ";"

list_users: LIST USERS ";"
drop_user: DROP USER quoted_string ";"
alter_user: ALTER USER PASSWORD quoted_string quoted_string ";"
show_user: SHOW USER quoted_string ";"
create_user: CREATE USER quoted_string quoted_string ";"
activate_user: ALTER USER ACTIVE quoted_string status ";"

list_datasets: LIST DATASETS OF quoted_string ";"
list_agents: LIST AGENTS OF quoted_string ";"

identifier: WORD
quoted_string: QUOTED_STRING
status: WORD

QUOTED_STRING: /'[^']+'/ | /"[^"]+"/
WORD: /[a-zA-Z0-9_\-\.]+/
NUMBER: /[0-9]+/

%import common.WS
%ignore WS
"""


class AdminTransformer(Transformer):

    def start(self, items):
        return items[0]

    def command(self, items):
        return items[0]

    def list_services(self, items):
        result = {'type': 'list_services'}
        return result

    def show_service(self, items):
        service_id = int(items[2])
        return {"type": "show_service", "number": service_id}

    def startup_service(self, items):
        service_id = int(items[2])
        return {"type": "startup_service", "number": service_id}

    def shutdown_service(self, items):
        service_id = int(items[2])
        return {"type": "shutdown_service", "number": service_id}

    def restart_service(self, items):
        service_id = int(items[2])
        return {"type": "restart_service", "number": service_id}

    def list_users(self, items):
        return {"type": "list_users"}

    def show_user(self, items):
        user_name = items[2]
        return {"type": "show_user", "username": user_name}

    def drop_user(self, items):
        user_name = items[2]
        return {"type": "drop_user", "username": user_name}

    def alter_user(self, items):
        user_name = items[3]
        new_password = items[4]
        return {"type": "alter_user", "username": user_name, "password": new_password}

    def create_user(self, items):
        user_name = items[2]
        password = items[3]
        return {"type": "create_user", "username": user_name, "password": password, "role": "user"}

    def activate_user(self, items):
        user_name = items[3]
        activate_status = items[4]
        return {"type": "activate_user", "activate_status": activate_status, "username": user_name}

    def list_datasets(self, items):
        user_name = items[3]
        return {"type": "list_datasets", "username": user_name}

    def list_agents(self, items):
        user_name = items[3]
        return {"type": "list_agents", "username": user_name}

    def meta_command(self, items):
        command_name = str(items[0]).lower()
        args = items[1:] if len(items) > 1 else []

        # handle quoted parameter
        parsed_args = []
        for arg in args:
            if hasattr(arg, 'value'):
                parsed_args.append(arg.value)
            else:
                parsed_args.append(str(arg))

        return {'type': 'meta', 'command': command_name, 'args': parsed_args}

    def meta_command_name(self, items):
        return items[0]

    def meta_args(self, items):
        return items


<<<<<<< HEAD
=======
def encode_to_base64(input_string):
    base64_encoded = base64.b64encode(input_string.encode('utf-8'))
    return base64_encoded.decode('utf-8')


def encrypt(input_string):
    pub = '-----BEGIN PUBLIC KEY-----\nMIIBIjANBgkqhkiG9w0BAQEFAAOCAQ8AMIIBCgKCAQEArq9XTUSeYr2+N1h3Afl/z8Dse/2yD0ZGrKwx+EEEcdsBLca9Ynmx3nIB5obmLlSfmskLpBo0UACBmB5rEjBp2Q2f3AG3Hjd4B+gNCG6BDaawuDlgANIhGnaTLrIqWrrcm4EMzJOnAOI1fgzJRsOOUEfaS318Eq9OVO3apEyCCt0lOQK6PuksduOjVxtltDav+guVAA068NrPYmRNabVKRNLJpL8w4D44sfth5RvZ3q9t+6RTArpEtc5sh5ChzvqPOzKGMXW83C95TxmXqpbK6olN4RevSfVjEAgCydH6HN6OhtOQEcnrU97r9H0iZOWwbw3pVrZiUkuRD1R56Wzs2wIDAQAB\n-----END PUBLIC KEY-----'
    pub_key = RSA.importKey(pub)
    cipher = Cipher_pkcs1_v1_5.new(pub_key)
    cipher_text = cipher.encrypt(base64.b64encode(input_string.encode('utf-8')))
    return base64.b64encode(cipher_text).decode("utf-8")


>>>>>>> b0b866c8
class AdminCommandParser:
    def __init__(self):
        self.parser = Lark(GRAMMAR, start='start', parser='lalr', transformer=AdminTransformer())
        self.command_history = []

    def parse_command(self, command_str: str) -> Dict[str, Any]:
        if not command_str.strip():
            return {'type': 'empty'}

        self.command_history.append(command_str)

        try:
            result = self.parser.parse(command_str)
            return result
        except Exception as e:
            return {'type': 'error', 'message': f'Parse error: {str(e)}'}


class AdminCLI:
    def __init__(self):
        self.parser = AdminCommandParser()
        self.is_interactive = False
        self.admin_account = "admin@ragflow.io"
        self.admin_password: str = "admin"
        self.host: str = ""
        self.port: int = 0

    def verify_admin(self, args):

        conn_info = self._parse_connection_args(args)
        if 'error' in conn_info:
            print(f"Error: {conn_info['error']}")
            return

        self.host = conn_info['host']
        self.port = conn_info['port']
        print(f"Attempt to access ip: {self.host}, port: {self.port}")
        url = f'http://{self.host}:{self.port}/api/v1/admin/auth'

        try_count = 0
        while True:
            try_count += 1
            if try_count > 3:
                return False

            admin_passwd = input(f"password for {self.admin_account}: ").strip()
            try:
                self.admin_password = encode_to_base64(admin_passwd)
                response = requests.get(url, auth=HTTPBasicAuth(self.admin_account, self.admin_password))
                if response.status_code == 200:
                    res_json = response.json()
                    error_code = res_json.get('code', -1)
                    if error_code == 0:
                        print("Authentication successful.")
                        return True
                    else:
                        error_message = res_json.get('message', 'Unknown error')
                        print(f"Authentication failed: {error_message}, try again")
                        continue
                else:
                    print(f"Bad response，status: {response.status_code}, try again")
            except Exception:
                print(f"Can't access {self.host}, port: {self.port}")

    def _print_table_simple(self, data):
        if not data:
            print("No data to print")
            return
        if isinstance(data, dict):
            # handle single row data
            data = [data]

        columns = list(data[0].keys())
        col_widths = {}

        for col in columns:
            max_width = len(str(col))
            for item in data:
                value_len = len(str(item.get(col, '')))
                if value_len > max_width:
                    max_width = value_len
            col_widths[col] = max(2, max_width)

        # Generate delimiter
        separator = "+" + "+".join(["-" * (col_widths[col] + 2) for col in columns]) + "+"

        # Print header
        print(separator)
        header = "|" + "|".join([f" {col:<{col_widths[col]}} " for col in columns]) + "|"
        print(header)
        print(separator)

        # Print data
        for item in data:
            row = "|"
            for col in columns:
                value = str(item.get(col, ''))
                if len(value) > col_widths[col]:
                    value = value[:col_widths[col] - 3] + "..."
                row += f" {value:<{col_widths[col]}} |"
            print(row)

        print(separator)

    def run_interactive(self):

        self.is_interactive = True
        print("RAGFlow Admin command line interface - Type '\\?' for help, '\\q' to quit")

        while True:
            try:
                command = input("admin> ").strip()
                if not command:
                    continue

                print(f"command: {command}")
                result = self.parser.parse_command(command)
                self.execute_command(result)

                if isinstance(result, Tree):
                    continue

                if result.get('type') == 'meta' and result.get('command') in ['q', 'quit', 'exit']:
                    break

            except KeyboardInterrupt:
                print("\nUse '\\q' to quit")
            except EOFError:
                print("\nGoodbye!")
                break

    def run_single_command(self, args):
        conn_info = self._parse_connection_args(args)
        if 'error' in conn_info:
            print(f"Error: {conn_info['error']}")
            return

    def _parse_connection_args(self, args: List[str]) -> Dict[str, Any]:
        parser = argparse.ArgumentParser(description='Admin CLI Client', add_help=False)
        parser.add_argument('-h', '--host', default='localhost', help='Admin service host')
        parser.add_argument('-p', '--port', type=int, default=8080, help='Admin service port')

        try:
            parsed_args, remaining_args = parser.parse_known_args(args)
            return {
                'host': parsed_args.host,
                'port': parsed_args.port,
            }
        except SystemExit:
            return {'error': 'Invalid connection arguments'}

    def execute_command(self, parsed_command: Dict[str, Any]):

        command_dict: dict
        if isinstance(parsed_command, Tree):
            command_dict = parsed_command.children[0]
        else:
            if parsed_command['type'] == 'error':
                print(f"Error: {parsed_command['message']}")
                return
            else:
                command_dict = parsed_command

        # print(f"Parsed command: {command_dict}")

        command_type = command_dict['type']

        match command_type:
            case 'list_services':
                self._handle_list_services(command_dict)
            case 'show_service':
                self._handle_show_service(command_dict)
            case 'restart_service':
                self._handle_restart_service(command_dict)
            case 'shutdown_service':
                self._handle_shutdown_service(command_dict)
            case 'startup_service':
                self._handle_startup_service(command_dict)
            case 'list_users':
                self._handle_list_users(command_dict)
            case 'show_user':
                self._handle_show_user(command_dict)
            case 'drop_user':
                self._handle_drop_user(command_dict)
            case 'alter_user':
                self._handle_alter_user(command_dict)
            case 'create_user':
                self._handle_create_user(command_dict)
            case 'activate_user':
                self._handle_activate_user(command_dict)
            case 'list_datasets':
                self._handle_list_datasets(command_dict)
            case 'list_agents':
                self._handle_list_agents(command_dict)
            case 'meta':
                self._handle_meta_command(command_dict)
            case _:
                print(f"Command '{command_type}' would be executed with API")

    def _handle_list_services(self, command):
        print("Listing all services")

        url = f'http://{self.host}:{self.port}/api/v1/admin/services'
        response = requests.get(url, auth=HTTPBasicAuth(self.admin_account, self.admin_password))
        res_json = response.json()
        if response.status_code == 200:
            self._print_table_simple(res_json['data'])
        else:
            print(f"Fail to get all users, code: {res_json['code']}, message: {res_json['message']}")

    def _handle_show_service(self, command):
        service_id: int = command['number']
        print(f"Showing service: {service_id}")

    def _handle_restart_service(self, command):
        service_id: int = command['number']
        print(f"Restart service {service_id}")

    def _handle_shutdown_service(self, command):
        service_id: int = command['number']
        print(f"Shutdown service {service_id}")

    def _handle_startup_service(self, command):
        service_id: int = command['number']
        print(f"Startup service {service_id}")

    def _handle_list_users(self, command):
        print("Listing all users")

        url = f'http://{self.host}:{self.port}/api/v1/admin/users'
        response = requests.get(url, auth=HTTPBasicAuth(self.admin_account, self.admin_password))
        res_json = response.json()
        if response.status_code == 200:
            self._print_table_simple(res_json['data'])
        else:
            print(f"Fail to get all users, code: {res_json['code']}, message: {res_json['message']}")

    def _handle_show_user(self, command):
        username_tree: Tree = command['username']
        username: str = username_tree.children[0].strip("'\"")
        print(f"Showing user: {username}")
        url = f'http://{self.host}:{self.port}/api/v1/admin/users/{username}'
        response = requests.get(url, auth=HTTPBasicAuth(self.admin_account, self.admin_password))
        res_json = response.json()
        if response.status_code == 200:
            self._print_table_simple(res_json['data'])
        else:
            print(f"Fail to get user {username}, code: {res_json['code']}, message: {res_json['message']}")

    def _handle_drop_user(self, command):
        username_tree: Tree = command['username']
        username: str = username_tree.children[0].strip("'\"")
        print(f"Drop user: {username}")

    def _handle_alter_user(self, command):
        username_tree: Tree = command['username']
        username: str = username_tree.children[0].strip("'\"")
        password_tree: Tree = command['password']
        password: str = password_tree.children[0].strip("'\"")
        print(f"Alter user: {username}, password: {password}")
        url = f'http://{self.host}:{self.port}/api/v1/admin/users/{username}/password'
        response = requests.put(url, auth=HTTPBasicAuth(self.admin_account, self.admin_password), json={'new_password': encrypt(password)})
        res_json = response.json()
        if response.status_code == 200:
            print(res_json["message"])
        else:
            print(f"Fail to alter password, code: {res_json['code']}, message: {res_json['message']}")

    def _handle_create_user(self, command):
        username_tree: Tree = command['username']
        username: str = username_tree.children[0].strip("'\"")
        password_tree: Tree = command['password']
        password: str = password_tree.children[0].strip("'\"")
        role: str = command['role']
        print(f"Create user: {username}, password: {password}, role: {role}")
        url = f'http://{self.host}:{self.port}/api/v1/admin/users'
        response = requests.post(
            url,
            auth=HTTPBasicAuth(self.admin_account, self.admin_password),
            json={'username': username, 'password': encrypt(password), 'role': role}
        )
        res_json = response.json()
        if response.status_code == 200:
            self._print_table_simple(res_json['data'])
        else:
            print(f"Fail to create user {username}, code: {res_json['code']}, message: {res_json['message']}")

    def _handle_activate_user(self, command):
        username_tree: Tree = command['username']
        username: str = username_tree.children[0].strip("'\"")
        activate_tree: Tree = command['activate_status']
        activate_status: str = activate_tree.children[0].strip("'\"")
        if activate_status.lower() in ['on', 'off']:
            print(f"Alter user {username} activate status, turn {activate_status.lower()}.")
            url = f'http://{self.host}:{self.port}/api/v1/admin/users/{username}/activate'
            response = requests.put(url, auth=HTTPBasicAuth(self.admin_account, self.admin_password), json={'activate_status': activate_status})
            res_json = response.json()
            if response.status_code == 200:
                print(res_json["message"])
            else:
                print(f"Fail to alter activate status, code: {res_json['code']}, message: {res_json['message']}")
        else:
            print(f"Unknown activate status: {activate_status}.")

    def _handle_list_datasets(self, command):
        username_tree: Tree = command['username']
        username: str = username_tree.children[0].strip("'\"")
        print(f"Listing all datasets of user: {username}")
        url = f'http://{self.host}:{self.port}/api/v1/admin/users/{username}/datasets'
        response = requests.get(url, auth=HTTPBasicAuth(self.admin_account, self.admin_password))
        res_json = response.json()
        if response.status_code == 200:
            self._print_table_simple(res_json['data'])
        else:
            print(f"Fail to get all datasets of {username}, code: {res_json['code']}, message: {res_json['message']}")

    def _handle_list_agents(self, command):
        username_tree: Tree = command['username']
        username: str = username_tree.children[0].strip("'\"")
        print(f"Listing all agents of user: {username}")
        url = f'http://{self.host}:{self.port}/api/v1/admin/users/{username}/agents'
        response = requests.get(url, auth=HTTPBasicAuth(self.admin_account, self.admin_password))
        res_json = response.json()
        if response.status_code == 200:
            self._print_table_simple(res_json['data'])
        else:
            print(f"Fail to get all agents of {username}, code: {res_json['code']}, message: {res_json['message']}")

    def _handle_meta_command(self, command):
        meta_command = command['command']
        args = command.get('args', [])

        if meta_command in ['?', 'h', 'help']:
            self.show_help()
        elif meta_command in ['q', 'quit', 'exit']:
            print("Goodbye!")
        else:
            print(f"Meta command '{meta_command}' with args {args}")

    def show_help(self):
        """Help info"""
        help_text = """
Commands:
  LIST SERVICES
  SHOW SERVICE <service>
  STARTUP SERVICE <service>
  SHUTDOWN SERVICE <service>
  RESTART SERVICE <service>
  LIST USERS
  SHOW USER <user>
  DROP USER <user>
  CREATE USER <user> <password>
  ALTER USER PASSWORD <user> <new_password>
  LIST DATASETS OF <user>
  LIST AGENTS OF <user>

Meta Commands:
  \\?, \\h, \\help     Show this help
  \\q, \\quit, \\exit   Quit the CLI
        """
        print(help_text)


def main():
    import sys

    cli = AdminCLI()

    if len(sys.argv) == 1 or (len(sys.argv) > 1 and sys.argv[1] == '-'):
        print(r"""
            ____  ___   ______________                 ___       __          _     
           / __ \/   | / ____/ ____/ /___ _      __   /   | ____/ /___ ___  (_)___ 
          / /_/ / /| |/ / __/ /_  / / __ \ | /| / /  / /| |/ __  / __ `__ \/ / __ \
         / _, _/ ___ / /_/ / __/ / / /_/ / |/ |/ /  / ___ / /_/ / / / / / / / / / /
        /_/ |_/_/  |_\____/_/   /_/\____/|__/|__/  /_/  |_\__,_/_/ /_/ /_/_/_/ /_/ 
        """)
        if cli.verify_admin(sys.argv):
            cli.run_interactive()
    else:
        if cli.verify_admin(sys.argv):
            cli.run_interactive()
            # cli.run_single_command(sys.argv[1:])


if __name__ == '__main__':
    main()<|MERGE_RESOLUTION|>--- conflicted
+++ resolved
@@ -1,10 +1,6 @@
 import argparse
-<<<<<<< HEAD
-=======
-import base64
 from Cryptodome.PublicKey import RSA
 from Cryptodome.Cipher import PKCS1_v1_5 as Cipher_pkcs1_v1_5
->>>>>>> b0b866c8
 from typing import Dict, List, Any
 from lark import Lark, Transformer, Tree
 import requests
@@ -170,8 +166,6 @@
         return items
 
 
-<<<<<<< HEAD
-=======
 def encode_to_base64(input_string):
     base64_encoded = base64.b64encode(input_string.encode('utf-8'))
     return base64_encoded.decode('utf-8')
@@ -185,7 +179,6 @@
     return base64.b64encode(cipher_text).decode("utf-8")
 
 
->>>>>>> b0b866c8
 class AdminCommandParser:
     def __init__(self):
         self.parser = Lark(GRAMMAR, start='start', parser='lalr', transformer=AdminTransformer())
