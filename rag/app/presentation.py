#
#  Copyright 2025 The InfiniFlow Authors. All Rights Reserved.
#
#  Licensed under the Apache License, Version 2.0 (the "License");
#  you may not use this file except in compliance with the License.
#  You may obtain a copy of the License at
#
#      http://www.apache.org/licenses/LICENSE-2.0
#
#  Unless required by applicable law or agreed to in writing, software
#  distributed under the License is distributed on an "AS IS" BASIS,
#  WITHOUT WARRANTIES OR CONDITIONS OF ANY KIND, either express or implied.
#  See the License for the specific language governing permissions and
#  limitations under the License.
#

import copy
import re
from io import BytesIO

from PIL import Image

<<<<<<< HEAD
=======
from common.constants import LLMType
from api.db.services.llm_service import LLMBundle
from deepdoc.parser.pdf_parser import VisionParser
>>>>>>> bab3fce1
from rag.nlp import tokenize, is_english
from rag.nlp import rag_tokenizer
from deepdoc.parser import PdfParser, PptParser, PlainParser
from PyPDF2 import PdfReader as pdf2_read
from rag.app.naive import plaintext_parser, PARSERS

class Ppt(PptParser):
    def __call__(self, fnm, from_page, to_page, callback=None):
        txts = super().__call__(fnm, from_page, to_page)

        callback(0.5, "Text extraction finished.")
        import aspose.slides as slides
        import aspose.pydrawing as drawing
        imgs = []
        with slides.Presentation(BytesIO(fnm)) as presentation:
            for i, slide in enumerate(presentation.slides[from_page: to_page]):
                try:
                    with BytesIO() as buffered:
                        slide.get_thumbnail(
                            0.1, 0.1).save(
                            buffered, drawing.imaging.ImageFormat.jpeg)
                        buffered.seek(0)
                        imgs.append(Image.open(buffered).copy())
                except RuntimeError as e:
                    raise RuntimeError(f'ppt parse error at page {i+1}, original error: {str(e)}') from e
        assert len(imgs) == len(
            txts), "Slides text and image do not match: {} vs. {}".format(len(imgs), len(txts))
        callback(0.9, "Image extraction finished")
        self.is_english = is_english(txts)
        return [(txts[i], imgs[i]) for i in range(len(txts))]

class Pdf(PdfParser):
    def __init__(self):
        super().__init__()

    def __garbage(self, txt):
        txt = txt.lower().strip()
        if re.match(r"[0-9\.,%/-]+$", txt):
            return True
        if len(txt) < 3:
            return True
        return False

    def __call__(self, filename, binary=None, from_page=0,
                 to_page=100000, zoomin=3, callback=None):
        from timeit import default_timer as timer
        start = timer()
        callback(msg="OCR started")
        self.__images__(filename if not binary else binary,
                        zoomin, from_page, to_page, callback)
        callback(msg="Page {}~{}: OCR finished ({:.2f}s)".format(from_page, min(to_page, self.total_page), timer() - start))
        assert len(self.boxes) == len(self.page_images), "{} vs. {}".format(
            len(self.boxes), len(self.page_images))
        res = []
        for i in range(len(self.boxes)):
            lines = "\n".join([b["text"] for b in self.boxes[i]
                              if not self.__garbage(b["text"])])
            res.append((lines, self.page_images[i]))
        callback(0.9, "Page {}~{}: Parsing finished".format(
            from_page, min(to_page, self.total_page)))
        return res, []


class PlainPdf(PlainParser):
    def __call__(self, filename, binary=None, from_page=0,
                 to_page=100000, callback=None, **kwargs):
        self.pdf = pdf2_read(filename if not binary else BytesIO(binary))
        page_txt = []
        for page in self.pdf.pages[from_page: to_page]:
            page_txt.append(page.extract_text())
        callback(0.9, "Parsing finished")
        return [(txt, None) for txt in page_txt], []


def chunk(filename, binary=None, from_page=0, to_page=100000,
          lang="Chinese", callback=None, parser_config=None, **kwargs):
    """
    The supported file formats are pdf, pptx.
    Every page will be treated as a chunk. And the thumbnail of every page will be stored.
    PPT file will be parsed by using this method automatically, setting-up for every PPT file is not necessary.
    """
    if parser_config is None:
        parser_config = {}
    eng = lang.lower() == "english"
    doc = {
        "docnm_kwd": filename,
        "title_tks": rag_tokenizer.tokenize(re.sub(r"\.[a-zA-Z]+$", "", filename))
    }
    doc["title_sm_tks"] = rag_tokenizer.fine_grained_tokenize(doc["title_tks"])
    res = []
    if re.search(r"\.pptx?$", filename, re.IGNORECASE):
        ppt_parser = Ppt()
        for pn, (txt, img) in enumerate(ppt_parser(
                filename if not binary else binary, from_page, 1000000, callback)):
            d = copy.deepcopy(doc)
            pn += from_page
            d["image"] = img
            d["doc_type_kwd"] = "image"
            d["page_num_int"] = [pn + 1]
            d["top_int"] = [0]
            d["position_int"] = [(pn + 1, 0, img.size[0], 0, img.size[1])]
            tokenize(d, txt, eng)
            res.append(d)
        return res
    elif re.search(r"\.pdf$", filename, re.IGNORECASE):
        layout_recognizer = parser_config.get("layout_recognize", "DeepDOC")

        if isinstance(layout_recognizer, bool):
            layout_recognizer = "DeepDOC" if layout_recognizer else "Plain Text"

        name = layout_recognizer.strip().lower()
        parser = PARSERS.get(name, plaintext_parser)
        callback(0.1, "Start to parse.")

        sections, _, _ = parser(
            filename = filename,
            binary = binary,
            from_page = from_page,
            to_page = to_page,
            lang = lang,
            callback = callback,
            pdf_cls = Pdf,
            **kwargs
        )

        if not sections:
            return []

        if name in ["tcadp", "docling", "mineru"]:
            parser_config["chunk_token_num"] = 0
        
        callback(0.8, "Finish parsing.")

        for pn, (txt, img) in enumerate(sections):
            d = copy.deepcopy(doc)
            pn += from_page
            if img:
                d["image"] = img
            d["page_num_int"] = [pn + 1]
            d["top_int"] = [0]
            d["position_int"] = [(pn + 1, 0, img.size[0] if img else 0, 0, img.size[1] if img else 0)]
            tokenize(d, txt, eng)
            res.append(d)
        return res

    raise NotImplementedError(
        "file type not supported yet(pptx, pdf supported)")


if __name__ == "__main__":
    import sys

    def dummy(a, b):
        pass
    chunk(sys.argv[1], callback=dummy)<|MERGE_RESOLUTION|>--- conflicted
+++ resolved
@@ -20,12 +20,9 @@
 
 from PIL import Image
 
-<<<<<<< HEAD
-=======
 from common.constants import LLMType
 from api.db.services.llm_service import LLMBundle
 from deepdoc.parser.pdf_parser import VisionParser
->>>>>>> bab3fce1
 from rag.nlp import tokenize, is_english
 from rag.nlp import rag_tokenizer
 from deepdoc.parser import PdfParser, PptParser, PlainParser
