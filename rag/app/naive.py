#
#  Copyright 2025 The InfiniFlow Authors. All Rights Reserved.
#
#  Licensed under the Apache License, Version 2.0 (the "License");
#  you may not use this file except in compliance with the License.
#  You may obtain a copy of the License at
#
#      http://www.apache.org/licenses/LICENSE-2.0
#
#  Unless required by applicable law or agreed to in writing, software
#  distributed under the License is distributed on an "AS IS" BASIS,
#  WITHOUT WARRANTIES OR CONDITIONS OF ANY KIND, either express or implied.
#  See the License for the specific language governing permissions and
#  limitations under the License.
#

import logging
import re
import os
from functools import reduce
from io import BytesIO
from timeit import default_timer as timer
from docx import Document
from docx.image.exceptions import InvalidImageStreamError, UnexpectedEndOfFileError, UnrecognizedImageError
from docx.opc.pkgreader import _SerializedRelationships, _SerializedRelationship
from docx.opc.oxml import parse_xml
from markdown import markdown
from PIL import Image
from tika import parser

from api.db import LLMType
from api.db.services.llm_service import LLMBundle
from api.utils.file_utils import extract_embed_file, extract_links_from_pdf, extract_links_from_docx, extract_html
from deepdoc.parser import DocxParser, ExcelParser, HtmlParser, JsonParser, MarkdownElementExtractor, MarkdownParser, PdfParser, TxtParser
from deepdoc.parser.figure_parser import VisionFigureParser,vision_figure_parser_docx_wrapper,vision_figure_parser_pdf_wrapper
from deepdoc.parser.pdf_parser import PlainParser, VisionParser
from deepdoc.parser.mineru_parser import MinerUParser
from deepdoc.parser.docling_parser import DoclingParser
from deepdoc.parser.tcadp_parser import TCADPParser
from rag.nlp import concat_img, find_codec, naive_merge, naive_merge_with_images, naive_merge_docx, rag_tokenizer, tokenize_chunks, tokenize_chunks_with_images, tokenize_table


class Docx(DocxParser):
    def __init__(self):
        pass

    def get_picture(self, document, paragraph):
        imgs = paragraph._element.xpath('.//pic:pic')
        if not imgs:
            return None
        res_img = None
        for img in imgs:
            embed = img.xpath('.//a:blip/@r:embed')
            if not embed:
                continue
            embed = embed[0]
            try:
                related_part = document.part.related_parts[embed]
                image_blob = related_part.image.blob
            except UnrecognizedImageError:
                logging.info("Unrecognized image format. Skipping image.")
                continue
            except UnexpectedEndOfFileError:
                logging.info("EOF was unexpectedly encountered while reading an image stream. Skipping image.")
                continue
            except InvalidImageStreamError:
                logging.info("The recognized image stream appears to be corrupted. Skipping image.")
                continue
            except UnicodeDecodeError:
                logging.info("The recognized image stream appears to be corrupted. Skipping image.")
                continue
            except Exception:
                logging.info("The recognized image stream appears to be corrupted. Skipping image.")
                continue
            try:
                image = Image.open(BytesIO(image_blob)).convert('RGB')
                if res_img is None:
                    res_img = image
                else:
                    res_img = concat_img(res_img, image)
            except Exception:
                continue

        return res_img

    def __clean(self, line):
        line = re.sub(r"\u3000", " ", line).strip()
        return line

    def __get_nearest_title(self, table_index, filename):
        """Get the hierarchical title structure before the table"""
        import re
        from docx.text.paragraph import Paragraph

        titles = []
        blocks = []

        # Get document name from filename parameter
        doc_name = re.sub(r"\.[a-zA-Z]+$", "", filename)
        if not doc_name:
            doc_name = "Untitled Document"

        # Collect all document blocks while maintaining document order
        try:
            # Iterate through all paragraphs and tables in document order
            for i, block in enumerate(self.doc._element.body):
                if block.tag.endswith('p'):  # Paragraph
                    p = Paragraph(block, self.doc)
                    blocks.append(('p', i, p))
                elif block.tag.endswith('tbl'):  # Table
                    blocks.append(('t', i, None))  # Table object will be retrieved later
        except Exception as e:
            logging.error(f"Error collecting blocks: {e}")
            return ""

        # Find the target table position
        target_table_pos = -1
        table_count = 0
        for i, (block_type, pos, _) in enumerate(blocks):
            if block_type == 't':
                if table_count == table_index:
                    target_table_pos = pos
                    break
                table_count += 1

        if target_table_pos == -1:
            return ""  # Target table not found

        # Find the nearest heading paragraph in reverse order
        nearest_title = None
        for i in range(len(blocks)-1, -1, -1):
            block_type, pos, block = blocks[i]
            if pos >= target_table_pos:  # Skip blocks after the table
                continue

            if block_type != 'p':
                continue

            if block.style and block.style.name and re.search(r"Heading\s*(\d+)", block.style.name, re.I):
                try:
                    level_match = re.search(r"(\d+)", block.style.name)
                    if level_match:
                        level = int(level_match.group(1))
                        if level <= 7:  # Support up to 7 heading levels
                            title_text = block.text.strip()
                            if title_text:  # Avoid empty titles
                                nearest_title = (level, title_text)
                                break
                except Exception as e:
                    logging.error(f"Error parsing heading level: {e}")

        if nearest_title:
            # Add current title
            titles.append(nearest_title)
            current_level = nearest_title[0]

            # Find all parent headings, allowing cross-level search
            while current_level > 1:
                found = False
                for i in range(len(blocks)-1, -1, -1):
                    block_type, pos, block = blocks[i]
                    if pos >= target_table_pos:  # Skip blocks after the table
                        continue

                    if block_type != 'p':
                        continue

                    if block.style and re.search(r"Heading\s*(\d+)", block.style.name, re.I):
                        try:
                            level_match = re.search(r"(\d+)", block.style.name)
                            if level_match:
                                level = int(level_match.group(1))
                                # Find any heading with a higher level
                                if level < current_level:
                                    title_text = block.text.strip()
                                    if title_text:  # Avoid empty titles
                                        titles.append((level, title_text))
                                        current_level = level
                                        found = True
                                        break
                        except Exception as e:
                            logging.error(f"Error parsing parent heading: {e}")

                if not found:  # Break if no parent heading is found
                    break

            # Sort by level (ascending, from highest to lowest)
            titles.sort(key=lambda x: x[0])
            # Organize titles (from highest to lowest)
            hierarchy = [doc_name] + [t[1] for t in titles]
            return " > ".join(hierarchy)

        return ""

    def __call__(self, filename, binary=None, from_page=0, to_page=100000):
        self.doc = Document(
            filename) if not binary else Document(BytesIO(binary))
        pn = 0
        lines = []
        last_image = None
        for p in self.doc.paragraphs:
            if pn > to_page:
                break
            if from_page <= pn < to_page:
                if p.text.strip():
                    if p.style and p.style.name == 'Caption':
                        former_image = None
                        if lines and lines[-1][1] and lines[-1][2] != 'Caption':
                            former_image = lines[-1][1].pop()
                        elif last_image:
                            former_image = last_image
                            last_image = None
                        lines.append((self.__clean(p.text), [former_image], p.style.name))
                    else:
                        current_image = self.get_picture(self.doc, p)
                        image_list = [current_image]
                        if last_image:
                            image_list.insert(0, last_image)
                            last_image = None
                        lines.append((self.__clean(p.text), image_list, p.style.name if p.style else ""))
                else:
                    if current_image := self.get_picture(self.doc, p):
                        if lines:
                            lines[-1][1].append(current_image)
                        else:
                            last_image = current_image
            for run in p.runs:
                if 'lastRenderedPageBreak' in run._element.xml:
                    pn += 1
                    continue
                if 'w:br' in run._element.xml and 'type="page"' in run._element.xml:
                    pn += 1
        new_line = [(line[0], reduce(concat_img, line[1]) if line[1] else None) for line in lines]

        tbls = []
        for i, tb in enumerate(self.doc.tables):
            title = self.__get_nearest_title(i, filename)
            html = "<table>"
            if title:
                html += f"<caption>Table Location: {title}</caption>"
            for r in tb.rows:
                html += "<tr>"
                i = 0
                try:
                    while i < len(r.cells):
                        span = 1
                        c = r.cells[i]
                        for j in range(i + 1, len(r.cells)):
                            if c.text == r.cells[j].text:
                                span += 1
                                i = j
                            else:
                                break
                        i += 1
                        html += f"<td>{c.text}</td>" if span == 1 else f"<td colspan='{span}'>{c.text}</td>"
                except Exception as e:
                    logging.warning(f"Error parsing table, ignore: {e}")
                html += "</tr>"
            html += "</table>"
            tbls.append(((None, html), ""))
        return new_line, tbls

    def to_markdown(self, filename=None, binary=None, inline_images: bool = True):
        """
        This function uses mammoth, licensed under the BSD 2-Clause License.
        """

        import base64
        import uuid

        import mammoth
        from markdownify import markdownify

        docx_file = BytesIO(binary) if binary else open(filename, "rb")

        def _convert_image_to_base64(image):
            try:
                with image.open() as image_file:
                    image_bytes = image_file.read()
                encoded = base64.b64encode(image_bytes).decode("utf-8")
                base64_url = f"data:{image.content_type};base64,{encoded}"

                alt_name = "image"
                alt_name = f"img_{uuid.uuid4().hex[:8]}"

                return {"src": base64_url, "alt": alt_name}
            except Exception as e:
                logging.warning(f"Failed to convert image to base64: {e}")
                return {"src": "", "alt": "image"}

        try:
            if inline_images:
                result = mammoth.convert_to_html(docx_file, convert_image=mammoth.images.img_element(_convert_image_to_base64))
            else:
                result = mammoth.convert_to_html(docx_file)

            html = result.value

            markdown_text = markdownify(html)
            return markdown_text

        finally:
            if not binary:
                docx_file.close()


class Pdf(PdfParser):
    def __init__(self):
        super().__init__()

    def __call__(self, filename, binary=None, from_page=0,
                 to_page=100000, zoomin=3, callback=None, separate_tables_figures=False):
        start = timer()
        first_start = start
        callback(msg="OCR started")
        self.__images__(
            filename if not binary else binary,
            zoomin,
            from_page,
            to_page,
            callback
        )
        callback(msg="OCR finished ({:.2f}s)".format(timer() - start))
        logging.info("OCR({}~{}): {:.2f}s".format(from_page, to_page, timer() - start))

        start = timer()
        self._layouts_rec(zoomin)
        callback(0.63, "Layout analysis ({:.2f}s)".format(timer() - start))

        start = timer()
        self._table_transformer_job(zoomin)
        callback(0.65, "Table analysis ({:.2f}s)".format(timer() - start))

        start = timer()
        self._text_merge(zoomin=zoomin)
        callback(0.67, "Text merged ({:.2f}s)".format(timer() - start))

        if separate_tables_figures:
            tbls, figures = self._extract_table_figure(True, zoomin, True, True, True)
            self._concat_downward()
            logging.info("layouts cost: {}s".format(timer() - first_start))
            return [(b["text"], self._line_tag(b, zoomin)) for b in self.boxes], tbls, figures
        else:
            tbls = self._extract_table_figure(True, zoomin, True, True)
            self._naive_vertical_merge()
            self._concat_downward()
            self._final_reading_order_merge()
            # self._filter_forpages()
            logging.info("layouts cost: {}s".format(timer() - first_start))
            return [(b["text"], self._line_tag(b, zoomin)) for b in self.boxes], tbls


class Markdown(MarkdownParser):
    def md_to_html(self, sections):
        if not sections:
            return []
        if isinstance(sections, type("")):
            text = sections
        elif isinstance(sections[0], type("")):
            text = sections[0]
        else:
            return []

        from bs4 import BeautifulSoup
        html_content = markdown(text)
        soup = BeautifulSoup(html_content, 'html.parser')
        return soup
    
    def get_picture_urls(self, soup):
        if soup:
            return [img.get('src') for img in soup.find_all('img') if img.get('src')]
        return []

    def get_hyperlink_urls(self, soup):
        if soup:
            return set([a.get('href') for a in soup.find_all('a') if a.get('href')])
        return []
    
    def get_pictures(self, text):
        """Download and open all images from markdown text."""
        import requests
        soup = self.md_to_html(text)
        image_urls = self.get_picture_urls(soup)
        images = []
        # Find all image URLs in text
        for url in image_urls:
            try:
                # check if the url is a local file or a remote URL
                if url.startswith(('http://', 'https://')):
                    # For remote URLs, download the image
                    response = requests.get(url, stream=True, timeout=30)
                    if response.status_code == 200 and response.headers['Content-Type'].startswith('image/'):
                        img = Image.open(BytesIO(response.content)).convert('RGB')
                        images.append(img)
                else:
                    # For local file paths, open the image directly
                    from pathlib import Path
                    local_path = Path(url)
                    if not local_path.exists():
                        logging.warning(f"Local image file not found: {url}")
                        continue
                    img = Image.open(url).convert('RGB')
                    images.append(img)
            except Exception as e:
                logging.error(f"Failed to download/open image from {url}: {e}")
                continue

        return images if images else None

    def __call__(self, filename, binary=None, separate_tables=True,delimiter=None):
        if binary:
            encoding = find_codec(binary)
            txt = binary.decode(encoding, errors="ignore")
        else:
            with open(filename, "r") as f:
                txt = f.read()

        remainder, tables = self.extract_tables_and_remainder(f'{txt}\n', separate_tables=separate_tables)

        extractor = MarkdownElementExtractor(txt)
        element_sections = extractor.extract_elements(delimiter)
        sections = [(element, "") for element in element_sections]

        tbls = []
        for table in tables:
            tbls.append(((None, markdown(table, extensions=['markdown.extensions.tables'])), ""))
        return sections, tbls

def load_from_xml_v2(baseURI, rels_item_xml):
    """
    Return |_SerializedRelationships| instance loaded with the
    relationships contained in *rels_item_xml*. Returns an empty
    collection if *rels_item_xml* is |None|.
    """
    srels = _SerializedRelationships()
    if rels_item_xml is not None:
        rels_elm = parse_xml(rels_item_xml)
        for rel_elm in rels_elm.Relationship_lst:
            if rel_elm.target_ref in ('../NULL', 'NULL'):
                continue
            srels._srels.append(_SerializedRelationship(baseURI, rel_elm))
    return srels

def chunk(filename, binary=None, from_page=0, to_page=100000,
          lang="Chinese", callback=None, **kwargs):
    """
        Supported file formats are docx, pdf, excel, txt.
        This method apply the naive ways to chunk files.
        Successive text will be sliced into pieces using 'delimiter'.
        Next, these successive pieces are merge into chunks whose token number is no more than 'Max token number'.
    """
    urls = set()
    url_res = []


    is_english = lang.lower() == "english"  # is_english(cks)
    parser_config = kwargs.get(
        "parser_config", {
            "chunk_token_num": 512, "delimiter": "\n!?。；！？", "layout_recognize": "DeepDOC", "analyze_hyperlink": True})
    doc = {
        "docnm_kwd": filename,
        "title_tks": rag_tokenizer.tokenize(re.sub(r"\.[a-zA-Z]+$", "", filename))
    }
    doc["title_sm_tks"] = rag_tokenizer.fine_grained_tokenize(doc["title_tks"])
    res = []
    pdf_parser = None
    section_images = None

    is_root = kwargs.get("is_root", True)
    embed_res = []
    if is_root:
        # Only extract embedded files at the root call
        embeds = []
        if binary is not None:
            embeds = extract_embed_file(binary)
        else:
            raise Exception("Embedding extraction from file path is not supported.")

        # Recursively chunk each embedded file and collect results
        for embed_filename, embed_bytes in embeds:
            try:
                sub_res = chunk(embed_filename, binary=embed_bytes, lang=lang, callback=callback, is_root=False, **kwargs) or []
                embed_res.extend(sub_res)
            except Exception as e:
                if callback:
                    callback(0.05, f"Failed to chunk embed {embed_filename}: {e}")
                continue

    if re.search(r"\.docx$", filename, re.IGNORECASE):
        callback(0.1, "Start to parse.")
        if parser_config.get("analyze_hyperlink", False) and is_root:
            urls = extract_links_from_docx(binary)
            for index, url in enumerate(urls):
                html_bytes, metadata = extract_html(url)
                if not html_bytes:
                    continue
                try:
                    sub_url_res = chunk(url, html_bytes, callback=callback, lang=lang, is_root=False, **kwargs)
                except Exception as e:
                    logging.info(f"Failed to chunk url in registered file type {url}: {e}")
                    sub_url_res = chunk(f"{index}.html", html_bytes, callback=callback, lang=lang, is_root=False, **kwargs)
                url_res.extend(sub_url_res)

        # fix "There is no item named 'word/NULL' in the archive", referring to https://github.com/python-openxml/python-docx/issues/1105#issuecomment-1298075246
        _SerializedRelationships.load_from_xml = load_from_xml_v2
        sections, tables = Docx()(filename, binary)

        tables=vision_figure_parser_docx_wrapper(sections=sections,tbls=tables,callback=callback,**kwargs)

        res = tokenize_table(tables, doc, is_english)
        callback(0.8, "Finish parsing.")

        st = timer()

        chunks, images = naive_merge_docx(
            sections, int(parser_config.get(
                "chunk_token_num", 128)), parser_config.get(
                "delimiter", "\n!?。；！？"))

        if kwargs.get("section_only", False):
            chunks.extend(embed_res)
            chunks.extend(url_res)
            return chunks

        res.extend(tokenize_chunks_with_images(chunks, doc, is_english, images))
        logging.info("naive_merge({}): {}".format(filename, timer() - st))
        res.extend(embed_res)
        res.extend(url_res)
        return res

    elif re.search(r"\.pdf$", filename, re.IGNORECASE):
        layout_recognizer = parser_config.get("layout_recognize", "DeepDOC")
        if parser_config.get("analyze_hyperlink", False) and is_root:
            urls = extract_links_from_pdf(binary)

        if isinstance(layout_recognizer, bool):
            layout_recognizer = "DeepDOC" if layout_recognizer else "Plain Text"
        callback(0.1, "Start to parse.")

        if layout_recognizer == "DeepDOC":
            pdf_parser = Pdf()
            sections, tables = pdf_parser(filename if not binary else binary, from_page=from_page, to_page=to_page, callback=callback)
            tables=vision_figure_parser_pdf_wrapper(tbls=tables,callback=callback,**kwargs)

            res = tokenize_table(tables, doc, is_english)
            callback(0.8, "Finish parsing.")

        elif layout_recognizer == "MinerU":
            mineru_executable = os.environ.get("MINERU_EXECUTABLE", "mineru")
            mineru_api = os.environ.get("MINERU_APISERVER", "http://host.docker.internal:9987")
            pdf_parser = MinerUParser(mineru_path=mineru_executable, mineru_api=mineru_api)
            if not pdf_parser.check_installation():
                callback(-1, "MinerU not found.")
                return res

            sections, tables = pdf_parser.parse_pdf(
                filepath=filename,
                binary=binary,
                callback=callback,
                output_dir=os.environ.get("MINERU_OUTPUT_DIR", ""),
                backend=os.environ.get("MINERU_BACKEND", "pipeline"),
                delete_output=bool(int(os.environ.get("MINERU_DELETE_OUTPUT", 1))),
            )
            parser_config["chunk_token_num"] = 0
            callback(0.8, "Finish parsing.")

        elif layout_recognizer == "Docling":
            pdf_parser = DoclingParser()
            if not pdf_parser.check_installation():
                callback(-1, "Docling not found.")
                return res

            sections, tables = pdf_parser.parse_pdf(
                filepath=filename,
                binary=binary,
                callback=callback,
                output_dir=os.environ.get("MINERU_OUTPUT_DIR", ""),
                delete_output=bool(int(os.environ.get("MINERU_DELETE_OUTPUT", 1))),
            )
            parser_config["chunk_token_num"] = 0
            res = tokenize_table(tables, doc, is_english)
            callback(0.8, "Finish parsing.")

<<<<<<< HEAD

        elif layout_recognizer == "tcadp_parser":
=======
        elif layout_recognizer == "TCADP Parser":
>>>>>>> 5a88c011
            tcadp_parser = TCADPParser()
            if not tcadp_parser.check_installation():
                callback(-1, "TCADP parser not available. Please check Tencent Cloud API configuration.")
                return res

            sections, tables = tcadp_parser.parse_pdf(
                filepath=filename,
                binary=binary,
                callback=callback,
                output_dir=os.environ.get("TCADP_OUTPUT_DIR", ""),
                file_type="PDF"
            )
            parser_config["chunk_token_num"] = 0
            callback(0.8, "Finish parsing.")
        else:
            if layout_recognizer == "Plain Text":
                pdf_parser = PlainParser()
            else:
                vision_model = LLMBundle(kwargs["tenant_id"], LLMType.IMAGE2TEXT, llm_name=layout_recognizer, lang=lang)
                pdf_parser = VisionParser(vision_model=vision_model, **kwargs)

            sections, tables = pdf_parser(filename if not binary else binary, from_page=from_page, to_page=to_page,
                                          callback=callback)
            res = tokenize_table(tables, doc, is_english)
            callback(0.8, "Finish parsing.")

    elif re.search(r"\.(csv|xlsx?)$", filename, re.IGNORECASE):
        callback(0.1, "Start to parse.")
        
        # Check if tcadp_parser is selected for spreadsheet files
        layout_recognizer = parser_config.get("layout_recognize", "DeepDOC")
        if layout_recognizer == "tcadp_parser":
            tcadp_parser = TCADPParser()
            if not tcadp_parser.check_installation():
                callback(-1, "TCADP parser not available. Please check Tencent Cloud API configuration.")
                return res
            
            # Determine file type based on extension
            file_type = "XLSX" if re.search(r"\.xlsx?$", filename, re.IGNORECASE) else "CSV"
            
            sections, tables = tcadp_parser.parse_pdf(
                filepath=filename,
                binary=binary,
                callback=callback,
                output_dir=os.environ.get("TCADP_OUTPUT_DIR", ""),
                file_type=file_type
            )
            parser_config["chunk_token_num"] = 0
            res = tokenize_table(tables, doc, is_english)
            callback(0.8, "Finish parsing.")
        else:
            # Default DeepDOC parser
            excel_parser = ExcelParser()
            if parser_config.get("html4excel"):
                sections = [(_, "") for _ in excel_parser.html(binary, 12) if _]
            else:
                sections = [(_, "") for _ in excel_parser(binary) if _]
            parser_config["chunk_token_num"] = 12800

    elif re.search(r"\.(txt|py|js|java|c|cpp|h|php|go|ts|sh|cs|kt|sql)$", filename, re.IGNORECASE):
        callback(0.1, "Start to parse.")
        sections = TxtParser()(filename, binary,
                               parser_config.get("chunk_token_num", 128),
                               parser_config.get("delimiter", "\n!?;。；！？"))
        callback(0.8, "Finish parsing.")

    elif re.search(r"\.(md|markdown)$", filename, re.IGNORECASE):
        callback(0.1, "Start to parse.")
        markdown_parser = Markdown(int(parser_config.get("chunk_token_num", 128)))
        sections, tables = markdown_parser(filename, binary, separate_tables=False,delimiter=parser_config.get("delimiter", "\n!?;。；！？"))

        try:
            vision_model = LLMBundle(kwargs["tenant_id"], LLMType.IMAGE2TEXT)
            callback(0.2, "Visual model detected. Attempting to enhance figure extraction...")
        except Exception:
            vision_model = None

        if vision_model:
            # Process images for each section
            section_images = []
            for idx, (section_text, _) in enumerate(sections):
                images = markdown_parser.get_pictures(section_text) if section_text else None

                if images:
                    # If multiple images found, combine them using concat_img
                    combined_image = reduce(concat_img, images) if len(images) > 1 else images[0]
                    section_images.append(combined_image)
                    markdown_vision_parser = VisionFigureParser(vision_model=vision_model, figures_data= [((combined_image, ["markdown image"]), [(0, 0, 0, 0, 0)])], **kwargs)
                    boosted_figures = markdown_vision_parser(callback=callback)
                    sections[idx] = (section_text + "\n\n" + "\n\n".join([fig[0][1] for fig in boosted_figures]), sections[idx][1])
                else:
                    section_images.append(None)

        else:
            logging.warning("No visual model detected. Skipping figure parsing enhancement.")

        if parser_config.get("hyperlink_urls", False) and is_root:
            for idx, (section_text, _) in enumerate(sections):
                soup = markdown_parser.md_to_html(section_text)
                hyperlink_urls = markdown_parser.get_hyperlink_urls(soup)
                urls.update(hyperlink_urls)
        res = tokenize_table(tables, doc, is_english)
        callback(0.8, "Finish parsing.")

    elif re.search(r"\.(htm|html)$", filename, re.IGNORECASE):
        callback(0.1, "Start to parse.")
        chunk_token_num = int(parser_config.get("chunk_token_num", 128))
        sections = HtmlParser()(filename, binary, chunk_token_num)
        sections = [(_, "") for _ in sections if _]
        callback(0.8, "Finish parsing.")

    elif re.search(r"\.(json|jsonl|ldjson)$", filename, re.IGNORECASE):
        callback(0.1, "Start to parse.")
        chunk_token_num = int(parser_config.get("chunk_token_num", 128))
        sections = JsonParser(chunk_token_num)(binary)
        sections = [(_, "") for _ in sections if _]
        callback(0.8, "Finish parsing.")

    elif re.search(r"\.doc$", filename, re.IGNORECASE):
        callback(0.1, "Start to parse.")

        binary = BytesIO(binary)
        doc_parsed = parser.from_buffer(binary)
        if doc_parsed.get('content', None) is not None:
            sections = doc_parsed['content'].split('\n')
            sections = [(_, "") for _ in sections if _]
            callback(0.8, "Finish parsing.")
        else:
            callback(0.8, f"tika.parser got empty content from {filename}.")
            logging.warning(f"tika.parser got empty content from {filename}.")
            return []
    else:
        raise NotImplementedError(
            "file type not supported yet(pdf, xlsx, doc, docx, txt supported)")

    st = timer()
    if section_images:
        # if all images are None, set section_images to None
        if all(image is None for image in section_images):
            section_images = None

    if section_images:
        chunks, images = naive_merge_with_images(sections, section_images,
                                        int(parser_config.get(
                                            "chunk_token_num", 128)), parser_config.get(
                                            "delimiter", "\n!?。；！？"))
        if kwargs.get("section_only", False):
            chunks.extend(embed_res)
            return chunks

        res.extend(tokenize_chunks_with_images(chunks, doc, is_english, images))
    else:
        chunks = naive_merge(
            sections, int(parser_config.get(
                "chunk_token_num", 128)), parser_config.get(
                "delimiter", "\n!?。；！？"))
        if kwargs.get("section_only", False):
            chunks.extend(embed_res)
            return chunks

        res.extend(tokenize_chunks(chunks, doc, is_english, pdf_parser))

    if urls and parser_config.get("analyze_hyperlink", False) and is_root:
        for index, url in enumerate(urls):
            html_bytes, metadata = extract_html(url)
            if not html_bytes:
                continue
            try:
                sub_url_res = chunk(url, html_bytes, callback=callback, lang=lang, is_root=False, **kwargs)
            except Exception as e:
                logging.info(f"Failed to chunk url in registered file type {url}: {e}")
                sub_url_res = chunk(f"{index}.html", html_bytes, callback=callback, lang=lang, is_root=False, **kwargs)
            url_res.extend(sub_url_res)
        
    logging.info("naive_merge({}): {}".format(filename, timer() - st))
    
    if embed_res:
        res.extend(embed_res)
    if url_res:
        res.extend(url_res)
    return res


if __name__ == "__main__":
    import sys

    def dummy(prog=None, msg=""):
        pass

    chunk(sys.argv[1], from_page=0, to_page=10, callback=dummy)<|MERGE_RESOLUTION|>--- conflicted
+++ resolved
@@ -365,7 +365,7 @@
         html_content = markdown(text)
         soup = BeautifulSoup(html_content, 'html.parser')
         return soup
-    
+
     def get_picture_urls(self, soup):
         if soup:
             return [img.get('src') for img in soup.find_all('img') if img.get('src')]
@@ -375,7 +375,7 @@
         if soup:
             return set([a.get('href') for a in soup.find_all('a') if a.get('href')])
         return []
-    
+
     def get_pictures(self, text):
         """Download and open all images from markdown text."""
         import requests
@@ -581,12 +581,7 @@
             res = tokenize_table(tables, doc, is_english)
             callback(0.8, "Finish parsing.")
 
-<<<<<<< HEAD
-
-        elif layout_recognizer == "tcadp_parser":
-=======
         elif layout_recognizer == "TCADP Parser":
->>>>>>> 5a88c011
             tcadp_parser = TCADPParser()
             if not tcadp_parser.check_installation():
                 callback(-1, "TCADP parser not available. Please check Tencent Cloud API configuration.")
@@ -615,7 +610,7 @@
 
     elif re.search(r"\.(csv|xlsx?)$", filename, re.IGNORECASE):
         callback(0.1, "Start to parse.")
-        
+
         # Check if tcadp_parser is selected for spreadsheet files
         layout_recognizer = parser_config.get("layout_recognize", "DeepDOC")
         if layout_recognizer == "tcadp_parser":
@@ -623,10 +618,10 @@
             if not tcadp_parser.check_installation():
                 callback(-1, "TCADP parser not available. Please check Tencent Cloud API configuration.")
                 return res
-            
+
             # Determine file type based on extension
             file_type = "XLSX" if re.search(r"\.xlsx?$", filename, re.IGNORECASE) else "CSV"
-            
+
             sections, tables = tcadp_parser.parse_pdf(
                 filepath=filename,
                 binary=binary,
@@ -760,9 +755,9 @@
                 logging.info(f"Failed to chunk url in registered file type {url}: {e}")
                 sub_url_res = chunk(f"{index}.html", html_bytes, callback=callback, lang=lang, is_root=False, **kwargs)
             url_res.extend(sub_url_res)
-        
+
     logging.info("naive_merge({}): {}".format(filename, timer() - st))
-    
+
     if embed_res:
         res.extend(embed_res)
     if url_res:
