#
#  Copyright 2025 The InfiniFlow Authors. All Rights Reserved.
#
#  Licensed under the Apache License, Version 2.0 (the "License");
#  you may not use this file except in compliance with the License.
#  You may obtain a copy of the License at
#
#      http://www.apache.org/licenses/LICENSE-2.0
#
#  Unless required by applicable law or agreed to in writing, software
#  distributed under the License is distributed on an "AS IS" BASIS,
#  WITHOUT WARRANTIES OR CONDITIONS OF ANY KIND, either express or implied.
#  See the License for the specific language governing permissions and
#  limitations under the License.
#

import logging
import re
import os
from functools import reduce
from io import BytesIO
from timeit import default_timer as timer
from docx import Document
from docx.image.exceptions import InvalidImageStreamError, UnexpectedEndOfFileError, UnrecognizedImageError
from docx.opc.pkgreader import _SerializedRelationships, _SerializedRelationship
from docx.opc.oxml import parse_xml
from markdown import markdown
from PIL import Image
from tika import parser

from api.db import LLMType
from api.db.services.llm_service import LLMBundle
from api.utils.file_utils import extract_embed_file
from deepdoc.parser import DocxParser, ExcelParser, HtmlParser, JsonParser, MarkdownElementExtractor, MarkdownParser, PdfParser, TxtParser
from deepdoc.parser.figure_parser import VisionFigureParser,vision_figure_parser_docx_wrapper,vision_figure_parser_pdf_wrapper
from deepdoc.parser.pdf_parser import PlainParser, VisionParser
from deepdoc.parser.mineru_parser import MinerUParser
from deepdoc.parser.docling_parser import DoclingParser
from deepdoc.parser.tcadp_parser import TCADPParser
from rag.nlp import concat_img, find_codec, naive_merge, naive_merge_with_images, naive_merge_docx, rag_tokenizer, tokenize_chunks, tokenize_chunks_with_images, tokenize_table


class Docx(DocxParser):
    def __init__(self):
        pass

    def get_picture(self, document, paragraph):
        imgs = paragraph._element.xpath('.//pic:pic')
        if not imgs:
            return None
        res_img = None
        for img in imgs:
            embed = img.xpath('.//a:blip/@r:embed')
            if not embed:
                continue
            embed = embed[0]
            try:
                related_part = document.part.related_parts[embed]
                image_blob = related_part.image.blob
            except UnrecognizedImageError:
                logging.info("Unrecognized image format. Skipping image.")
                continue
            except UnexpectedEndOfFileError:
                logging.info("EOF was unexpectedly encountered while reading an image stream. Skipping image.")
                continue
            except InvalidImageStreamError:
                logging.info("The recognized image stream appears to be corrupted. Skipping image.")
                continue
            except UnicodeDecodeError:
                logging.info("The recognized image stream appears to be corrupted. Skipping image.")
                continue
            except Exception:
                logging.info("The recognized image stream appears to be corrupted. Skipping image.")
                continue
            try:
                image = Image.open(BytesIO(image_blob)).convert('RGB')
                if res_img is None:
                    res_img = image
                else:
                    res_img = concat_img(res_img, image)
            except Exception:
                continue

        return res_img

    def __clean(self, line):
        line = re.sub(r"\u3000", " ", line).strip()
        return line

    def __get_nearest_title(self, table_index, filename):
        """Get the hierarchical title structure before the table"""
        import re
        from docx.text.paragraph import Paragraph

        titles = []
        blocks = []

        # Get document name from filename parameter
        doc_name = re.sub(r"\.[a-zA-Z]+$", "", filename)
        if not doc_name:
            doc_name = "Untitled Document"

        # Collect all document blocks while maintaining document order
        try:
            # Iterate through all paragraphs and tables in document order
            for i, block in enumerate(self.doc._element.body):
                if block.tag.endswith('p'):  # Paragraph
                    p = Paragraph(block, self.doc)
                    blocks.append(('p', i, p))
                elif block.tag.endswith('tbl'):  # Table
                    blocks.append(('t', i, None))  # Table object will be retrieved later
        except Exception as e:
            logging.error(f"Error collecting blocks: {e}")
            return ""

        # Find the target table position
        target_table_pos = -1
        table_count = 0
        for i, (block_type, pos, _) in enumerate(blocks):
            if block_type == 't':
                if table_count == table_index:
                    target_table_pos = pos
                    break
                table_count += 1

        if target_table_pos == -1:
            return ""  # Target table not found

        # Find the nearest heading paragraph in reverse order
        nearest_title = None
        for i in range(len(blocks)-1, -1, -1):
            block_type, pos, block = blocks[i]
            if pos >= target_table_pos:  # Skip blocks after the table
                continue

            if block_type != 'p':
                continue

            if block.style and block.style.name and re.search(r"Heading\s*(\d+)", block.style.name, re.I):
                try:
                    level_match = re.search(r"(\d+)", block.style.name)
                    if level_match:
                        level = int(level_match.group(1))
                        if level <= 7:  # Support up to 7 heading levels
                            title_text = block.text.strip()
                            if title_text:  # Avoid empty titles
                                nearest_title = (level, title_text)
                                break
                except Exception as e:
                    logging.error(f"Error parsing heading level: {e}")

        if nearest_title:
            # Add current title
            titles.append(nearest_title)
            current_level = nearest_title[0]

            # Find all parent headings, allowing cross-level search
            while current_level > 1:
                found = False
                for i in range(len(blocks)-1, -1, -1):
                    block_type, pos, block = blocks[i]
                    if pos >= target_table_pos:  # Skip blocks after the table
                        continue

                    if block_type != 'p':
                        continue

                    if block.style and re.search(r"Heading\s*(\d+)", block.style.name, re.I):
                        try:
                            level_match = re.search(r"(\d+)", block.style.name)
                            if level_match:
                                level = int(level_match.group(1))
                                # Find any heading with a higher level
                                if level < current_level:
                                    title_text = block.text.strip()
                                    if title_text:  # Avoid empty titles
                                        titles.append((level, title_text))
                                        current_level = level
                                        found = True
                                        break
                        except Exception as e:
                            logging.error(f"Error parsing parent heading: {e}")

                if not found:  # Break if no parent heading is found
                    break

            # Sort by level (ascending, from highest to lowest)
            titles.sort(key=lambda x: x[0])
            # Organize titles (from highest to lowest)
            hierarchy = [doc_name] + [t[1] for t in titles]
            return " > ".join(hierarchy)

        return ""

    def __call__(self, filename, binary=None, from_page=0, to_page=100000):
        self.doc = Document(
            filename) if not binary else Document(BytesIO(binary))
        pn = 0
        lines = []
        last_image = None
        for p in self.doc.paragraphs:
            if pn > to_page:
                break
            if from_page <= pn < to_page:
                if p.text.strip():
                    if p.style and p.style.name == 'Caption':
                        former_image = None
                        if lines and lines[-1][1] and lines[-1][2] != 'Caption':
                            former_image = lines[-1][1].pop()
                        elif last_image:
                            former_image = last_image
                            last_image = None
                        lines.append((self.__clean(p.text), [former_image], p.style.name))
                    else:
                        current_image = self.get_picture(self.doc, p)
                        image_list = [current_image]
                        if last_image:
                            image_list.insert(0, last_image)
                            last_image = None
                        lines.append((self.__clean(p.text), image_list, p.style.name if p.style else ""))
                else:
                    if current_image := self.get_picture(self.doc, p):
                        if lines:
                            lines[-1][1].append(current_image)
                        else:
                            last_image = current_image
            for run in p.runs:
                if 'lastRenderedPageBreak' in run._element.xml:
                    pn += 1
                    continue
                if 'w:br' in run._element.xml and 'type="page"' in run._element.xml:
                    pn += 1
        new_line = [(line[0], reduce(concat_img, line[1]) if line[1] else None) for line in lines]

        tbls = []
        for i, tb in enumerate(self.doc.tables):
            title = self.__get_nearest_title(i, filename)
            html = "<table>"
            if title:
                html += f"<caption>Table Location: {title}</caption>"
            for r in tb.rows:
                html += "<tr>"
                i = 0
                try:
                    while i < len(r.cells):
                        span = 1
                        c = r.cells[i]
                        for j in range(i + 1, len(r.cells)):
                            if c.text == r.cells[j].text:
                                span += 1
                                i = j
                            else:
                                break
                        i += 1
                        html += f"<td>{c.text}</td>" if span == 1 else f"<td colspan='{span}'>{c.text}</td>"
                except Exception as e:
                    logging.warning(f"Error parsing table, ignore: {e}")
                html += "</tr>"
            html += "</table>"
            tbls.append(((None, html), ""))
        return new_line, tbls

    def to_markdown(self, filename=None, binary=None, inline_images: bool = True):
        """
        This function uses mammoth, licensed under the BSD 2-Clause License.
        """

        import base64
        import uuid

        import mammoth
        from markdownify import markdownify

        docx_file = BytesIO(binary) if binary else open(filename, "rb")

        def _convert_image_to_base64(image):
            try:
                with image.open() as image_file:
                    image_bytes = image_file.read()
                encoded = base64.b64encode(image_bytes).decode("utf-8")
                base64_url = f"data:{image.content_type};base64,{encoded}"

                alt_name = "image"
                alt_name = f"img_{uuid.uuid4().hex[:8]}"

                return {"src": base64_url, "alt": alt_name}
            except Exception as e:
                logging.warning(f"Failed to convert image to base64: {e}")
                return {"src": "", "alt": "image"}

        try:
            if inline_images:
                result = mammoth.convert_to_html(docx_file, convert_image=mammoth.images.img_element(_convert_image_to_base64))
            else:
                result = mammoth.convert_to_html(docx_file)

            html = result.value

            markdown_text = markdownify(html)
            return markdown_text

        finally:
            if not binary:
                docx_file.close()


class Pdf(PdfParser):
    def __init__(self):
        super().__init__()

    def __call__(self, filename, binary=None, from_page=0,
                 to_page=100000, zoomin=3, callback=None, separate_tables_figures=False):
        start = timer()
        first_start = start
        callback(msg="OCR started")
        self.__images__(
            filename if not binary else binary,
            zoomin,
            from_page,
            to_page,
            callback
        )
        callback(msg="OCR finished ({:.2f}s)".format(timer() - start))
        logging.info("OCR({}~{}): {:.2f}s".format(from_page, to_page, timer() - start))

        start = timer()
        self._layouts_rec(zoomin)
        callback(0.63, "Layout analysis ({:.2f}s)".format(timer() - start))

        start = timer()
        self._table_transformer_job(zoomin)
        callback(0.65, "Table analysis ({:.2f}s)".format(timer() - start))

        start = timer()
        self._text_merge(zoomin=zoomin)
        callback(0.67, "Text merged ({:.2f}s)".format(timer() - start))

        if separate_tables_figures:
            tbls, figures = self._extract_table_figure(True, zoomin, True, True, True)
            self._concat_downward()
            logging.info("layouts cost: {}s".format(timer() - first_start))
            return [(b["text"], self._line_tag(b, zoomin)) for b in self.boxes], tbls, figures
        else:
            tbls = self._extract_table_figure(True, zoomin, True, True)
            self._naive_vertical_merge()
            self._concat_downward()
            self._final_reading_order_merge()
            # self._filter_forpages()
            logging.info("layouts cost: {}s".format(timer() - first_start))
            return [(b["text"], self._line_tag(b, zoomin)) for b in self.boxes], tbls


class Markdown(MarkdownParser):
    def get_picture_urls(self, sections):
        if not sections:
            return []
        if isinstance(sections, type("")):
            text = sections
        elif isinstance(sections[0], type("")):
            text = sections[0]
        else:
            return []

        from bs4 import BeautifulSoup
        html_content = markdown(text)
        soup = BeautifulSoup(html_content, 'html.parser')
        html_images = [img.get('src') for img in soup.find_all('img') if img.get('src')]
        return html_images

    def get_pictures(self, text):
        """Download and open all images from markdown text."""
        import requests
        image_urls = self.get_picture_urls(text)
        images = []
        # Find all image URLs in text
        for url in image_urls:
            try:
                # check if the url is a local file or a remote URL
                if url.startswith(('http://', 'https://')):
                    # For remote URLs, download the image
                    response = requests.get(url, stream=True, timeout=30)
                    if response.status_code == 200 and response.headers['Content-Type'].startswith('image/'):
                        img = Image.open(BytesIO(response.content)).convert('RGB')
                        images.append(img)
                else:
                    # For local file paths, open the image directly
                    from pathlib import Path
                    local_path = Path(url)
                    if not local_path.exists():
                        logging.warning(f"Local image file not found: {url}")
                        continue
                    img = Image.open(url).convert('RGB')
                    images.append(img)
            except Exception as e:
                logging.error(f"Failed to download/open image from {url}: {e}")
                continue

        return images if images else None

    def __call__(self, filename, binary=None, separate_tables=True):
        if binary:
            encoding = find_codec(binary)
            txt = binary.decode(encoding, errors="ignore")
        else:
            with open(filename, "r") as f:
                txt = f.read()

        remainder, tables = self.extract_tables_and_remainder(f'{txt}\n', separate_tables=separate_tables)

        extractor = MarkdownElementExtractor(txt)
        element_sections = extractor.extract_elements()
        sections = [(element, "") for element in element_sections]

        tbls = []
        for table in tables:
            tbls.append(((None, markdown(table, extensions=['markdown.extensions.tables'])), ""))
        return sections, tbls

def load_from_xml_v2(baseURI, rels_item_xml):
    """
    Return |_SerializedRelationships| instance loaded with the
    relationships contained in *rels_item_xml*. Returns an empty
    collection if *rels_item_xml* is |None|.
    """
    srels = _SerializedRelationships()
    if rels_item_xml is not None:
        rels_elm = parse_xml(rels_item_xml)
        for rel_elm in rels_elm.Relationship_lst:
            if rel_elm.target_ref in ('../NULL', 'NULL'):
                continue
            srels._srels.append(_SerializedRelationship(baseURI, rel_elm))
    return srels

def chunk(filename, binary=None, from_page=0, to_page=100000,
          lang="Chinese", callback=None, **kwargs):
    """
        Supported file formats are docx, pdf, excel, txt.
        This method apply the naive ways to chunk files.
        Successive text will be sliced into pieces using 'delimiter'.
        Next, these successive pieces are merge into chunks whose token number is no more than 'Max token number'.
    """


    is_english = lang.lower() == "english"  # is_english(cks)
    parser_config = kwargs.get(
        "parser_config", {
            "chunk_token_num": 512, "delimiter": "\n!?。；！？", "layout_recognize": "DeepDOC"})
    doc = {
        "docnm_kwd": filename,
        "title_tks": rag_tokenizer.tokenize(re.sub(r"\.[a-zA-Z]+$", "", filename))
    }
    doc["title_sm_tks"] = rag_tokenizer.fine_grained_tokenize(doc["title_tks"])
    res = []
    pdf_parser = None
    section_images = None

    is_root = kwargs.get("is_root", True)
    embed_res = []
    if is_root:
        # Only extract embedded files at the root call
        embeds = []
        if binary is not None:
            embeds = extract_embed_file(binary)
        else:
            raise Exception("Embedding extraction from file path is not supported.")

        # Recursively chunk each embedded file and collect results
        for embed_filename, embed_bytes in embeds:
            try:
                sub_res = chunk(embed_filename, binary=embed_bytes, lang=lang, callback=callback, is_root=False, **kwargs) or []
                embed_res.extend(sub_res)
            except Exception as e:
                if callback:
                    callback(0.05, f"Failed to chunk embed {embed_filename}: {e}")
                continue

    if re.search(r"\.docx$", filename, re.IGNORECASE):
        callback(0.1, "Start to parse.")



        # fix "There is no item named 'word/NULL' in the archive", referring to https://github.com/python-openxml/python-docx/issues/1105#issuecomment-1298075246
        _SerializedRelationships.load_from_xml = load_from_xml_v2
        sections, tables = Docx()(filename, binary)

        tables=vision_figure_parser_docx_wrapper(sections=sections,tbls=tables,callback=callback,**kwargs)

        res = tokenize_table(tables, doc, is_english)
        callback(0.8, "Finish parsing.")

        st = timer()

        chunks, images = naive_merge_docx(
            sections, int(parser_config.get(
                "chunk_token_num", 128)), parser_config.get(
                "delimiter", "\n!?。；！？"))

        if kwargs.get("section_only", False):
            chunks.extend(embed_res)
            return chunks

        res.extend(tokenize_chunks_with_images(chunks, doc, is_english, images))
        logging.info("naive_merge({}): {}".format(filename, timer() - st))
        res.extend(embed_res)
        return res

    elif re.search(r"\.pdf$", filename, re.IGNORECASE):
        layout_recognizer = parser_config.get("layout_recognize", "DeepDOC")
        if isinstance(layout_recognizer, bool):
            layout_recognizer = "DeepDOC" if layout_recognizer else "Plain Text"
        callback(0.1, "Start to parse.")

        if layout_recognizer == "DeepDOC":
            pdf_parser = Pdf()
            sections, tables = pdf_parser(filename if not binary else binary, from_page=from_page, to_page=to_page, callback=callback)
            tables=vision_figure_parser_pdf_wrapper(tbls=tables,callback=callback,**kwargs)

            res = tokenize_table(tables, doc, is_english)
            callback(0.8, "Finish parsing.")

        elif layout_recognizer == "MinerU":
            mineru_executable = os.environ.get("MINERU_EXECUTABLE", "mineru")
            pdf_parser = MinerUParser(mineru_path=mineru_executable)
            if not pdf_parser.check_installation():
                callback(-1, "MinerU not found.")
                return res

            sections, tables = pdf_parser.parse_pdf(
                filepath=filename,
                binary=binary,
                callback=callback,
                output_dir=os.environ.get("MINERU_OUTPUT_DIR", ""),
                backend=os.environ.get("MINERU_BACKEND", "pipeline"),
                delete_output=bool(int(os.environ.get("MINERU_DELETE_OUTPUT", 1))),
            )
            parser_config["chunk_token_num"] = 0
            callback(0.8, "Finish parsing.")

        elif layout_recognizer == "Docling":
            pdf_parser = DoclingParser()
            if not pdf_parser.check_installation():
                callback(-1, "Docling not found.")
                return res

            sections, tables = pdf_parser.parse_pdf(
                filepath=filename,
                binary=binary,
                callback=callback,
                output_dir=os.environ.get("MINERU_OUTPUT_DIR", ""),
                delete_output=bool(int(os.environ.get("MINERU_DELETE_OUTPUT", 1))),
            )
            parser_config["chunk_token_num"] = 0
            res = tokenize_table(tables, doc, is_english)
            callback(0.8, "Finish parsing.")

<<<<<<< HEAD
=======

        elif layout_recognizer == "TCADP Parser":
            tcadp_parser = TCADPParser()
            if not tcadp_parser.check_installation():
                callback(-1, "TCADP parser not available. Please check Tencent Cloud API configuration.")
                return res

            sections, tables = tcadp_parser.parse_pdf(
                filepath=filename,
                binary=binary,
                callback=callback,
                output_dir=os.environ.get("TCADP_OUTPUT_DIR", ""),
                file_type="PDF"
            )
            parser_config["chunk_token_num"] = 0
            callback(0.8, "Finish parsing.")
>>>>>>> 16ec6ad3
        else:
            if layout_recognizer == "Plain Text":
                pdf_parser = PlainParser()
            else:
                vision_model = LLMBundle(kwargs["tenant_id"], LLMType.IMAGE2TEXT, llm_name=layout_recognizer, lang=lang)
                pdf_parser = VisionParser(vision_model=vision_model, **kwargs)

            sections, tables = pdf_parser(filename if not binary else binary, from_page=from_page, to_page=to_page,
                                          callback=callback)
            res = tokenize_table(tables, doc, is_english)
            callback(0.8, "Finish parsing.")

    elif re.search(r"\.(csv|xlsx?)$", filename, re.IGNORECASE):
        callback(0.1, "Start to parse.")
        excel_parser = ExcelParser()
        if parser_config.get("html4excel"):
            sections = [(_, "") for _ in excel_parser.html(binary, 12) if _]
        else:
            sections = [(_, "") for _ in excel_parser(binary) if _]
        parser_config["chunk_token_num"] = 12800

    elif re.search(r"\.(txt|py|js|java|c|cpp|h|php|go|ts|sh|cs|kt|sql)$", filename, re.IGNORECASE):
        callback(0.1, "Start to parse.")
        sections = TxtParser()(filename, binary,
                               parser_config.get("chunk_token_num", 128),
                               parser_config.get("delimiter", "\n!?;。；！？"))
        callback(0.8, "Finish parsing.")

    elif re.search(r"\.(md|markdown)$", filename, re.IGNORECASE):
        callback(0.1, "Start to parse.")
        markdown_parser = Markdown(int(parser_config.get("chunk_token_num", 128)))
        sections, tables = markdown_parser(filename, binary, separate_tables=False)

        try:
            vision_model = LLMBundle(kwargs["tenant_id"], LLMType.IMAGE2TEXT)
            callback(0.2, "Visual model detected. Attempting to enhance figure extraction...")
        except Exception:
            vision_model = None

        if vision_model:
            # Process images for each section
            section_images = []
            for idx, (section_text, _) in enumerate(sections):
                images = markdown_parser.get_pictures(section_text) if section_text else None

                if images:
                    # If multiple images found, combine them using concat_img
                    combined_image = reduce(concat_img, images) if len(images) > 1 else images[0]
                    section_images.append(combined_image)
                    markdown_vision_parser = VisionFigureParser(vision_model=vision_model, figures_data= [((combined_image, ["markdown image"]), [(0, 0, 0, 0, 0)])], **kwargs)
                    boosted_figures = markdown_vision_parser(callback=callback)
                    sections[idx] = (section_text + "\n\n" + "\n\n".join([fig[0][1] for fig in boosted_figures]), sections[idx][1])
                else:
                    section_images.append(None)
        else:
            logging.warning("No visual model detected. Skipping figure parsing enhancement.")

        res = tokenize_table(tables, doc, is_english)
        callback(0.8, "Finish parsing.")

    elif re.search(r"\.(htm|html)$", filename, re.IGNORECASE):
        callback(0.1, "Start to parse.")
        chunk_token_num = int(parser_config.get("chunk_token_num", 128))
        sections = HtmlParser()(filename, binary, chunk_token_num)
        sections = [(_, "") for _ in sections if _]
        callback(0.8, "Finish parsing.")

    elif re.search(r"\.(json|jsonl|ldjson)$", filename, re.IGNORECASE):
        callback(0.1, "Start to parse.")
        chunk_token_num = int(parser_config.get("chunk_token_num", 128))
        sections = JsonParser(chunk_token_num)(binary)
        sections = [(_, "") for _ in sections if _]
        callback(0.8, "Finish parsing.")

    elif re.search(r"\.doc$", filename, re.IGNORECASE):
        callback(0.1, "Start to parse.")
        binary = BytesIO(binary)
        doc_parsed = parser.from_buffer(binary)
        if doc_parsed.get('content', None) is not None:
            sections = doc_parsed['content'].split('\n')
            sections = [(_, "") for _ in sections if _]
            callback(0.8, "Finish parsing.")
        else:
            callback(0.8, f"tika.parser got empty content from {filename}.")
            logging.warning(f"tika.parser got empty content from {filename}.")
            return []
    else:
        raise NotImplementedError(
            "file type not supported yet(pdf, xlsx, doc, docx, txt supported)")

    st = timer()
    if section_images:
        # if all images are None, set section_images to None
        if all(image is None for image in section_images):
            section_images = None

    if section_images:
        chunks, images = naive_merge_with_images(sections, section_images,
                                        int(parser_config.get(
                                            "chunk_token_num", 128)), parser_config.get(
                                            "delimiter", "\n!?。；！？"))
        if kwargs.get("section_only", False):
            chunks.extend(embed_res)
            return chunks

        res.extend(tokenize_chunks_with_images(chunks, doc, is_english, images))
    else:
        chunks = naive_merge(
            sections, int(parser_config.get(
                "chunk_token_num", 128)), parser_config.get(
                "delimiter", "\n!?。；！？"))
        if kwargs.get("section_only", False):
            chunks.extend(embed_res)
            return chunks

        res.extend(tokenize_chunks(chunks, doc, is_english, pdf_parser))

    logging.info("naive_merge({}): {}".format(filename, timer() - st))
    if embed_res:
        res.extend(embed_res)
    return res


if __name__ == "__main__":
    import sys

    def dummy(prog=None, msg=""):
        pass

    chunk(sys.argv[1], from_page=0, to_page=10, callback=dummy)<|MERGE_RESOLUTION|>--- conflicted
+++ resolved
@@ -553,9 +553,6 @@
             res = tokenize_table(tables, doc, is_english)
             callback(0.8, "Finish parsing.")
 
-<<<<<<< HEAD
-=======
-
         elif layout_recognizer == "TCADP Parser":
             tcadp_parser = TCADPParser()
             if not tcadp_parser.check_installation():
@@ -571,7 +568,6 @@
             )
             parser_config["chunk_token_num"] = 0
             callback(0.8, "Finish parsing.")
->>>>>>> 16ec6ad3
         else:
             if layout_recognizer == "Plain Text":
                 pdf_parser = PlainParser()
