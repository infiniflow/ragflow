--- conflicted
+++ resolved
@@ -93,13 +93,13 @@
     """Returns truncated text if the length of text exceed max_len."""
     return encoder.decode(encoder.encode(string)[:max_len])
 
-
-<<<<<<< HEAD
+  
 def clean_markdown_block(text):
     text = re.sub(r'^\s*```markdown\s*\n?', '', text)
     text = re.sub(r'\n?\s*```\s*$', '', text)
     return text.strip()
-=======
+
+  
 def get_float(v: str | None):
     if v is None:
         return float('-inf')
@@ -107,4 +107,3 @@
         return float(v)
     except Exception:
         return float('-inf')
->>>>>>> 57cbefa5
