import logging
import boto3
import os
from botocore.exceptions import ClientError
from botocore.client import Config
import time
from io import BytesIO
<<<<<<< HEAD
from rag import settings
from rag.settings import s3_logger
=======
>>>>>>> 5c59651b
from rag.utils import singleton

@singleton
class RAGFlowS3(object):
    def __init__(self):
        self.conn = None
        self.import_bucket = settings.S3["import_bucket"]
        self.endpoint = settings.S3["endpoint"]
        self.access_key = settings.S3["access_key"]
        self.secret_key = settings.S3["secret_key"]
        self.region = settings.S3["region"]
        self.__open__()

    def __open__(self):
        try:
            if self.conn:
                self.__close__()
        except Exception:
            pass

        try:

            config = Config(
                s3={
                    'addressing_style': 'virtual'
                }
            )

            self.conn = boto3.client(
                's3',
                endpoint_url=self.endpoint,
                region_name=self.region,
                aws_access_key_id=self.access_key,
                aws_secret_access_key=self.secret_key,
                config=config
            )
        except Exception:
            logging.exception(
                "Fail to connect %s" % self.endpoint)

    def __close__(self):
        del self.conn
        self.conn = None

    def bucket_exists(self, bucket):
        try:
            logging.debug(f"head_bucket bucketname {bucket}")
            self.conn.head_bucket(Bucket=bucket)
            exists = True
        except ClientError:
            logging.exception(f"head_bucket error {bucket}")
            exists = False
        return exists

    def health(self):
        bucket, fnm, binary = "txtxtxtxt1", "txtxtxtxt1", b"_t@@@1"

        if not self.bucket_exists(bucket):
            self.conn.create_bucket(Bucket=bucket)
            logging.debug(f"create bucket {bucket} ********")

        r = self.conn.upload_fileobj(BytesIO(binary), bucket, fnm)
        return r

    def get_properties(self, bucket, key):
        info = self.conn.stat_object(bucket_name=bucket, object_name=key)
        return {"name": info.key, "size": info.size, "etag": info.etag, "owner": info.owner}

    def list(self, bucket, dir, recursive=True):
        bucket = bucket if bucket else self.import_bucket
        if dir != "/":
            keys = self.conn.list_objects(bucket_name=bucket, prefix=dir, recursive=recursive)
        else:
            keys = self.conn.list_objects(bucket_name=bucket, recursive=recursive)
        data = [{"name": key.key, "size": key.size, "etag": key.etag, "owner": key.owner} for key in keys]
        return data

    def put(self, bucket, fnm, binary):
        logging.debug(f"bucket name {bucket}; filename :{fnm}:")
        for _ in range(1):
            try:
                if not self.bucket_exists(bucket):
                    self.conn.create_bucket(Bucket=bucket)
                    logging.info(f"create bucket {bucket} ********")
                r = self.conn.upload_fileobj(BytesIO(binary), bucket, fnm)

                return r
            except Exception:
                logging.exception(f"Fail put {bucket}/{fnm}")
                self.__open__()
                time.sleep(1)

    def rm(self, bucket, fnm):
        try:
            self.conn.delete_object(Bucket=bucket, Key=fnm)
        except Exception:
            logging.exception(f"Fail rm {bucket}/{fnm}")

    def get(self, bucket, fnm):
        for _ in range(1):
            try:
                r = self.conn.get_object(Bucket=bucket, Key=fnm)
                object_data = r['Body'].read()
                return object_data
            except Exception:
                logging.exception(f"fail get {bucket}/{fnm}")
                self.__open__()
                time.sleep(1)
        return

    def obj_exist(self, bucket, fnm):
        try:

            if self.conn.head_object(Bucket=bucket, Key=fnm):
                return True
        except ClientError as e:
            if e.response['Error']['Code'] == '404':

                return False
            else:
                raise

    def get_presigned_url(self, bucket, fnm, expires):
        for _ in range(10):
            try:
                r = self.conn.generate_presigned_url('get_object',
                                                     Params={'Bucket': bucket,
                                                             'Key': fnm},
                                                     ExpiresIn=expires)

                return r
            except Exception:
                logging.exception(f"fail get url {bucket}/{fnm}")
                self.__open__()
                time.sleep(1)
        return<|MERGE_RESOLUTION|>--- conflicted
+++ resolved
@@ -5,11 +5,8 @@
 from botocore.client import Config
 import time
 from io import BytesIO
-<<<<<<< HEAD
 from rag import settings
 from rag.settings import s3_logger
-=======
->>>>>>> 5c59651b
 from rag.utils import singleton
 
 @singleton
