import logging
import time
from minio import Minio
from io import BytesIO
from rag import settings
from rag.utils import singleton


@singleton
class RAGFlowMinio(object):
    def __init__(self):
        self.conn = None
        self.__open__()

    def __open__(self):
        try:
            if self.conn:
                self.__close__()
        except Exception:
            pass

        try:
            self.conn = Minio(settings.MINIO["host"],
                              access_key=settings.MINIO["user"],
                              secret_key=settings.MINIO["password"],
                              secure=False
                              )
        except Exception:
            logging.exception(
                "Fail to connect %s " % settings.MINIO["host"])

    def __close__(self):
        del self.conn
        self.conn = None

    def health(self):
        bucket, fnm, binary = "txtxtxtxt1", "txtxtxtxt1", b"_t@@@1"
        if not self.conn.bucket_exists(bucket):
            self.conn.make_bucket(bucket)
        r = self.conn.put_object(bucket, fnm,
                                 BytesIO(binary),
                                 len(binary)
                                 )
        return r

    def put(self, bucket, fnm, binary):
        for _ in range(3):
            try:
                if not self.conn.bucket_exists(bucket):
                    self.conn.make_bucket(bucket)

                r = self.conn.put_object(bucket, fnm,
                                         BytesIO(binary),
                                         len(binary)
                                         )
                return r
            except Exception:
                logging.exception(f"Fail put {bucket}/{fnm}:")
                self.__open__()
                time.sleep(1)

    def rm(self, bucket, fnm):
        try:
            self.conn.remove_object(bucket, fnm)
        except Exception:
            logging.exception(f"Fail remove {bucket}/{fnm}:")

    def get(self, bucket, fnm):
        for _ in range(1):
            try:
                r = self.conn.get_object(bucket, fnm)
                return r.read()
            except Exception as e:
                logging.exception(f"Fail to get {bucket}/{fnm}, reason: {e}")
                self.__open__()
                time.sleep(1)
        return

    def obj_exist(self, bucket, filename):
        try:
<<<<<<< HEAD
            if self.conn.stat_object(bucket, filename):
                return True
            else:
                return False
        except Exception as e:
            logging.warning(f"Not found: {bucket}/{filename}, exception: {e}")
            return False
=======
            if not self.conn.bucket_exists(bucket):
                return False
            if self.conn.stat_object(bucket, fnm):
                return True
            return False
        except Exception:
            logging.exception(f"RAGFlowMinio.obj_exist {bucket}/{fnm} got exception:")
        return False

>>>>>>> dec9b3e5

    def get_presigned_url(self, bucket, fnm, expires):
        for _ in range(10):
            try:
                return self.conn.get_presigned_url("GET", bucket, fnm, expires)
            except Exception:
                logging.exception(f"Fail get {bucket}/{fnm}:")
                self.__open__()
                time.sleep(1)
        return


MINIO = RAGFlowMinio()

if __name__ == "__main__":
    conn = RAGFlowMinio()
    fnm = "/opt/home/kevinhu/docgpt/upload/13/11-408.jpg"
    from PIL import Image

    img = Image.open(fnm)
    buff = BytesIO()
    img.save(buff, format='JPEG')
    print(conn.put("test", "11-408.jpg", buff.getvalue()))
    bts = conn.get("test", "11-408.jpg")
    img = Image.open(BytesIO(bts))
    img.save("test.jpg")<|MERGE_RESOLUTION|>--- conflicted
+++ resolved
@@ -78,25 +78,15 @@
 
     def obj_exist(self, bucket, filename):
         try:
-<<<<<<< HEAD
-            if self.conn.stat_object(bucket, filename):
+            if not self.conn.bucket_exists(bucket):
+                return False
+            if self.conn.stat_object(bucket, fnm):
                 return True
             else:
                 return False
         except Exception as e:
             logging.warning(f"Not found: {bucket}/{filename}, exception: {e}")
             return False
-=======
-            if not self.conn.bucket_exists(bucket):
-                return False
-            if self.conn.stat_object(bucket, fnm):
-                return True
-            return False
-        except Exception:
-            logging.exception(f"RAGFlowMinio.obj_exist {bucket}/{fnm} got exception:")
-        return False
-
->>>>>>> dec9b3e5
 
     def get_presigned_url(self, bucket, fnm, expires):
         for _ in range(10):
