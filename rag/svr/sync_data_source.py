#
#  Copyright 2024 The InfiniFlow Authors. All Rights Reserved.
#
#  Licensed under the Apache License, Version 2.0 (the "License");
#  you may not use this file except in compliance with the License.
#  You may obtain a copy of the License at
#
#      http://www.apache.org/licenses/LICENSE-2.0
#
#  Unless required by applicable law or agreed to in writing, software
#  distributed under the License is distributed on an "AS IS" BASIS,
#  WITHOUT WARRANTIES OR CONDITIONS OF ANY KIND, either express or implied.
#  See the License for the specific language governing permissions and
#  limitations under the License.
#

# from beartype import BeartypeConf
# from beartype.claw import beartype_all  # <-- you didn't sign up for this
# beartype_all(conf=BeartypeConf(violation_type=UserWarning))    # <-- emit warnings from all code


import asyncio
import copy
import faulthandler
import logging
import os
import signal
import sys
import threading
import time
import traceback
from datetime import datetime, timezone
from typing import Any

from flask import json

from api.db.services.connector_service import ConnectorService, SyncLogsService
from api.db.services.knowledgebase_service import KnowledgebaseService
from common import settings
from common.config_utils import show_configs
<<<<<<< HEAD
from common.data_source import (
    BlobStorageConnector, 
    NotionConnector, 
    DiscordConnector, 
    GoogleDriveConnector, 
    MoodleConnector, 
    JiraConnector, 
    DropboxConnector, 
    WebDAVConnector, 
    AirtableConnector,
)
=======
from common.data_source import BlobStorageConnector, NotionConnector, DiscordConnector, GoogleDriveConnector, \
    MoodleConnector, JiraConnector, DropboxConnector, WebDAVConnector, AirtableConnector
>>>>>>> 37e44854
from common.constants import FileSource, TaskStatus
from common.data_source.config import INDEX_BATCH_SIZE
from common.data_source.confluence_connector import ConfluenceConnector
from common.data_source.gmail_connector import GmailConnector
from common.data_source.box_connector import BoxConnector
from common.data_source.gitlab_connector import GitlabConnector
from common.data_source.interfaces import CheckpointOutputWrapper
from common.log_utils import init_root_logger
from common.signal_utils import start_tracemalloc_and_snapshot, stop_tracemalloc
from common.versions import get_ragflow_version
from box_sdk_gen import BoxOAuth, OAuthConfig, AccessToken

MAX_CONCURRENT_TASKS = int(os.environ.get("MAX_CONCURRENT_TASKS", "5"))
task_limiter = asyncio.Semaphore(MAX_CONCURRENT_TASKS)


class SyncBase:
    SOURCE_NAME: str = None

    def __init__(self, conf: dict) -> None:
        self.conf = conf

    async def __call__(self, task: dict):
        SyncLogsService.start(task["id"], task["connector_id"])

        async with task_limiter:
            try:
                await asyncio.wait_for(self._run_task_logic(task), timeout=task["timeout_secs"])

            except asyncio.TimeoutError:
                msg = f"Task timeout after {task['timeout_secs']} seconds"
                SyncLogsService.update_by_id(task["id"], {"status": TaskStatus.FAIL, "error_msg": msg})
                return

            except Exception as ex:
                msg = "\n".join([
                    "".join(traceback.format_exception_only(None, ex)).strip(),
                    "".join(traceback.format_exception(None, ex, ex.__traceback__)).strip(),
                ])
                SyncLogsService.update_by_id(task["id"], {
                    "status": TaskStatus.FAIL,
                    "full_exception_trace": msg,
                    "error_msg": str(ex)
                })
                return

        SyncLogsService.schedule(task["connector_id"], task["kb_id"], task["poll_range_start"])

    async def _run_task_logic(self, task: dict):
        document_batch_generator = await self._generate(task)

        doc_num = 0
        failed_docs = 0
        next_update = datetime(1970, 1, 1, tzinfo=timezone.utc)

        if task["poll_range_start"]:
            next_update = task["poll_range_start"]

        for document_batch in document_batch_generator:
            if not document_batch:
                continue

            min_update = min(doc.doc_updated_at for doc in document_batch)
            max_update = max(doc.doc_updated_at for doc in document_batch)
            next_update = max(next_update, max_update)

            docs = []
            for doc in document_batch:
                d = {
                    "id": doc.id,
                    "connector_id": task["connector_id"],
                    "source": self.SOURCE_NAME,
                    "semantic_identifier": doc.semantic_identifier,
                    "extension": doc.extension,
                    "size_bytes": doc.size_bytes,
                    "doc_updated_at": doc.doc_updated_at,
                    "blob": doc.blob,
                }
                if doc.metadata:
                    d["metadata"] = doc.metadata
                docs.append(d)

            try:
                e, kb = KnowledgebaseService.get_by_id(task["kb_id"])
                err, dids = SyncLogsService.duplicate_and_parse(
                    kb, docs, task["tenant_id"],
                    f"{self.SOURCE_NAME}/{task['connector_id']}",
                    task["auto_parse"]
                )
                SyncLogsService.increase_docs(
                    task["id"], min_update, max_update,
                    len(docs), "\n".join(err), len(err)
                )

                doc_num += len(docs)

            except Exception as batch_ex:
                msg = str(batch_ex)
                code = getattr(batch_ex, "args", [None])[0]

                if code == 1267 or "collation" in msg.lower():
                    logging.warning(f"Skipping {len(docs)} document(s) due to collation conflict")
                else:
                    logging.error(f"Error processing batch: {msg}")

                failed_docs += len(docs)
                continue

        prefix = self._get_source_prefix()
        if failed_docs > 0:
            logging.info(f"{prefix}{doc_num} docs synchronized till {next_update} ({failed_docs} skipped)")
        else:
            logging.info(f"{prefix}{doc_num} docs synchronized till {next_update}")

        SyncLogsService.done(task["id"], task["connector_id"])
        task["poll_range_start"] = next_update

    async def _generate(self, task: dict):
        raise NotImplementedError

    def _get_source_prefix(self):
        return ""


class _BlobLikeBase(SyncBase):
    DEFAULT_BUCKET_TYPE: str = "s3"

    async def _generate(self, task: dict):
        bucket_type = self.conf.get("bucket_type", self.DEFAULT_BUCKET_TYPE)

        self.connector = BlobStorageConnector(
            bucket_type=bucket_type,
            bucket_name=self.conf["bucket_name"],
            prefix=self.conf.get("prefix", ""),
        )
        self.connector.load_credentials(self.conf["credentials"])

        document_batch_generator = (
            self.connector.load_from_state()
            if task["reindex"] == "1" or not task["poll_range_start"]
            else self.connector.poll_source(
                task["poll_range_start"].timestamp(),
                datetime.now(timezone.utc).timestamp(),
            )
        )

        begin_info = (
            "totally"
            if task["reindex"] == "1" or not task["poll_range_start"]
            else "from {}".format(task["poll_range_start"])
        )

        logging.info(
            "Connect to {}: {}(prefix/{}) {}".format(
                bucket_type,
                self.conf["bucket_name"],
                self.conf.get("prefix", ""),
                begin_info,
            )
        )
        return document_batch_generator


class S3(_BlobLikeBase):
    SOURCE_NAME: str = FileSource.S3
    DEFAULT_BUCKET_TYPE: str = "s3"


class R2(_BlobLikeBase):
    SOURCE_NAME: str = FileSource.R2
    DEFAULT_BUCKET_TYPE: str = "r2"


class OCI_STORAGE(_BlobLikeBase):
    SOURCE_NAME: str = FileSource.OCI_STORAGE
    DEFAULT_BUCKET_TYPE: str = "oci_storage"


class GOOGLE_CLOUD_STORAGE(_BlobLikeBase):
    SOURCE_NAME: str = FileSource.GOOGLE_CLOUD_STORAGE
    DEFAULT_BUCKET_TYPE: str = "google_cloud_storage"


class Confluence(SyncBase):
    SOURCE_NAME: str = FileSource.CONFLUENCE

    async def _generate(self, task: dict):
        from common.data_source.config import DocumentSource
        from common.data_source.interfaces import StaticCredentialsProvider

        index_mode = (self.conf.get("index_mode") or "everything").lower()
        if index_mode not in {"everything", "space", "page"}:
            index_mode = "everything"

        space = ""
        page_id = ""

        index_recursively = False
        if index_mode == "space":
            space = (self.conf.get("space") or "").strip()
            if not space:
                raise ValueError("Space Key is required when indexing a specific Confluence space.")
        elif index_mode == "page":
            page_id = (self.conf.get("page_id") or "").strip()
            if not page_id:
                raise ValueError("Page ID is required when indexing a specific Confluence page.")
            index_recursively = bool(self.conf.get("index_recursively", False))

        self.connector = ConfluenceConnector(
            wiki_base=self.conf["wiki_base"],
            is_cloud=self.conf.get("is_cloud", True),
            space=space,
            page_id=page_id,
            index_recursively=index_recursively,
        )

        credentials_provider = StaticCredentialsProvider(tenant_id=task["tenant_id"],
                                                         connector_name=DocumentSource.CONFLUENCE,
                                                         credential_json=self.conf["credentials"])
        self.connector.set_credentials_provider(credentials_provider)

        # Determine the time range for synchronization based on reindex or poll_range_start
        if task["reindex"] == "1" or not task["poll_range_start"]:
            start_time = 0.0
            begin_info = "totally"
        else:
            start_time = task["poll_range_start"].timestamp()
            begin_info = f"from {task['poll_range_start']}"

        end_time = datetime.now(timezone.utc).timestamp()

        raw_batch_size = self.conf.get("sync_batch_size") or self.conf.get("batch_size") or INDEX_BATCH_SIZE
        try:
            batch_size = int(raw_batch_size)
        except (TypeError, ValueError):
            batch_size = INDEX_BATCH_SIZE
        if batch_size <= 0:
            batch_size = INDEX_BATCH_SIZE

        def document_batches():
            checkpoint = self.connector.build_dummy_checkpoint()
            pending_docs = []
            iterations = 0
            iteration_limit = 100_000

            while checkpoint.has_more:
                wrapper = CheckpointOutputWrapper()
                doc_generator = wrapper(self.connector.load_from_checkpoint(start_time, end_time, checkpoint))
                for document, failure, next_checkpoint in doc_generator:
                    if failure is not None:
                        logging.warning("Confluence connector failure: %s",
                                        getattr(failure, "failure_message", failure))
                        continue
                    if document is not None:
                        pending_docs.append(document)
                        if len(pending_docs) >= batch_size:
                            yield pending_docs
                            pending_docs = []
                    if next_checkpoint is not None:
                        checkpoint = next_checkpoint

                iterations += 1
                if iterations > iteration_limit:
                    raise RuntimeError("Too many iterations while loading Confluence documents.")

            if pending_docs:
                yield pending_docs

        async def async_wrapper():
            for batch in document_batches():
                yield batch

        logging.info("Connect to Confluence: {} {}".format(self.conf["wiki_base"], begin_info))
        return async_wrapper()


class Notion(SyncBase):
    SOURCE_NAME: str = FileSource.NOTION

    async def _generate(self, task: dict):
        self.connector = NotionConnector(root_page_id=self.conf["root_page_id"])
        self.connector.load_credentials(self.conf["credentials"])
        document_generator = (
            self.connector.load_from_state()
            if task["reindex"] == "1" or not task["poll_range_start"]
            else self.connector.poll_source(task["poll_range_start"].timestamp(),
                                            datetime.now(timezone.utc).timestamp())
        )

        begin_info = "totally" if task["reindex"] == "1" or not task["poll_range_start"] else "from {}".format(
            task["poll_range_start"])
        logging.info("Connect to Notion: root({}) {}".format(self.conf["root_page_id"], begin_info))
        return document_generator


class Discord(SyncBase):
    SOURCE_NAME: str = FileSource.DISCORD

    async def _generate(self, task: dict):
        server_ids: str | None = self.conf.get("server_ids", None)
        # "channel1,channel2"
        channel_names: str | None = self.conf.get("channel_names", None)

        self.connector = DiscordConnector(
            server_ids=server_ids.split(",") if server_ids else [],
            channel_names=channel_names.split(",") if channel_names else [],
            start_date=datetime(1970, 1, 1, tzinfo=timezone.utc).strftime("%Y-%m-%d"),
            batch_size=self.conf.get("batch_size", 1024),
        )
        self.connector.load_credentials(self.conf["credentials"])
        document_generator = (
            self.connector.load_from_state()
            if task["reindex"] == "1" or not task["poll_range_start"]
            else self.connector.poll_source(task["poll_range_start"].timestamp(),
                                            datetime.now(timezone.utc).timestamp())
        )

        begin_info = "totally" if task["reindex"] == "1" or not task["poll_range_start"] else "from {}".format(
            task["poll_range_start"])
        logging.info("Connect to Discord: servers({}),  channel({}) {}".format(server_ids, channel_names, begin_info))
        return document_generator


class Gmail(SyncBase):
    SOURCE_NAME: str = FileSource.GMAIL

    async def _generate(self, task: dict):
        # Gmail sync reuses the generic LoadConnector/PollConnector interface
        # implemented by common.data_source.gmail_connector.GmailConnector.
        #
        # Config expectations (self.conf):
        #   credentials: Gmail / Workspace OAuth JSON (with primary admin email)
        #   batch_size:  optional, defaults to INDEX_BATCH_SIZE
        batch_size = self.conf.get("batch_size", INDEX_BATCH_SIZE)

        self.connector = GmailConnector(batch_size=batch_size)

        credentials = self.conf.get("credentials")
        if not credentials:
            raise ValueError("Gmail connector is missing credentials.")

        new_credentials = self.connector.load_credentials(credentials)
        if new_credentials:
            # Persist rotated / refreshed credentials back to connector config
            try:
                updated_conf = copy.deepcopy(self.conf)
                updated_conf["credentials"] = new_credentials
                ConnectorService.update_by_id(task["connector_id"], {"config": updated_conf})
                self.conf = updated_conf
                logging.info(
                    "Persisted refreshed Gmail credentials for connector %s",
                    task["connector_id"],
                )
            except Exception:
                logging.exception(
                    "Failed to persist refreshed Gmail credentials for connector %s",
                    task["connector_id"],
                )

        # Decide between full reindex and incremental polling by time range.
        if task["reindex"] == "1" or not task.get("poll_range_start"):
            start_time = None
            end_time = None
            begin_info = "totally"
            document_generator = self.connector.load_from_state()
        else:
            poll_start = task["poll_range_start"]
            # Defensive: if poll_start is somehow None, fall back to full load
            if poll_start is None:
                start_time = None
                end_time = None
                begin_info = "totally"
                document_generator = self.connector.load_from_state()
            else:
                start_time = poll_start.timestamp()
                end_time = datetime.now(timezone.utc).timestamp()
                begin_info = f"from {poll_start}"
                document_generator = self.connector.poll_source(start_time, end_time)

        try:
            admin_email = self.connector.primary_admin_email
        except RuntimeError:
            admin_email = "unknown"
        logging.info(f"Connect to Gmail as {admin_email} {begin_info}")
        return document_generator


class Dropbox(SyncBase):
    SOURCE_NAME: str = FileSource.DROPBOX

    async def _generate(self, task: dict):
        self.connector = DropboxConnector(batch_size=self.conf.get("batch_size", INDEX_BATCH_SIZE))
        self.connector.load_credentials(self.conf["credentials"])

        if task["reindex"] == "1" or not task["poll_range_start"]:
            document_generator = self.connector.load_from_state()
            begin_info = "totally"
        else:
            poll_start = task["poll_range_start"]
            document_generator = self.connector.poll_source(
                poll_start.timestamp(), datetime.now(timezone.utc).timestamp()
            )
            begin_info = f"from {poll_start}"

        logging.info(f"[Dropbox] Connect to Dropbox {begin_info}")
        return document_generator


class GoogleDrive(SyncBase):
    SOURCE_NAME: str = FileSource.GOOGLE_DRIVE

    async def _generate(self, task: dict):
        connector_kwargs = {
            "include_shared_drives": self.conf.get("include_shared_drives", False),
            "include_my_drives": self.conf.get("include_my_drives", False),
            "include_files_shared_with_me": self.conf.get("include_files_shared_with_me", False),
            "shared_drive_urls": self.conf.get("shared_drive_urls"),
            "my_drive_emails": self.conf.get("my_drive_emails"),
            "shared_folder_urls": self.conf.get("shared_folder_urls"),
            "specific_user_emails": self.conf.get("specific_user_emails"),
            "batch_size": self.conf.get("batch_size", INDEX_BATCH_SIZE),
        }
        self.connector = GoogleDriveConnector(**connector_kwargs)
        self.connector.set_allow_images(self.conf.get("allow_images", False))

        credentials = self.conf.get("credentials")
        if not credentials:
            raise ValueError("Google Drive connector is missing credentials.")

        new_credentials = self.connector.load_credentials(credentials)
        if new_credentials:
            self._persist_rotated_credentials(task["connector_id"], new_credentials)

        if task["reindex"] == "1" or not task["poll_range_start"]:
            start_time = 0.0
            begin_info = "totally"
        else:
            start_time = task["poll_range_start"].timestamp()
            begin_info = f"from {task['poll_range_start']}"

        end_time = datetime.now(timezone.utc).timestamp()
        raw_batch_size = self.conf.get("sync_batch_size") or self.conf.get("batch_size") or INDEX_BATCH_SIZE
        try:
            batch_size = int(raw_batch_size)
        except (TypeError, ValueError):
            batch_size = INDEX_BATCH_SIZE
        if batch_size <= 0:
            batch_size = INDEX_BATCH_SIZE

        def document_batches():
            checkpoint = self.connector.build_dummy_checkpoint()
            pending_docs = []
            iterations = 0
            iteration_limit = 100_000

            while checkpoint.has_more:
                wrapper = CheckpointOutputWrapper()
                doc_generator = wrapper(self.connector.load_from_checkpoint(start_time, end_time, checkpoint))
                for document, failure, next_checkpoint in doc_generator:
                    if failure is not None:
                        logging.warning("Google Drive connector failure: %s",
                                        getattr(failure, "failure_message", failure))
                        continue
                    if document is not None:
                        pending_docs.append(document)
                        if len(pending_docs) >= batch_size:
                            yield pending_docs
                            pending_docs = []
                    if next_checkpoint is not None:
                        checkpoint = next_checkpoint

                iterations += 1
                if iterations > iteration_limit:
                    raise RuntimeError("Too many iterations while loading Google Drive documents.")

            if pending_docs:
                yield pending_docs

        try:
            admin_email = self.connector.primary_admin_email
        except RuntimeError:
            admin_email = "unknown"
        logging.info(f"Connect to Google Drive as {admin_email} {begin_info}")
        return document_batches()

    def _persist_rotated_credentials(self, connector_id: str, credentials: dict[str, Any]) -> None:
        try:
            updated_conf = copy.deepcopy(self.conf)
            updated_conf["credentials"] = credentials
            ConnectorService.update_by_id(connector_id, {"config": updated_conf})
            self.conf = updated_conf
            logging.info("Persisted refreshed Google Drive credentials for connector %s", connector_id)
        except Exception:
            logging.exception("Failed to persist refreshed Google Drive credentials for connector %s", connector_id)


class Jira(SyncBase):
    SOURCE_NAME: str = FileSource.JIRA

    def _get_source_prefix(self):
        return "[Jira]"

    async def _generate(self, task: dict):
        connector_kwargs = {
            "jira_base_url": self.conf["base_url"],
            "project_key": self.conf.get("project_key"),
            "jql_query": self.conf.get("jql_query"),
            "batch_size": self.conf.get("batch_size", INDEX_BATCH_SIZE),
            "include_comments": self.conf.get("include_comments", True),
            "include_attachments": self.conf.get("include_attachments", False),
            "labels_to_skip": self._normalize_list(self.conf.get("labels_to_skip")),
            "comment_email_blacklist": self._normalize_list(self.conf.get("comment_email_blacklist")),
            "scoped_token": self.conf.get("scoped_token", False),
            "attachment_size_limit": self.conf.get("attachment_size_limit"),
            "timezone_offset": self.conf.get("timezone_offset"),
        }

        self.connector = JiraConnector(**connector_kwargs)

        credentials = self.conf.get("credentials")
        if not credentials:
            raise ValueError("Jira connector is missing credentials.")

        self.connector.load_credentials(credentials)
        self.connector.validate_connector_settings()

        if task["reindex"] == "1" or not task["poll_range_start"]:
            start_time = 0.0
            begin_info = "totally"
        else:
            start_time = task["poll_range_start"].timestamp()
            begin_info = f"from {task['poll_range_start']}"

        end_time = datetime.now(timezone.utc).timestamp()

        raw_batch_size = self.conf.get("sync_batch_size") or self.conf.get("batch_size") or INDEX_BATCH_SIZE
        try:
            batch_size = int(raw_batch_size)
        except (TypeError, ValueError):
            batch_size = INDEX_BATCH_SIZE
        if batch_size <= 0:
            batch_size = INDEX_BATCH_SIZE

        def document_batches():
            checkpoint = self.connector.build_dummy_checkpoint()
            pending_docs = []
            iterations = 0
            iteration_limit = 100_000

            while checkpoint.has_more:
                wrapper = CheckpointOutputWrapper()
                generator = wrapper(
                    self.connector.load_from_checkpoint(
                        start_time,
                        end_time,
                        checkpoint,
                    )
                )
                for document, failure, next_checkpoint in generator:
                    if failure is not None:
                        logging.warning(
                            f"[Jira] Jira connector failure: {getattr(failure, 'failure_message', failure)}"
                        )
                        continue
                    if document is not None:
                        pending_docs.append(document)
                        if len(pending_docs) >= batch_size:
                            yield pending_docs
                            pending_docs = []
                    if next_checkpoint is not None:
                        checkpoint = next_checkpoint

                iterations += 1
                if iterations > iteration_limit:
                    logging.error(f"[Jira] Task {task.get('id')} exceeded iteration limit ({iteration_limit}).")
                    raise RuntimeError("Too many iterations while loading Jira documents.")

            if pending_docs:
                yield pending_docs

        logging.info(f"[Jira] Connect to Jira {connector_kwargs['jira_base_url']} {begin_info}")
        return document_batches()

    @staticmethod
    def _normalize_list(values: Any) -> list[str] | None:
        if values is None:
            return None
        if isinstance(values, str):
            values = [item.strip() for item in values.split(",")]
        return [str(value).strip() for value in values if value is not None and str(value).strip()]


class SharePoint(SyncBase):
    SOURCE_NAME: str = FileSource.SHAREPOINT

    async def _generate(self, task: dict):
        pass


class Slack(SyncBase):
    SOURCE_NAME: str = FileSource.SLACK

    async def _generate(self, task: dict):
        pass


class Teams(SyncBase):
    SOURCE_NAME: str = FileSource.TEAMS

    async def _generate(self, task: dict):
        pass


class WebDAV(SyncBase):
    SOURCE_NAME: str = FileSource.WEBDAV

    async def _generate(self, task: dict):
        self.connector = WebDAVConnector(
            base_url=self.conf["base_url"],
            remote_path=self.conf.get("remote_path", "/")
        )
        self.connector.load_credentials(self.conf["credentials"])

        logging.info(f"Task info: reindex={task['reindex']}, poll_range_start={task['poll_range_start']}")

        if task["reindex"] == "1" or not task["poll_range_start"]:
            logging.info("Using load_from_state (full sync)")
            document_batch_generator = self.connector.load_from_state()
            begin_info = "totally"
        else:
            start_ts = task["poll_range_start"].timestamp()
            end_ts = datetime.now(timezone.utc).timestamp()
            logging.info(f"Polling WebDAV from {task['poll_range_start']} (ts: {start_ts}) to now (ts: {end_ts})")
            document_batch_generator = self.connector.poll_source(start_ts, end_ts)
            begin_info = "from {}".format(task["poll_range_start"])

        logging.info("Connect to WebDAV: {}(path: {}) {}".format(
            self.conf["base_url"],
            self.conf.get("remote_path", "/"),
            begin_info
        ))
        return document_batch_generator


class Moodle(SyncBase):
    SOURCE_NAME: str = FileSource.MOODLE

    async def _generate(self, task: dict):
        self.connector = MoodleConnector(
            moodle_url=self.conf["moodle_url"],
            batch_size=self.conf.get("batch_size", INDEX_BATCH_SIZE)
        )

        self.connector.load_credentials(self.conf["credentials"])

        # Determine the time range for synchronization based on reindex or poll_range_start
        if task["reindex"] == "1" or not task.get("poll_range_start"):
            document_generator = self.connector.load_from_state()
            begin_info = "totally"
        else:
            poll_start = task["poll_range_start"]
            if poll_start is None:
                document_generator = self.connector.load_from_state()
                begin_info = "totally"
            else:
                document_generator = self.connector.poll_source(
                    poll_start.timestamp(),
                    datetime.now(timezone.utc).timestamp()
                )
                begin_info = "from {}".format(poll_start)

        logging.info("Connect to Moodle: {} {}".format(self.conf["moodle_url"], begin_info))
        return document_generator


class BOX(SyncBase):
    SOURCE_NAME: str = FileSource.BOX

    async def _generate(self, task: dict):
        self.connector = BoxConnector(
            folder_id=self.conf.get("folder_id", "0"),
        )

        credential = json.loads(self.conf['credentials']['box_tokens'])

        auth = BoxOAuth(
            OAuthConfig(
                client_id=credential['client_id'],
                client_secret=credential['client_secret'],
            )
        )

        token = AccessToken(
            access_token=credential['access_token'],
            refresh_token=credential['refresh_token'],
        )
        auth.token_storage.store(token)

        self.connector.load_credentials(auth)
        if task["reindex"] == "1" or not task["poll_range_start"]:
            document_generator = self.connector.load_from_state()
            begin_info = "totally"
        else:
            poll_start = task["poll_range_start"]
            if poll_start is None:
                document_generator = self.connector.load_from_state()
                begin_info = "totally"
            else:
                document_generator = self.connector.poll_source(
                    poll_start.timestamp(),
                    datetime.now(timezone.utc).timestamp()
                )
                begin_info = "from {}".format(poll_start)
        logging.info("Connect to Box: folder_id({}) {}".format(self.conf["folder_id"], begin_info))
        return document_generator


class Airtable(SyncBase):
    SOURCE_NAME: str = FileSource.AIRTABLE

    async def _generate(self, task: dict):
        """
        Sync files from Airtable attachments.
        """

        self.connector = AirtableConnector(
            base_id=self.conf.get("base_id"),
            table_name_or_id=self.conf.get("table_name_or_id"),
        )

        credentials = self.conf.get("credentials", {})
        if "airtable_access_token" not in credentials:
            raise ValueError("Missing airtable_access_token in credentials")

        self.connector.load_credentials(
            {"airtable_access_token": credentials["airtable_access_token"]}
        )

        if task.get("reindex") == "1" or not task.get("poll_range_start"):
            document_generator = self.connector.load_from_state()
            begin_info = "totally"
        else:
            poll_start = task.get("poll_range_start")
            if poll_start is None:
                document_generator = self.connector.load_from_state()
                begin_info = "totally"
            else:
                document_generator = self.connector.poll_source(
                    poll_start.timestamp(),
                    datetime.now(timezone.utc).timestamp(),
                )
                begin_info = f"from {poll_start}"

        logging.info(
            "Connect to Airtable: base_id(%s), table(%s) %s",
            self.conf.get("base_id"),
            self.conf.get("table_name_or_id"),
            begin_info,
        )

        return document_generator


<<<<<<< HEAD
class Gitlab(SyncBase):
    SOURCE_NAME: str = FileSource.GITLAB

    async def _generate(self, task: dict):
        """
        Sync files from GitLab attachments.
        """

        self.connector = GitlabConnector(
            project_owner= self.conf.get("project_owner"),
            project_name= self.conf.get("project_name"),
            include_mrs = self.conf.get("include_mrs", False),
            include_issues = self.conf.get("include_issues", False),
            include_code_files=  self.conf.get("include_code_files", False),
        )

        self.connector.load_credentials(
            {
                "gitlab_access_token": self.conf.get("credentials", {}).get("gitlab_access_token"),
                "gitlab_url": self.conf.get("credentials", {}).get("gitlab_url"),
            }
        )

        if task["reindex"] == "1" or not task["poll_range_start"]:
            document_generator = self.connector.load_from_state()
            begin_info = "totally"
        else:
            poll_start = task["poll_range_start"]
            if poll_start is None:
                document_generator = self.connector.load_from_state()
                begin_info = "totally"
            else:
                document_generator = self.connector.poll_source(
                    poll_start.timestamp(),
                    datetime.now(timezone.utc).timestamp()
                )
                begin_info = "from {}".format(poll_start)
        logging.info("Connect to Gitlab: ({}) {}".format(self.conf["project_name"], begin_info))
        return document_generator

=======
>>>>>>> 37e44854
func_factory = {
    FileSource.S3: S3,
    FileSource.R2: R2,
    FileSource.OCI_STORAGE: OCI_STORAGE,
    FileSource.GOOGLE_CLOUD_STORAGE: GOOGLE_CLOUD_STORAGE,
    FileSource.NOTION: Notion,
    FileSource.DISCORD: Discord,
    FileSource.CONFLUENCE: Confluence,
    FileSource.GMAIL: Gmail,
    FileSource.GOOGLE_DRIVE: GoogleDrive,
    FileSource.JIRA: Jira,
    FileSource.SHAREPOINT: SharePoint,
    FileSource.SLACK: Slack,
    FileSource.TEAMS: Teams,
    FileSource.MOODLE: Moodle,
    FileSource.DROPBOX: Dropbox,
    FileSource.WEBDAV: WebDAV,
    FileSource.BOX: BOX,
    FileSource.AIRTABLE: Airtable,
    FileSource.GITLAB: Gitlab,
}


async def dispatch_tasks():
    while True:
        try:
            list(SyncLogsService.list_sync_tasks()[0])
            break
        except Exception as e:
            logging.warning(f"DB is not ready yet: {e}")
            await asyncio.sleep(3)

    tasks = []
    for task in SyncLogsService.list_sync_tasks()[0]:
        if task["poll_range_start"]:
            task["poll_range_start"] = task["poll_range_start"].astimezone(timezone.utc)
        if task["poll_range_end"]:
            task["poll_range_end"] = task["poll_range_end"].astimezone(timezone.utc)
        func = func_factory[task["source"]](task["config"])
        tasks.append(asyncio.create_task(func(task)))

    try:
        await asyncio.gather(*tasks, return_exceptions=False)
    except Exception as e:
        logging.error(f"Error in dispatch_tasks: {e}")
        for t in tasks:
            t.cancel()
        await asyncio.gather(*tasks, return_exceptions=True)
        raise
    await asyncio.sleep(1)


stop_event = threading.Event()


def signal_handler(sig, frame):
    logging.info("Received interrupt signal, shutting down...")
    stop_event.set()
    time.sleep(1)
    sys.exit(0)


CONSUMER_NO = "0" if len(sys.argv) < 2 else sys.argv[1]
CONSUMER_NAME = "data_sync_" + CONSUMER_NO


async def main():
    logging.info(r"""
  _____        _           _____
 |  __ \      | |         / ____|
 | |  | | __ _| |_ __ _  | (___  _   _ _ __   ___
 | |  | |/ _` | __/ _` |  \___ \| | | | '_ \ / __|
 | |__| | (_| | || (_| |  ____) | |_| | | | | (__
 |_____/ \__,_|\__\__,_| |_____/ \__, |_| |_|\___|
                                  __/ |
                                 |___/
    """)
    logging.info(f"RAGFlow version: {get_ragflow_version()}")
    show_configs()
    settings.init_settings()
    if sys.platform != "win32":
        signal.signal(signal.SIGUSR1, start_tracemalloc_and_snapshot)
        signal.signal(signal.SIGUSR2, stop_tracemalloc)
    signal.signal(signal.SIGINT, signal_handler)
    signal.signal(signal.SIGTERM, signal_handler)

    while not stop_event.is_set():
        await dispatch_tasks()
    logging.error("BUG!!! You should not reach here!!!")


if __name__ == "__main__":
    faulthandler.enable()
    init_root_logger(CONSUMER_NAME)
    asyncio.run(main())<|MERGE_RESOLUTION|>--- conflicted
+++ resolved
@@ -38,22 +38,8 @@
 from api.db.services.knowledgebase_service import KnowledgebaseService
 from common import settings
 from common.config_utils import show_configs
-<<<<<<< HEAD
-from common.data_source import (
-    BlobStorageConnector, 
-    NotionConnector, 
-    DiscordConnector, 
-    GoogleDriveConnector, 
-    MoodleConnector, 
-    JiraConnector, 
-    DropboxConnector, 
-    WebDAVConnector, 
-    AirtableConnector,
-)
-=======
 from common.data_source import BlobStorageConnector, NotionConnector, DiscordConnector, GoogleDriveConnector, \
     MoodleConnector, JiraConnector, DropboxConnector, WebDAVConnector, AirtableConnector
->>>>>>> 37e44854
 from common.constants import FileSource, TaskStatus
 from common.data_source.config import INDEX_BATCH_SIZE
 from common.data_source.confluence_connector import ConfluenceConnector
@@ -817,7 +803,6 @@
         return document_generator
 
 
-<<<<<<< HEAD
 class Gitlab(SyncBase):
     SOURCE_NAME: str = FileSource.GITLAB
 
@@ -858,8 +843,6 @@
         logging.info("Connect to Gitlab: ({}) {}".format(self.conf["project_name"], begin_info))
         return document_generator
 
-=======
->>>>>>> 37e44854
 func_factory = {
     FileSource.S3: S3,
     FileSource.R2: R2,
