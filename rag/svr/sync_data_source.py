--- conflicted
+++ resolved
@@ -37,7 +37,6 @@
 from api.db.services.knowledgebase_service import KnowledgebaseService
 from common import settings
 from common.config_utils import show_configs
-<<<<<<< HEAD
 from common.data_source import BlobStorageConnector, NotionConnector, DiscordConnector, GoogleDriveConnector, MoodleConnector
 import logging
 import os
@@ -45,8 +44,6 @@
 import signal
 import trio
 import faulthandler
-=======
->>>>>>> 3fcf2ee5
 from common.constants import FileSource, TaskStatus
 from common.data_source import (
     BlobStorageConnector,
@@ -470,10 +467,7 @@
     FileSource.SHAREPOINT: SharePoint,
     FileSource.SLACK: Slack,
     FileSource.TEAMS: Teams,
-<<<<<<< HEAD
     FileSource.MOODLE: Moodle
-=======
->>>>>>> 3fcf2ee5
 }
 
 
