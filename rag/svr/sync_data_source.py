--- conflicted
+++ resolved
@@ -35,23 +35,9 @@
 
 from api.db.services.connector_service import ConnectorService, SyncLogsService
 from api.db.services.knowledgebase_service import KnowledgebaseService
-from common.log_utils import init_root_logger
-from common.config_utils import show_configs
-from common.data_source import BlobStorageConnector, NotionConnector, DiscordConnector, GoogleDriveConnector, WebDAVConnector
-import logging
-import os
-from datetime import datetime, timezone
-import signal
-import trio
-import faulthandler
-from common.constants import FileSource, TaskStatus
 from common import settings
 from common.config_utils import show_configs
-<<<<<<< HEAD
-from common.data_source import BlobStorageConnector, NotionConnector, DiscordConnector, GoogleDriveConnector, JiraConnector
-=======
-from common.data_source import BlobStorageConnector, NotionConnector, DiscordConnector, GoogleDriveConnector, MoodleConnector, JiraConnector
->>>>>>> 10098198
+from common.data_source import BlobStorageConnector, NotionConnector, DiscordConnector, GoogleDriveConnector, MoodleConnector, JiraConnector, WebDAVConnector
 from common.constants import FileSource, TaskStatus
 from common.data_source.config import INDEX_BATCH_SIZE
 from common.data_source.confluence_connector import ConfluenceConnector
@@ -445,7 +431,6 @@
         pass
 
 
-<<<<<<< HEAD
 class WebDAV(SyncBase):
     SOURCE_NAME: str = FileSource.WEBDAV
 
@@ -475,7 +460,7 @@
             begin_info
         ))
         return document_batch_generator
-=======
+        
 class Moodle(SyncBase):
     SOURCE_NAME: str = FileSource.MOODLE
 
@@ -505,7 +490,6 @@
 
         logging.info("Connect to Moodle: {} {}".format(self.conf["moodle_url"], begin_info))
         return document_generator
->>>>>>> 10098198
 
 
 func_factory = {
@@ -519,11 +503,8 @@
     FileSource.SHAREPOINT: SharePoint,
     FileSource.SLACK: Slack,
     FileSource.TEAMS: Teams,
-<<<<<<< HEAD
-    FileSource.WEBDAV: WebDAV
-=======
+    FileSource.WEBDAV: WebDAV,
     FileSource.MOODLE: Moodle
->>>>>>> 10098198
 }
 
 
