--- conflicted
+++ resolved
@@ -45,11 +45,7 @@
 from io import BytesIO
 import pandas as pd
 
-<<<<<<< HEAD
-from rag.app import laws, paper, presentation, manual, qa, table, book, resume, picture, naive, one, audio, email
-=======
-from rag.app import laws, paper, presentation, manual, qa, table, book, resume, picture, naive, one, audio, knowledge_graph
->>>>>>> b67484e7
+from rag.app import laws, paper, presentation, manual, qa, table, book, resume, picture, naive, one, audio, knowledge_graph, email
 
 from api.db import LLMType, ParserType
 from api.db.services.document_service import DocumentService
@@ -73,11 +69,8 @@
     ParserType.PICTURE.value: picture,
     ParserType.ONE.value: one,
     ParserType.AUDIO.value: audio,
-<<<<<<< HEAD
-    ParserType.EMAIL.value: email
-=======
+    ParserType.EMAIL.value: email,
     ParserType.KG.value: knowledge_graph
->>>>>>> b67484e7
 }
 
 
