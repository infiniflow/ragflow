--- conflicted
+++ resolved
@@ -636,7 +636,6 @@
     return res, tk_count
 
 
-<<<<<<< HEAD
 @timeout(3600)
 async def run_raptor_for_kb(row, chat_mdl, embd_mdl, vector_size, callback=None, doc_ids=[]):
     fake_doc_id = "x" # x for dataset-level task
@@ -681,7 +680,8 @@
         res.append(d)
         tk_count += num_tokens_from_string(content)
     return res, tk_count
-=======
+
+
 async def delete_image(kb_id, chunk_id):
     try:
         async with minio_limiter:
@@ -717,7 +717,6 @@
             progress_callback(-1, msg=f"Chunk updates failed since task {task_id} is unknown.")
             return
     return True
->>>>>>> d907e798
 
 
 @timeout(60*60*2, 1)
