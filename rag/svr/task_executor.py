--- conflicted
+++ resolved
@@ -225,12 +225,7 @@
     canceled = False
     if msg.get("doc_id", "") in [GRAPH_RAPTOR_FAKE_DOC_ID, CANVAS_DEBUG_DOC_ID]:
         task = msg
-<<<<<<< HEAD
         if task["task_type"] in ["graphrag", "raptor", "mindmap"] and msg.get("doc_ids", []):
-            print(f"hack {msg['doc_ids']=}=",flush=True)
-=======
-        if task["task_type"] in ["graphrag", "raptor"] and msg.get("doc_ids", []):
->>>>>>> c7efaab3
             task = TaskService.get_task(msg["id"], msg["doc_ids"])
             task["doc_ids"] = msg["doc_ids"]
     else:
@@ -837,7 +832,6 @@
         progress_callback(prog=1.0, msg="Knowledge Graph done ({:.2f}s)".format(timer() - start_ts))
         return
     elif task_type == "mindmap":
-        time.sleep(2)
         progress_callback(1, "place holder")
         pass
         return
