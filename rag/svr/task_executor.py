--- conflicted
+++ resolved
@@ -25,17 +25,11 @@
 import json_repair
 
 from api.db.services.knowledgebase_service import KnowledgebaseService
-<<<<<<< HEAD
-from api.utils.api_utils import timeout
-from api.utils.base64_image import image2id
-from api.utils.log_utils import init_root_logger, get_project_base_directory
-=======
 from api.db.services.pipeline_operation_log_service import PipelineOperationLogService
 from common.connection_utils import timeout
 from rag.utils.base64_image import image2id
 from common.log_utils import init_root_logger
 from common.config_utils import show_configs
->>>>>>> 0879b6af
 from graphrag.general.index import run_graphrag_for_kb
 from graphrag.utils import get_llm_cache, set_llm_cache, get_tags_from_cache, set_tags_to_cache
 from rag.prompts.generator import keyword_extraction, question_proposal, content_tagging, run_toc_from_text
@@ -483,7 +477,6 @@
 
 async def run_dataflow(task: dict):
     from api.db.services.canvas_service import UserCanvasService
-    from api.db.services.pipeline_operation_log_service import PipelineOperationLogService
     from rag.flow.pipeline import Pipeline
 
     task_start_ts = timer()
@@ -934,7 +927,6 @@
 
 
 async def handle_task():
-    from api.db.services.pipeline_operation_log_service import PipelineOperationLogService
 
     global DONE_TASKS, FAILED_TASKS
     redis_msg, task = await collect()
