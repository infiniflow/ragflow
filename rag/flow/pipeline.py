#
#  Copyright 2025 The InfiniFlow Authors. All Rights Reserved.
#
#  Licensed under the Apache License, Version 2.0 (the "License");
#  you may not use this file except in compliance with the License.
#  You may obtain a copy of the License at
#
#      http://www.apache.org/licenses/LICENSE-2.0
#
#  Unless required by applicable law or agreed to in writing, software
#  distributed under the License is distributed on an "AS IS" BASIS,
#  WITHOUT WARRANTIES OR CONDITIONS OF ANY KIND, either express or implied.
#  See the License for the specific language governing permissions and
#  limitations under the License.
#
import datetime
import json
import logging
import random
import time

import trio

from agent.canvas import Graph
from api.db.services.document_service import DocumentService
from rag.utils.redis_conn import REDIS_CONN


class Pipeline(Graph):
    def __init__(self, dsl: str, tenant_id=None, doc_id=None, task_id=None, flow_id=None):
        super().__init__(dsl, tenant_id, task_id)
        self._doc_id = doc_id
        self._flow_id = flow_id
        self._kb_id = None
        if doc_id:
            self._kb_id = DocumentService.get_knowledgebase_id(doc_id)
            assert self._kb_id, f"Can't find KB of this document: {doc_id}"

    def callback(self, component_name: str, progress: float | int | None = None, message: str = "") -> None:
        log_key = f"{self._flow_id}-{self.task_id}-logs"
        try:
            bin = REDIS_CONN.get(log_key)
            obj = json.loads(bin.encode("utf-8"))
            if obj:
                if obj[-1]["component_name"] == component_name:
                    obj[-1]["trace"].append({"progress": progress, "message": message, "datetime": datetime.datetime.now().strftime("%H:%M:%S")})
                else:
                    obj.append({"component_name": component_name, "trace": [{"progress": progress, "message": message, "datetime": datetime.datetime.now().strftime("%H:%M:%S")}]})
            else:
                obj = [{"component_name": component_name, "trace": [{"progress": progress, "message": message, "datetime": datetime.datetime.now().strftime("%H:%M:%S")}]}]
<<<<<<< HEAD
            REDIS_CONN.set_obj(log_key, obj, 60 * 10)
=======
            REDIS_CONN.set_obj(log_key, obj, 60 * 30)
            if self._doc_id:
                percentage = 1./len(self.components.items())
                msg = ""
                finished = 0.
                for o in obj:
                    if o['component_name'] == "END":
                        continue
                    msg += f"\n[{o['component_name']}]:\n"
                    for t in o["trace"]:
                        msg += "%s: %s\n"%(t["datetime"], t["message"])
                        if t["progress"] < 0:
                            finished = -1
                            break
                    if finished < 0:
                        break
                    finished += o["trace"][-1]["progress"] * percentage
                DocumentService.update_by_id(self._doc_id, {"progress": finished, "progress_msg": msg})
>>>>>>> a1b947ff
        except Exception as e:
            logging.exception(e)

    def fetch_logs(self):
        log_key = f"{self._flow_id}-{self.task_id}-logs"
        try:
            bin = REDIS_CONN.get(log_key)
            if bin:
                return json.loads(bin.encode("utf-8"))
        except Exception as e:
            logging.exception(e)
        return []

    def reset(self):
        super().reset()
        log_key = f"{self._flow_id}-{self.task_id}-logs"
        try:
            REDIS_CONN.set_obj(log_key, [], 60 * 10)
        except Exception as e:
            logging.exception(e)

    async def run(self, **kwargs):
        st = time.perf_counter()
        if not self.path:
            self.path.append("File")

        if self._doc_id:
            DocumentService.update_by_id(
                self._doc_id, {"progress": random.randint(0, 5) / 100.0, "progress_msg": "Start the pipeline...", "process_begin_at": datetime.datetime.now().strftime("%Y-%m-%d %H:%M:%S")}
            )

        self.error = ""
        idx = len(self.path) - 1
        if idx == 0:
            cpn_obj = self.get_component_obj(self.path[0])
            await cpn_obj.invoke(**kwargs)
            if cpn_obj.error():
                self.error = "[ERROR]" + cpn_obj.error()
            else:
                idx += 1
                self.path.extend(cpn_obj.get_downstream())

        while idx < len(self.path) and not self.error:
            last_cpn = self.get_component_obj(self.path[idx - 1])
            cpn_obj = self.get_component_obj(self.path[idx])

            async def invoke():
                nonlocal last_cpn, cpn_obj
                await cpn_obj.invoke(**last_cpn.output())

            async with trio.open_nursery() as nursery:
                nursery.start_soon(invoke)
            if cpn_obj.error():
                self.error = "[ERROR]" + cpn_obj.error()
                self.callback(cpn_obj.component_name, -1, self.error)
                break
            idx += 1
            self.path.extend(cpn_obj.get_downstream())

        self.callback("END", 1, json.dumps(self.get_component_obj(self.path[-1]).output(), ensure_ascii=False))

        if self._doc_id:
<<<<<<< HEAD
            DocumentService.update_by_id(self._doc_id, {"progress": 1 if not self.error else -1, "progress_msg": "Pipeline finished...\n" + self.error, "process_duration": time.perf_counter() - st})
=======
            DocumentService.update_by_id(self._doc_id,{
                "progress": 1 if not self.error else -1,
                "progress_msg": "Pipeline finished...\n" + self.error,
                "process_duration": time.perf_counter() - st
            })
>>>>>>> a1b947ff
<|MERGE_RESOLUTION|>--- conflicted
+++ resolved
@@ -48,9 +48,6 @@
                     obj.append({"component_name": component_name, "trace": [{"progress": progress, "message": message, "datetime": datetime.datetime.now().strftime("%H:%M:%S")}]})
             else:
                 obj = [{"component_name": component_name, "trace": [{"progress": progress, "message": message, "datetime": datetime.datetime.now().strftime("%H:%M:%S")}]}]
-<<<<<<< HEAD
-            REDIS_CONN.set_obj(log_key, obj, 60 * 10)
-=======
             REDIS_CONN.set_obj(log_key, obj, 60 * 30)
             if self._doc_id:
                 percentage = 1./len(self.components.items())
@@ -69,7 +66,6 @@
                         break
                     finished += o["trace"][-1]["progress"] * percentage
                 DocumentService.update_by_id(self._doc_id, {"progress": finished, "progress_msg": msg})
->>>>>>> a1b947ff
         except Exception as e:
             logging.exception(e)
 
@@ -132,12 +128,8 @@
         self.callback("END", 1, json.dumps(self.get_component_obj(self.path[-1]).output(), ensure_ascii=False))
 
         if self._doc_id:
-<<<<<<< HEAD
-            DocumentService.update_by_id(self._doc_id, {"progress": 1 if not self.error else -1, "progress_msg": "Pipeline finished...\n" + self.error, "process_duration": time.perf_counter() - st})
-=======
             DocumentService.update_by_id(self._doc_id,{
                 "progress": 1 if not self.error else -1,
                 "progress_msg": "Pipeline finished...\n" + self.error,
                 "process_duration": time.perf_counter() - st
-            })
->>>>>>> a1b947ff
+            })