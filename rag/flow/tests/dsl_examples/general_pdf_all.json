{
  "components": {
    "File": {
        "obj":{
            "component_name": "File",
            "params": {
            }
        },
        "downstream": ["Parser:0"],
        "upstream": []
    },
    "Parser:0": {
        "obj": {
<<<<<<< HEAD
          "component_name": "Parser",
          "params": {
            "setups": {
              "pdf": {
                "parse_method": "deepdoc",
                "vlm_name": "",
                "lang": "Chinese",
                "suffix": [
                  "pdf"
                ],
                "output_format": "json"
              },
              "excel": {
                "output_format": "html",
                "suffix": [
                  "xls",
                  "xlsx",
                  "csv"
                ]
              },
              "markdown": {
                "suffix": [
                  "md",
                  "markdown"
                ],
                "output_format": "json"
=======
            "component_name": "Parser",
            "params": {
              "setups": {
                "pdf": {
                  "parse_method": "deepdoc",
                  "vlm_name": "",
                  "lang": "Chinese",
                  "suffix": [
                    "pdf"
                  ],
                  "output_format": "json"
                },
                "spreadsheet": {
                  "suffix": [
                    "xls",
                    "xlsx",
                    "csv"
                  ],
                  "output_format": "html"
                },
                "word": {
                  "suffix": [
                    "doc",
                    "docx"
                  ],
                  "output_format": "json"
                }
>>>>>>> 0d9c1f1c
              }
            }
          }
        },
        "downstream": ["Chunker:0"],
        "upstream": ["Begin"]
    },
    "Chunker:0": {
        "obj": {
            "component_name": "Chunker",
            "params": {
              "method": "general",
              "auto_keywords": 5
            }
        },
        "downstream": ["Tokenizer:0"],
        "upstream": ["Parser:0"]
    },
    "Tokenizer:0": {
        "obj": {
            "component_name": "Tokenizer",
            "params": {
            }
        },
        "downstream": [],
        "upstream": ["Chunker:0"]
    }
  },
  "path": []
}
<|MERGE_RESOLUTION|>--- conflicted
+++ resolved
@@ -11,34 +11,6 @@
     },
     "Parser:0": {
         "obj": {
-<<<<<<< HEAD
-          "component_name": "Parser",
-          "params": {
-            "setups": {
-              "pdf": {
-                "parse_method": "deepdoc",
-                "vlm_name": "",
-                "lang": "Chinese",
-                "suffix": [
-                  "pdf"
-                ],
-                "output_format": "json"
-              },
-              "excel": {
-                "output_format": "html",
-                "suffix": [
-                  "xls",
-                  "xlsx",
-                  "csv"
-                ]
-              },
-              "markdown": {
-                "suffix": [
-                  "md",
-                  "markdown"
-                ],
-                "output_format": "json"
-=======
             "component_name": "Parser",
             "params": {
               "setups": {
@@ -65,8 +37,14 @@
                     "docx"
                   ],
                   "output_format": "json"
+                },
+                "markdown": {
+                  "suffix": [
+                    "md",
+                    "markdown"
+                  ],
+                  "output_format": "json"
                 }
->>>>>>> 0d9c1f1c
               }
             }
           }
