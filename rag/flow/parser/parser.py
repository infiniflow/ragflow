#
#  Copyright 2025 The InfiniFlow Authors. All Rights Reserved.
#
#  Licensed under the Apache License, Version 2.0 (the "License");
#  you may not use this file except in compliance with the License.
#  You may obtain a copy of the License at
#
#      http://www.apache.org/licenses/LICENSE-2.0
#
#  Unless required by applicable law or agreed to in writing, software
#  distributed under the License is distributed on an "AS IS" BASIS,
#  WITHOUT WARRANTIES OR CONDITIONS OF ANY KIND, either express or implied.
#  See the License for the specific language governing permissions and
#  limitations under the License.
import logging
import random

import trio

from api.db import LLMType
from api.db.services.llm_service import LLMBundle
from deepdoc.parser import ExcelParser
from deepdoc.parser.pdf_parser import PlainParser, RAGFlowPdfParser, VisionParser
from rag.flow.base import ProcessBase, ProcessParamBase
from rag.flow.parser.schema import ParserFromUpstream
from rag.llm.cv_model import Base as VLM


class ParserParam(ProcessParamBase):
    def __init__(self):
        super().__init__()
        self.allowed_output_format = {
<<<<<<< HEAD
            "pdf": ["json", "markdown"],
            "excel": ["json", "markdown", "html"],
            "markdown": ["json"],
=======
            "pdf": [
                "json",
                "markdown",
            ],
            "spreadsheet": [
                "json",
                "markdown",
                "html",
            ],
            "word": [
                "json",
            ],
>>>>>>> 0d9c1f1c
            "ppt": [],
            "image": [],
            "email": [],
            "text": [],
            "audio": [],
            "video": [],
        }

        self.setups = {
            "pdf": {
                "parse_method": "deepdoc",  # deepdoc/plain_text/vlm
                "vlm_name": "",
                "lang": "Chinese",
                "suffix": [
                    "pdf",
                ],
                "output_format": "json",
            },
            "spreadsheet": {
                "output_format": "html",
                "suffix": [
                    "xls",
                    "xlsx",
                    "csv",
                ],
            },
            "word": {
                "suffix": [
                    "doc",
                    "docx",
                ],
                "output_format": "json",
            },
            "markdown": {
                "suffix": ["md", "markdown"],
                "output_format": "json",
            },
            "ppt": {},
            "image": {
                "parse_method": "ocr",
            },
            "email": {},
            "text": {},
            "audio": {},
            "video": {},
        }

    def check(self):
        pdf_config = self.setups.get("pdf", {})
        if pdf_config:
            pdf_parse_method = pdf_config.get("parse_method", "")
            self.check_valid_value(pdf_parse_method.lower(), "Parse method abnormal.", ["deepdoc", "plain_text", "vlm"])

            if pdf_parse_method not in ["deepdoc", "plain_text"]:
                self.check_empty(pdf_config.get("vlm_name"), "VLM")

            pdf_language = pdf_config.get("lang", "")
            self.check_empty(pdf_language, "Language")

            pdf_output_format = pdf_config.get("output_format", "")
            self.check_valid_value(pdf_output_format, "PDF output format abnormal.", self.allowed_output_format["pdf"])

        spreadsheet_config = self.setups.get("spreadsheet", "")
        if spreadsheet_config:
            spreadsheet_output_format = spreadsheet_config.get("output_format", "")
            self.check_valid_value(spreadsheet_output_format, "Spreadsheet output format abnormal.", self.allowed_output_format["spreadsheet"])

        doc_config = self.setups.get("doc", "")
        if doc_config:
            doc_output_format = doc_config.get("output_format", "")
            self.check_valid_value(doc_output_format, "Word processer document output format abnormal.", self.allowed_output_format["doc"])

        image_config = self.setups.get("image", "")
        if image_config:
            image_parse_method = image_config.get("parse_method", "")
            self.check_valid_value(image_parse_method.lower(), "Parse method abnormal.", ["ocr"])

    def get_input_form(self) -> dict[str, dict]:
        return {}


class Parser(ProcessBase):
    component_name = "Parser"

    def _pdf(self, from_upstream: ParserFromUpstream):
        self.callback(random.randint(1, 5) / 100.0, "Start to work on a PDF.")

        blob = from_upstream.blob
        conf = self._param.setups["pdf"]
        self.set_output("output_format", conf["output_format"])

        if conf.get("parse_method") == "deepdoc":
            bboxes = RAGFlowPdfParser().parse_into_bboxes(blob, callback=self.callback)
        elif conf.get("parse_method") == "plain_text":
            lines, _ = PlainParser()(blob)
            bboxes = [{"text": t} for t, _ in lines]
        else:
            assert conf.get("vlm_name")
            vision_model = LLMBundle(self._canvas._tenant_id, LLMType.IMAGE2TEXT, llm_name=conf.get("vlm_name"), lang=self._param.setups["pdf"].get("lang"))
            lines, _ = VisionParser(vision_model=vision_model)(blob, callback=self.callback)
            bboxes = []
            for t, poss in lines:
                pn, x0, x1, top, bott = poss.split(" ")
                bboxes.append({"page_number": int(pn), "x0": float(x0), "x1": float(x1), "top": float(top), "bottom": float(bott), "text": t})

        if conf.get("output_format") == "json":
            self.set_output("json", bboxes)
        if conf.get("output_format") == "markdown":
            mkdn = ""
            for b in bboxes:
                if b.get("layout_type", "") == "title":
                    mkdn += "\n## "
                if b.get("layout_type", "") == "figure":
                    mkdn += "\n![Image]({})".format(VLM.image2base64(b["image"]))
                    continue
                mkdn += b.get("text", "") + "\n"
            self.set_output("markdown", mkdn)

    def _spreadsheet(self, from_upstream: ParserFromUpstream):
        self.callback(random.randint(1, 5) / 100.0, "Start to work on a Spreadsheet.")

        blob = from_upstream.blob
        conf = self._param.setups["spreadsheet"]
        self.set_output("output_format", conf["output_format"])

        print("spreadsheet {conf=}", flush=True)
        spreadsheet_parser = ExcelParser()
        if conf.get("output_format") == "html":
            html = spreadsheet_parser.html(blob, 1000000000)
            self.set_output("html", html)
        elif conf.get("output_format") == "json":
            self.set_output("json", [{"text": txt} for txt in spreadsheet_parser(blob) if txt])
        elif conf.get("output_format") == "markdown":
            self.set_output("markdown", spreadsheet_parser.markdown(blob))

    def _word(self, from_upstream: ParserFromUpstream):
        from tika import parser as  word_parser

        self.callback(random.randint(1, 5) / 100.0, "Start to work on a Word Processor Document")

        blob = from_upstream.blob
        name = from_upstream.name
        conf = self._param.setups["word"]
        self.set_output("output_format", conf["output_format"])

        print("word {conf=}", flush=True)
        doc_parsed = word_parser.from_buffer(blob)

        sections = []
        if doc_parsed.get("content"):
            sections = doc_parsed["content"].split("\n")
            sections = [{"text": section} for section in sections if section]
        else:
            logging.warning(f"tika.parser got empty content from {name}.")

        # json
        assert conf.get("output_format") == "json", "have to be json for doc"
        if conf.get("output_format") == "json":
            self.set_output("json", sections)

    def _markdown(self, from_upstream: ParserFromUpstream):
        from functools import reduce

        from rag.app.naive import Markdown as naive_markdown_parser
        from rag.nlp import concat_img

        self.callback(random.randint(1, 5) / 100.0, "Start to work on a Word Processor Document")

        blob = from_upstream.blob
        name = from_upstream.name
        conf = self._param.setups["markdown"]
        self.set_output("output_format", conf["output_format"])

        print("markdown {conf=}", flush=True)

        markdown_parser = naive_markdown_parser()
        sections, tables = markdown_parser(name, blob, separate_tables=False)

        # json
        assert conf.get("output_format") == "json", "have to be json for doc"
        if conf.get("output_format") == "json":
            json_results = []

            for section_text, _ in sections:
                json_result = {
                    "text": section_text,
                }

                images = markdown_parser.get_pictures(section_text) if section_text else None
                if images:
                    # If multiple images found, combine them using concat_img
                    combined_image = reduce(concat_img, images) if len(images) > 1 else images[0]
                    json_result["image"] = combined_image

                json_results.append(json_result)

            self.set_output("json", json_results)


    async def _invoke(self, **kwargs):
        function_map = {
            "pdf": self._pdf,
<<<<<<< HEAD
            "excel": self._excel,
            "markdown": self._markdown,
=======
            "spreadsheet": self._spreadsheet,
            "word": self._word,
>>>>>>> 0d9c1f1c
        }
        try:
            from_upstream = ParserFromUpstream.model_validate(kwargs)
        except Exception as e:
            self.set_output("_ERROR", f"Input error: {str(e)}")
            return

        for p_type, conf in self._param.setups.items():
            if from_upstream.name.split(".")[-1].lower() not in conf.get("suffix", []):
                continue
            await trio.to_thread.run_sync(function_map[p_type], from_upstream)
            break<|MERGE_RESOLUTION|>--- conflicted
+++ resolved
@@ -30,11 +30,6 @@
     def __init__(self):
         super().__init__()
         self.allowed_output_format = {
-<<<<<<< HEAD
-            "pdf": ["json", "markdown"],
-            "excel": ["json", "markdown", "html"],
-            "markdown": ["json"],
-=======
             "pdf": [
                 "json",
                 "markdown",
@@ -47,7 +42,6 @@
             "word": [
                 "json",
             ],
->>>>>>> 0d9c1f1c
             "ppt": [],
             "image": [],
             "email": [],
@@ -250,13 +244,9 @@
     async def _invoke(self, **kwargs):
         function_map = {
             "pdf": self._pdf,
-<<<<<<< HEAD
-            "excel": self._excel,
             "markdown": self._markdown,
-=======
             "spreadsheet": self._spreadsheet,
-            "word": self._word,
->>>>>>> 0d9c1f1c
+            "word": self._word
         }
         try:
             from_upstream = ParserFromUpstream.model_validate(kwargs)
