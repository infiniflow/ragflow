#
#  Copyright 2025 The InfiniFlow Authors. All Rights Reserved.
#
#  Licensed under the Apache License, Version 2.0 (the "License");
#  you may not use this file except in compliance with the License.
#  You may obtain a copy of the License at
#
#      http://www.apache.org/licenses/LICENSE-2.0
#
#  Unless required by applicable law or agreed to in writing, software
#  distributed under the License is distributed on an "AS IS" BASIS,
#  WITHOUT WARRANTIES OR CONDITIONS OF ANY KIND, either express or implied.
#  See the License for the specific language governing permissions and
#  limitations under the License.
import io
import json
import os
import random
from functools import partial

import trio
import numpy as np
from PIL import Image

from api.db import LLMType
from api.db.services.file2document_service import File2DocumentService
from api.db.services.file_service import FileService
from api.db.services.llm_service import LLMBundle
from api.utils import get_uuid
from api.utils.base64_image import image2id
from deepdoc.parser import ExcelParser
from deepdoc.parser.mineru_parser import MinerUParser
from deepdoc.parser.pdf_parser import PlainParser, RAGFlowPdfParser, VisionParser
from deepdoc.parser.tcadp_parser import TCADPParser
from rag.app.naive import Docx
from rag.flow.base import ProcessBase, ProcessParamBase
from rag.flow.parser.schema import ParserFromUpstream
from rag.llm.cv_model import Base as VLM
from rag.utils.storage_factory import STORAGE_IMPL


class ParserParam(ProcessParamBase):
    def __init__(self):
        super().__init__()
        self.allowed_output_format = {
            "pdf": [
                "json",
                "markdown",
            ],
            "spreadsheet": [
                "json",
                "markdown",
                "html",
            ],
            "word": [
                "json",
                "markdown",
            ],
            "slides": [
                "json",
            ],
            "image": [
                "text"
            ],
            "email": ["text", "json"],
            "text&markdown": [
                "text",
                "json"
            ],
            "audio": [
                "json"
            ],
            "video": [],
        }

        self.setups = {
            "pdf": {
                "parse_method": "deepdoc",  # deepdoc/plain_text/tcadp_parser/vlm
                "lang": "Chinese",
                "suffix": [
                    "pdf",
                ],
                "output_format": "json",
            },
            "spreadsheet": {
                "output_format": "html",
                "suffix": [
                    "xls",
                    "xlsx",
                    "csv",
                ],
            },
            "word": {
                "suffix": [
                    "doc",
                    "docx",
                ],
                "output_format": "json",
            },
            "text&markdown": {
                "suffix": ["md", "markdown", "mdx", "txt"],
                "output_format": "json",
            },
            "slides": {
                "suffix": [
                    "pptx",
                ],
                "output_format": "json",
            },
            "image": {
                "parse_method": "ocr",
                "llm_id": "",
                "lang": "Chinese",
                "system_prompt": "",
                "suffix": ["jpg", "jpeg", "png", "gif"],
                "output_format": "text",
            },
            "email": {
                "suffix": [
                  "eml", "msg"
                ],
                "fields": ["from", "to", "cc", "bcc", "date", "subject", "body", "attachments", "metadata"],
                "output_format": "json",
            },
            "audio": {
                "suffix":[
                    "da",
                    "wave",
                    "wav",
                    "mp3",
                    "aac",
                    "flac",
                    "ogg",
                    "aiff",
                    "au",
                    "midi",
                    "wma",
                    "realaudio",
                    "vqf",
                    "oggvorbis",
                    "ape"
                ],
                "output_format": "text",
            },
            "video": {
                "suffix":[
                    "mp4",
                    "avi",
                    "mkv"
                ],
                "output_format": "text",
            },
        }

    def check(self):
        pdf_config = self.setups.get("pdf", {})
        if pdf_config:
            pdf_parse_method = pdf_config.get("parse_method", "")
            self.check_empty(pdf_parse_method, "Parse method abnormal.")

<<<<<<< HEAD
            if pdf_parse_method.lower() not in ["deepdoc", "plain_text", "tcadp_parser"]:
=======
            if pdf_parse_method.lower() not in ["deepdoc", "plain_text", "mineru"]:
>>>>>>> 73144e27
                self.check_empty(pdf_config.get("lang", ""), "PDF VLM language")

            pdf_output_format = pdf_config.get("output_format", "")
            self.check_valid_value(pdf_output_format, "PDF output format abnormal.", self.allowed_output_format["pdf"])

        spreadsheet_config = self.setups.get("spreadsheet", "")
        if spreadsheet_config:
            spreadsheet_output_format = spreadsheet_config.get("output_format", "")
            self.check_valid_value(spreadsheet_output_format, "Spreadsheet output format abnormal.", self.allowed_output_format["spreadsheet"])

        doc_config = self.setups.get("word", "")
        if doc_config:
            doc_output_format = doc_config.get("output_format", "")
            self.check_valid_value(doc_output_format, "Word processer document output format abnormal.", self.allowed_output_format["word"])

        slides_config = self.setups.get("slides", "")
        if slides_config:
            slides_output_format = slides_config.get("output_format", "")
            self.check_valid_value(slides_output_format, "Slides output format abnormal.", self.allowed_output_format["slides"])

        image_config = self.setups.get("image", "")
        if image_config:
            image_parse_method = image_config.get("parse_method", "")
            if image_parse_method not in ["ocr"]:
                self.check_empty(image_config.get("lang", ""), "Image VLM language")

        text_config = self.setups.get("text&markdown", "")
        if text_config:
            text_output_format = text_config.get("output_format", "")
            self.check_valid_value(text_output_format, "Text output format abnormal.", self.allowed_output_format["text&markdown"])

        audio_config = self.setups.get("audio", "")
        if audio_config:
            self.check_empty(audio_config.get("llm_id"), "Audio VLM")

        video_config = self.setups.get("video", "")
        if video_config:
            self.check_empty(video_config.get("llm_id"), "Video VLM")

        email_config = self.setups.get("email", "")
        if email_config:
            email_output_format = email_config.get("output_format", "")
            self.check_valid_value(email_output_format, "Email output format abnormal.", self.allowed_output_format["email"])

    def get_input_form(self) -> dict[str, dict]:
        return {}


class Parser(ProcessBase):
    component_name = "Parser"

    def _pdf(self, name, blob):
        self.callback(random.randint(1, 5) / 100.0, "Start to work on a PDF.")
        conf = self._param.setups["pdf"]
        self.set_output("output_format", conf["output_format"])

        if conf.get("parse_method").lower() == "deepdoc":
            bboxes = RAGFlowPdfParser().parse_into_bboxes(blob, callback=self.callback)
        elif conf.get("parse_method").lower() == "plain_text":
            lines, _ = PlainParser()(blob)
            bboxes = [{"text": t} for t, _ in lines]
<<<<<<< HEAD
        elif conf.get("parse_method").lower() == "tcadp_parser":
            # ADP is a document parsing tool using Tencent Cloud API
            tcadp_parser = TCADPParser()
            sections, _ = tcadp_parser.parse_pdf(
                filepath=name,
                binary=blob,
                callback=self.callback,
                file_type="PDF",
                file_start_page=1,
                file_end_page=1000
            )
            bboxes = []
            for section, position_tag in sections:
                if position_tag:
                    # Extract position information from TCADP's position tag
                    # Format: @@{page_number}\t{x0}\t{x1}\t{top}\t{bottom}##
                    import re
                    match = re.match(r"@@([0-9-]+)\t([0-9.]+)\t([0-9.]+)\t([0-9.]+)\t([0-9.]+)##", position_tag)
                    if match:
                        pn, x0, x1, top, bott = match.groups()
                        bboxes.append({
                            "page_number": int(pn.split('-')[0]),  # Take the first page number
                            "x0": float(x0),
                            "x1": float(x1),
                            "top": float(top),
                            "bottom": float(bott),
                            "text": section
                        })
                    else:
                        # If no position info, add as text without position
                        bboxes.append({"text": section})
                else:
                    bboxes.append({"text": section})
=======
        elif conf.get("parse_method").lower() == "mineru":
            mineru_executable = os.environ.get("MINERU_EXECUTABLE", "mineru")
            pdf_parser = MinerUParser(mineru_path=mineru_executable)
            if not pdf_parser.check_installation():
                raise RuntimeError("MinerU not found. Please install it via: pip install -U 'mineru[core]'.")

            lines, _ = pdf_parser.parse_pdf(
                filepath=name,
                binary=blob,
                callback=self.callback,
                output_dir=os.environ.get("MINERU_OUTPUT_DIR", ""),
                delete_output=bool(int(os.environ.get("MINERU_DELETE_OUTPUT", 1))),
            )
            bboxes = []
            for t, poss in lines:
                box = {
                    "image": pdf_parser.crop(poss, 1),
                    "positions": [[pos[0][-1], *pos[1:]] for pos in pdf_parser.extract_positions(poss)],
                    "text": t,
                }
                bboxes.append(box)
>>>>>>> 73144e27
        else:
            vision_model = LLMBundle(self._canvas._tenant_id, LLMType.IMAGE2TEXT, llm_name=conf.get("parse_method"), lang=self._param.setups["pdf"].get("lang"))
            lines, _ = VisionParser(vision_model=vision_model)(blob, callback=self.callback)
            bboxes = []
            for t, poss in lines:
                for pn, x0, x1, top, bott in RAGFlowPdfParser.extract_positions(poss):
                    bboxes.append({"page_number": int(pn[0]), "x0": float(x0), "x1": float(x1), "top": float(top), "bottom": float(bott), "text": t})

        if conf.get("output_format") == "json":
            self.set_output("json", bboxes)
        if conf.get("output_format") == "markdown":
            mkdn = ""
            for b in bboxes:
                if b.get("layout_type", "") == "title":
                    mkdn += "\n## "
                if b.get("layout_type", "") == "figure":
                    mkdn += "\n![Image]({})".format(VLM.image2base64(b["image"]))
                    continue
                mkdn += b.get("text", "") + "\n"
            self.set_output("markdown", mkdn)

    def _spreadsheet(self, name, blob):
        self.callback(random.randint(1, 5) / 100.0, "Start to work on a Spreadsheet.")
        conf = self._param.setups["spreadsheet"]
        self.set_output("output_format", conf["output_format"])
        spreadsheet_parser = ExcelParser()
        if conf.get("output_format") == "html":
            htmls = spreadsheet_parser.html(blob, 1000000000)
            self.set_output("html", htmls[0])
        elif conf.get("output_format") == "json":
            self.set_output("json", [{"text": txt} for txt in spreadsheet_parser(blob) if txt])
        elif conf.get("output_format") == "markdown":
            self.set_output("markdown", spreadsheet_parser.markdown(blob))

    def _word(self, name, blob):
        self.callback(random.randint(1, 5) / 100.0, "Start to work on a Word Processor Document")
        conf = self._param.setups["word"]
        self.set_output("output_format", conf["output_format"])
        docx_parser = Docx()

        if conf.get("output_format") == "json":
            sections, tbls = docx_parser(name, binary=blob)
            sections = [{"text": section[0], "image": section[1]} for section in sections if section]
            sections.extend([{"text": tb, "image": None} for ((_,tb), _) in tbls])
            self.set_output("json", sections)
        elif conf.get("output_format") == "markdown":
            markdown_text = docx_parser.to_markdown(name, binary=blob)
            self.set_output("markdown", markdown_text)

    def _slides(self, name, blob):
        from deepdoc.parser.ppt_parser import RAGFlowPptParser as ppt_parser

        self.callback(random.randint(1, 5) / 100.0, "Start to work on a PowerPoint Document")

        conf = self._param.setups["slides"]
        self.set_output("output_format", conf["output_format"])

        ppt_parser = ppt_parser()
        txts = ppt_parser(blob, 0, 100000, None)

        sections = [{"text": section} for section in txts if section.strip()]

        # json
        assert conf.get("output_format") == "json", "have to be json for ppt"
        if conf.get("output_format") == "json":
            self.set_output("json", sections)

    def _markdown(self, name, blob):
        from functools import reduce

        from rag.app.naive import Markdown as naive_markdown_parser
        from rag.nlp import concat_img

        self.callback(random.randint(1, 5) / 100.0, "Start to work on a markdown.")
        conf = self._param.setups["text&markdown"]
        self.set_output("output_format", conf["output_format"])

        markdown_parser = naive_markdown_parser()
        sections, tables = markdown_parser(name, blob, separate_tables=False)

        if conf.get("output_format") == "json":
            json_results = []

            for section_text, _ in sections:
                json_result = {
                    "text": section_text,
                }

                images = markdown_parser.get_pictures(section_text) if section_text else None
                if images:
                    # If multiple images found, combine them using concat_img
                    combined_image = reduce(concat_img, images) if len(images) > 1 else images[0]
                    json_result["image"] = combined_image

                json_results.append(json_result)

            self.set_output("json", json_results)
        else:
            self.set_output("text", "\n".join([section_text for section_text, _ in sections]))


    def _image(self, name, blob):
        from deepdoc.vision import OCR

        self.callback(random.randint(1, 5) / 100.0, "Start to work on an image.")
        conf = self._param.setups["image"]
        self.set_output("output_format", conf["output_format"])

        img = Image.open(io.BytesIO(blob)).convert("RGB")

        if conf["parse_method"] == "ocr":
            # use ocr, recognize chars only
            ocr = OCR()
            bxs = ocr(np.array(img))  # return boxes and recognize result
            txt = "\n".join([t[0] for _, t in bxs if t[0]])
        else:
            lang = conf["lang"]
            # use VLM to describe the picture
            cv_model = LLMBundle(self._canvas.get_tenant_id(), LLMType.IMAGE2TEXT, llm_name=conf["parse_method"], lang=lang)
            img_binary = io.BytesIO()
            img.save(img_binary, format="JPEG")
            img_binary.seek(0)

            system_prompt = conf.get("system_prompt")
            if system_prompt:
                txt = cv_model.describe_with_prompt(img_binary.read(), system_prompt)
            else:
                txt = cv_model.describe(img_binary.read())

        self.set_output("text", txt)

    def _audio(self, name, blob):
        import os
        import tempfile

        self.callback(random.randint(1, 5) / 100.0, "Start to work on an audio.")

        conf = self._param.setups["audio"]
        self.set_output("output_format", conf["output_format"])
        _, ext = os.path.splitext(name)
        with tempfile.NamedTemporaryFile(suffix=ext) as tmpf:
            tmpf.write(blob)
            tmpf.flush()
            tmp_path = os.path.abspath(tmpf.name)

            seq2txt_mdl = LLMBundle(self._canvas.get_tenant_id(), LLMType.SPEECH2TEXT)
            txt = seq2txt_mdl.transcription(tmp_path)

            self.set_output("text", txt)

    def _video(self, name, blob):
        self.callback(random.randint(1, 5) / 100.0, "Start to work on an video.")

        conf = self._param.setups["video"]
        self.set_output("output_format", conf["output_format"])

        cv_mdl = LLMBundle(self._canvas.get_tenant_id(), LLMType.IMAGE2TEXT)
        txt = cv_mdl.chat(system="", history=[], gen_conf={}, video_bytes=blob, filename=name)

        self.set_output("text", txt)

    def _email(self, name, blob):
        self.callback(random.randint(1, 5) / 100.0, "Start to work on an email.")

        email_content = {}
        conf = self._param.setups["email"]
        self.set_output("output_format", conf["output_format"])
        target_fields = conf["fields"]

        _, ext = os.path.splitext(name)
        if ext == ".eml":
            # handle eml file
            from email import policy
            from email.parser import BytesParser

            msg = BytesParser(policy=policy.default).parse(io.BytesIO(blob))
            email_content['metadata'] = {}
            # handle header info
            for header, value in msg.items():
                # get fields like from, to, cc, bcc, date, subject
                if header.lower() in target_fields:
                    email_content[header.lower()] = value
                # get metadata
                elif header.lower() not in ["from", "to", "cc", "bcc", "date", "subject"]:
                    email_content["metadata"][header.lower()] = value
            # get body
            if "body" in target_fields:
                body_text, body_html = [], []
                def _add_content(m, content_type):
                    if content_type == "text/plain":
                        body_text.append(
                            m.get_payload(decode=True).decode(m.get_content_charset())
                        )
                    elif content_type == "text/html":
                        body_html.append(
                            m.get_payload(decode=True).decode(m.get_content_charset())
                        )
                    elif "multipart" in content_type:
                        if m.is_multipart():
                            for part in m.iter_parts():
                                _add_content(part, part.get_content_type())

                _add_content(msg, msg.get_content_type())

                email_content["text"] = "\n".join(body_text)
                email_content["text_html"] = "\n".join(body_html)
            # get attachment
            if "attachments" in target_fields:
                attachments = []
                for part in msg.iter_attachments():
                    content_disposition = part.get("Content-Disposition")
                    if content_disposition:
                        dispositions = content_disposition.strip().split(";")
                        if dispositions[0].lower() == "attachment":
                            filename = part.get_filename()
                            payload = part.get_payload(decode=True).decode(part.get_content_charset())
                            attachments.append({
                                "filename": filename,
                                "payload": payload,
                            })
                email_content["attachments"] = attachments
        else:
            # handle msg file
            import extract_msg
            print("handle a msg file.")
            msg = extract_msg.Message(blob)
            # handle header info
            basic_content = {
                "from": msg.sender,
                "to": msg.to,
                "cc": msg.cc,
                "bcc": msg.bcc,
                "date": msg.date,
                "subject": msg.subject,
            }
            email_content.update({k: v for k, v in basic_content.items() if k in target_fields})
            # get metadata
            email_content['metadata'] = {
                'message_id': msg.messageId,
                'in_reply_to': msg.inReplyTo,
            }
            # get body
            if "body" in target_fields:
                email_content["text"] = msg.body[0] if isinstance(msg.body, list) and msg.body else msg.body
                if not email_content["text"] and msg.htmlBody:
                    email_content["text"] = msg.htmlBody[0] if isinstance(msg.htmlBody, list) and msg.htmlBody else msg.htmlBody
            # get attachments
            if "attachments" in target_fields:
                attachments = []
                for t in msg.attachments:
                    attachments.append({
                        "filename": t.name,
                        "payload": t.data.decode("utf-8")
                    })
                email_content["attachments"] = attachments

        if conf["output_format"] == "json":
            self.set_output("json", [email_content])
        else:
            content_txt = ''
            for k, v in email_content.items():
                if isinstance(v, str):
                    # basic info
                    content_txt += f'{k}:{v}' + "\n"
                elif isinstance(v, dict):
                    # metadata
                    content_txt += f'{k}:{json.dumps(v)}' + "\n"
                elif isinstance(v, list):
                    # attachments or others
                    for fb in v:
                        if isinstance(fb, dict):
                            # attachments
                            content_txt += f'{fb["filename"]}:{fb["payload"]}' + "\n"
                        else:
                            # str, usually plain text
                            content_txt += fb
            self.set_output("text", content_txt)

    async def _invoke(self, **kwargs):
        function_map = {
            "pdf": self._pdf,
            "text&markdown": self._markdown,
            "spreadsheet": self._spreadsheet,
            "slides": self._slides,
            "word": self._word,
            "image": self._image,
            "audio": self._audio,
            "video": self._video,
            "email": self._email,
        }
        try:
            from_upstream = ParserFromUpstream.model_validate(kwargs)
        except Exception as e:
            self.set_output("_ERROR", f"Input error: {str(e)}")
            return

        name = from_upstream.name
        if self._canvas._doc_id:
            b, n = File2DocumentService.get_storage_address(doc_id=self._canvas._doc_id)
            blob = STORAGE_IMPL.get(b, n)
        else:
            blob = FileService.get_blob(from_upstream.file["created_by"], from_upstream.file["id"])

        done = False
        for p_type, conf in self._param.setups.items():
            if from_upstream.name.split(".")[-1].lower() not in conf.get("suffix", []):
                continue
            await trio.to_thread.run_sync(function_map[p_type], name, blob)
            done = True
            break

        if not done:
            raise Exception("No suitable for file extension: `.%s`" % from_upstream.name.split(".")[-1].lower())

        outs = self.output()
        async with trio.open_nursery() as nursery:
            for d in outs.get("json", []):
                nursery.start_soon(image2id, d, partial(STORAGE_IMPL.put, tenant_id=self._canvas._tenant_id), get_uuid())<|MERGE_RESOLUTION|>--- conflicted
+++ resolved
@@ -158,11 +158,7 @@
             pdf_parse_method = pdf_config.get("parse_method", "")
             self.check_empty(pdf_parse_method, "Parse method abnormal.")
 
-<<<<<<< HEAD
-            if pdf_parse_method.lower() not in ["deepdoc", "plain_text", "tcadp_parser"]:
-=======
-            if pdf_parse_method.lower() not in ["deepdoc", "plain_text", "mineru"]:
->>>>>>> 73144e27
+            if pdf_parse_method.lower() not in ["deepdoc", "plain_text", "mineru", "tcadp_parser"]:
                 self.check_empty(pdf_config.get("lang", ""), "PDF VLM language")
 
             pdf_output_format = pdf_config.get("output_format", "")
@@ -224,7 +220,27 @@
         elif conf.get("parse_method").lower() == "plain_text":
             lines, _ = PlainParser()(blob)
             bboxes = [{"text": t} for t, _ in lines]
-<<<<<<< HEAD
+        elif conf.get("parse_method").lower() == "mineru":
+            mineru_executable = os.environ.get("MINERU_EXECUTABLE", "mineru")
+            pdf_parser = MinerUParser(mineru_path=mineru_executable)
+            if not pdf_parser.check_installation():
+                raise RuntimeError("MinerU not found. Please install it via: pip install -U 'mineru[core]'.")
+
+            lines, _ = pdf_parser.parse_pdf(
+                filepath=name,
+                binary=blob,
+                callback=self.callback,
+                output_dir=os.environ.get("MINERU_OUTPUT_DIR", ""),
+                delete_output=bool(int(os.environ.get("MINERU_DELETE_OUTPUT", 1))),
+            )
+            bboxes = []
+            for t, poss in lines:
+                box = {
+                    "image": pdf_parser.crop(poss, 1),
+                    "positions": [[pos[0][-1], *pos[1:]] for pos in pdf_parser.extract_positions(poss)],
+                    "text": t,
+                }
+                bboxes.append(box)
         elif conf.get("parse_method").lower() == "tcadp_parser":
             # ADP is a document parsing tool using Tencent Cloud API
             tcadp_parser = TCADPParser()
@@ -258,29 +274,6 @@
                         bboxes.append({"text": section})
                 else:
                     bboxes.append({"text": section})
-=======
-        elif conf.get("parse_method").lower() == "mineru":
-            mineru_executable = os.environ.get("MINERU_EXECUTABLE", "mineru")
-            pdf_parser = MinerUParser(mineru_path=mineru_executable)
-            if not pdf_parser.check_installation():
-                raise RuntimeError("MinerU not found. Please install it via: pip install -U 'mineru[core]'.")
-
-            lines, _ = pdf_parser.parse_pdf(
-                filepath=name,
-                binary=blob,
-                callback=self.callback,
-                output_dir=os.environ.get("MINERU_OUTPUT_DIR", ""),
-                delete_output=bool(int(os.environ.get("MINERU_DELETE_OUTPUT", 1))),
-            )
-            bboxes = []
-            for t, poss in lines:
-                box = {
-                    "image": pdf_parser.crop(poss, 1),
-                    "positions": [[pos[0][-1], *pos[1:]] for pos in pdf_parser.extract_positions(poss)],
-                    "text": t,
-                }
-                bboxes.append(box)
->>>>>>> 73144e27
         else:
             vision_model = LLMBundle(self._canvas._tenant_id, LLMType.IMAGE2TEXT, llm_name=conf.get("parse_method"), lang=self._param.setups["pdf"].get("lang"))
             lines, _ = VisionParser(vision_model=vision_model)(blob, callback=self.callback)
