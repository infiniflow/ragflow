--- conflicted
+++ resolved
@@ -329,11 +329,7 @@
         else:
             lang = conf["lang"]
             # use VLM to describe the picture
-<<<<<<< HEAD
-            cv_model = LLMBundle(self._canvas.get_tenant_id(), LLMType.IMAGE2TEXT, llm_name=conf["parse_method"],lang=lang)
-=======
             cv_model = LLMBundle(self._canvas.get_tenant_id(), LLMType.IMAGE2TEXT, llm_name=conf["llm_id"], lang=lang)
->>>>>>> f20dca28
             img_binary = io.BytesIO()
             img.save(img_binary, format="JPEG")
             img_binary.seek(0)
