--- conflicted
+++ resolved
@@ -108,16 +108,6 @@
                 ],
                 "output_format": "json",
             },
-<<<<<<< HEAD
-            "slides": {
-                "parse_method": "presentation",
-                "suffix": [
-                    "pptx",
-                ],
-                "output_format": "json",
-            },
-=======
->>>>>>> d039d1e7
             "image": {
                 "parse_method": "ocr",
                 "llm_id": "",
