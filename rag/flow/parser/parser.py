#
#  Copyright 2025 The InfiniFlow Authors. All Rights Reserved.
#
#  Licensed under the Apache License, Version 2.0 (the "License");
#  you may not use this file except in compliance with the License.
#  You may obtain a copy of the License at
#
#      http://www.apache.org/licenses/LICENSE-2.0
#
#  Unless required by applicable law or agreed to in writing, software
#  distributed under the License is distributed on an "AS IS" BASIS,
#  WITHOUT WARRANTIES OR CONDITIONS OF ANY KIND, either express or implied.
#  See the License for the specific language governing permissions and
#  limitations under the License.
import io
<<<<<<< HEAD
import logging
=======
import json
import os
>>>>>>> 32dbed36
import random
from functools import partial

import trio
import numpy as np
from PIL import Image

from api.db import LLMType
from api.db.services.file2document_service import File2DocumentService
from api.db.services.file_service import FileService
from api.db.services.llm_service import LLMBundle
from api.utils import get_uuid
from api.utils.base64_image import image2id
from deepdoc.parser import ExcelParser
from deepdoc.parser.pdf_parser import PlainParser, RAGFlowPdfParser, VisionParser
from rag.app.naive import Docx
from rag.flow.base import ProcessBase, ProcessParamBase
from rag.flow.parser.schema import ParserFromUpstream
from rag.llm.cv_model import Base as VLM
from rag.utils.storage_factory import STORAGE_IMPL


class ParserParam(ProcessParamBase):
    def __init__(self):
        super().__init__()
        self.allowed_output_format = {
            "pdf": [
                "json",
                "markdown",
            ],
            "spreadsheet": [
                "json",
                "markdown",
                "html",
            ],
            "word": [
                "json",
            ],
<<<<<<< HEAD
            "ppt": [],
            "image": [
                "text"
            ],
            "email": [],
            "text": [
=======
            "slides": [
                "json",
            ],
            "image": [
                "text"
            ],
            "email": ["text", "json"],
            "text&markdown": [
>>>>>>> 32dbed36
                "text",
                "json"
            ],
            "audio": [
                "json"
            ],
            "video": [],
        }

        self.setups = {
            "pdf": {
                "parse_method": "deepdoc",  # deepdoc/plain_text/vlm
<<<<<<< HEAD
                "llm_id": "",
=======
>>>>>>> 32dbed36
                "lang": "Chinese",
                "suffix": [
                    "pdf",
                ],
                "output_format": "json",
            },
            "spreadsheet": {
                "output_format": "html",
                "suffix": [
                    "xls",
                    "xlsx",
                    "csv",
                ],
            },
            "word": {
                "suffix": [
                    "doc",
                    "docx",
                ],
                "output_format": "json",
            },
            "text&markdown": {
                "suffix": ["md", "markdown", "mdx", "txt"],
                "output_format": "json",
            },
            "slides": {
                "suffix": [
                    "pptx",
                ],
                "output_format": "json",
            },
            "image": {
<<<<<<< HEAD
                "parse_method": ["ocr", "vlm"],
                "llm_id": "",
                "lang": "Chinese",
                "suffix": ["jpg", "jpeg", "png", "gif"],
                "output_format": "json",
            },
            "email": {},
            "text": {
                "suffix": [
                    "txt"
                ],
                "output_format": "json",
            },
            "audio": {
                "suffix":[
                    "da",
                    "wave",
                    "wav",
                    "mp3",
                    "aac",
                    "flac",
                    "ogg",
                    "aiff",
                    "au",
                    "midi",
                    "wma",
                    "realaudio",
                    "vqf",
                    "oggvorbis",
                    "ape"
                ],
                "output_format": "json",
            },
=======
                "parse_method": "ocr",
                "llm_id": "",
                "lang": "Chinese",
                "system_prompt": "",
                "suffix": ["jpg", "jpeg", "png", "gif"],
                "output_format": "text",
            },
            "email": {
                "suffix": [
                  "eml", "msg"
                ],
                "fields": ["from", "to", "cc", "bcc", "date", "subject", "body", "attachments", "metadata"],
                "output_format": "json",
            },
            "audio": {
                "suffix":[
                    "da",
                    "wave",
                    "wav",
                    "mp3",
                    "aac",
                    "flac",
                    "ogg",
                    "aiff",
                    "au",
                    "midi",
                    "wma",
                    "realaudio",
                    "vqf",
                    "oggvorbis",
                    "ape"
                ],
                "output_format": "json",
            },
>>>>>>> 32dbed36
            "video": {},
        }

    def check(self):
        pdf_config = self.setups.get("pdf", {})
        if pdf_config:
            pdf_parse_method = pdf_config.get("parse_method", "")
            self.check_empty(pdf_parse_method, "Parse method abnormal.")

<<<<<<< HEAD
            if pdf_parse_method not in ["deepdoc", "plain_text"]:
                self.check_empty(pdf_config.get("llm_id"), "VLM")

            pdf_language = pdf_config.get("lang", "")
            self.check_empty(pdf_language, "Language")
=======
            if pdf_parse_method.lower() not in ["deepdoc", "plain_text"]:
                self.check_empty(pdf_config.get("lang", ""), "PDF VLM language")
>>>>>>> 32dbed36

            pdf_output_format = pdf_config.get("output_format", "")
            self.check_valid_value(pdf_output_format, "PDF output format abnormal.", self.allowed_output_format["pdf"])

        spreadsheet_config = self.setups.get("spreadsheet", "")
        if spreadsheet_config:
            spreadsheet_output_format = spreadsheet_config.get("output_format", "")
            self.check_valid_value(spreadsheet_output_format, "Spreadsheet output format abnormal.", self.allowed_output_format["spreadsheet"])

        doc_config = self.setups.get("word", "")
        if doc_config:
            doc_output_format = doc_config.get("output_format", "")
            self.check_valid_value(doc_output_format, "Word processer document output format abnormal.", self.allowed_output_format["word"])

        slides_config = self.setups.get("slides", "")
        if slides_config:
            slides_output_format = slides_config.get("output_format", "")
            self.check_valid_value(slides_output_format, "Slides output format abnormal.", self.allowed_output_format["slides"])

        image_config = self.setups.get("image", "")
        if image_config:
            image_parse_method = image_config.get("parse_method", "")
<<<<<<< HEAD
            self.check_valid_value(image_parse_method.lower(), "Parse method abnormal.", ["ocr", "vlm"])
            if image_parse_method not in ["ocr"]:
                self.check_empty(image_config.get("llm_id"), "VLM")

            image_language = image_config.get("lang", "")
            self.check_empty(image_language, "Language")

        text_config = self.setups.get("text", "")
        if text_config:
            text_output_format = text_config.get("output_format", "")
            self.check_valid_value(text_output_format, "Text output format abnormal.", self.allowed_output_format["text"])

        audio_config = self.setups.get("audio", "")
        if audio_config:
            self.check_empty(audio_config.get("llm_id"), "VLM")
            audio_language = audio_config.get("lang", "")
            self.check_empty(audio_language, "Language")
=======
            if image_parse_method not in ["ocr"]:
                self.check_empty(image_config.get("lang", ""), "Image VLM language")

        text_config = self.setups.get("text&markdown", "")
        if text_config:
            text_output_format = text_config.get("output_format", "")
            self.check_valid_value(text_output_format, "Text output format abnormal.", self.allowed_output_format["text&markdown"])

        audio_config = self.setups.get("audio", "")
        if audio_config:
            self.check_empty(audio_config.get("llm_id"), "Audio VLM")
            audio_language = audio_config.get("lang", "")
            self.check_empty(audio_language, "Language")

        email_config = self.setups.get("email", "")
        if email_config:
            email_output_format = email_config.get("output_format", "")
            self.check_valid_value(email_output_format, "Email output format abnormal.", self.allowed_output_format["email"])
>>>>>>> 32dbed36

    def get_input_form(self) -> dict[str, dict]:
        return {}


class Parser(ProcessBase):
    component_name = "Parser"

    def _pdf(self, name, blob):
        self.callback(random.randint(1, 5) / 100.0, "Start to work on a PDF.")
        conf = self._param.setups["pdf"]
        self.set_output("output_format", conf["output_format"])

        if conf.get("parse_method").lower() == "deepdoc":
            bboxes = RAGFlowPdfParser().parse_into_bboxes(blob, callback=self.callback)
        elif conf.get("parse_method").lower() == "plain_text":
            lines, _ = PlainParser()(blob)
            bboxes = [{"text": t} for t, _ in lines]
        else:
<<<<<<< HEAD
            assert conf.get("llm_id")
            vision_model = LLMBundle(self._canvas._tenant_id, LLMType.IMAGE2TEXT, llm_name=conf.get("llm_id"), lang=self._param.setups["pdf"].get("lang"))
=======
            vision_model = LLMBundle(self._canvas._tenant_id, LLMType.IMAGE2TEXT, llm_name=conf.get("parse_method"), lang=self._param.setups["pdf"].get("lang"))
>>>>>>> 32dbed36
            lines, _ = VisionParser(vision_model=vision_model)(blob, callback=self.callback)
            bboxes = []
            for t, poss in lines:
                pn, x0, x1, top, bott = poss.split(" ")
                bboxes.append({"page_number": int(pn), "x0": float(x0), "x1": float(x1), "top": float(top), "bottom": float(bott), "text": t})

        if conf.get("output_format") == "json":
            self.set_output("json", bboxes)
        if conf.get("output_format") == "markdown":
            mkdn = ""
            for b in bboxes:
                if b.get("layout_type", "") == "title":
                    mkdn += "\n## "
                if b.get("layout_type", "") == "figure":
                    mkdn += "\n![Image]({})".format(VLM.image2base64(b["image"]))
                    continue
                mkdn += b.get("text", "") + "\n"
            self.set_output("markdown", mkdn)

    def _spreadsheet(self, name, blob):
        self.callback(random.randint(1, 5) / 100.0, "Start to work on a Spreadsheet.")
        conf = self._param.setups["spreadsheet"]
        self.set_output("output_format", conf["output_format"])
        spreadsheet_parser = ExcelParser()
        if conf.get("output_format") == "html":
            htmls = spreadsheet_parser.html(blob, 1000000000)
            self.set_output("html", htmls[0])
        elif conf.get("output_format") == "json":
            self.set_output("json", [{"text": txt} for txt in spreadsheet_parser(blob) if txt])
        elif conf.get("output_format") == "markdown":
            self.set_output("markdown", spreadsheet_parser.markdown(blob))

    def _word(self, name, blob):
        self.callback(random.randint(1, 5) / 100.0, "Start to work on a Word Processor Document")
        conf = self._param.setups["word"]
        self.set_output("output_format", conf["output_format"])
        docx_parser = Docx()
        sections, tbls = docx_parser(name, binary=blob)
        sections = [{"text": section[0], "image": section[1]} for section in sections if section]
        sections.extend([{"text": tb, "image": None} for ((_,tb), _) in tbls])
        # json
        assert conf.get("output_format") == "json", "have to be json for doc"
        if conf.get("output_format") == "json":
            self.set_output("json", sections)

    def _slides(self, name, blob):
        from deepdoc.parser.ppt_parser import RAGFlowPptParser as ppt_parser

        self.callback(random.randint(1, 5) / 100.0, "Start to work on a PowerPoint Document")

        conf = self._param.setups["slides"]
        self.set_output("output_format", conf["output_format"])

        ppt_parser = ppt_parser()
        txts = ppt_parser(blob, 0, 100000, None)

        sections = [{"text": section} for section in txts if section.strip()]

        # json
        assert conf.get("output_format") == "json", "have to be json for ppt"
        if conf.get("output_format") == "json":
            self.set_output("json", sections)

    def _markdown(self, name, blob):
        from functools import reduce

        from rag.app.naive import Markdown as naive_markdown_parser
        from rag.nlp import concat_img

        self.callback(random.randint(1, 5) / 100.0, "Start to work on a markdown.")
<<<<<<< HEAD

        blob = from_upstream.blob
        name = from_upstream.name
        conf = self._param.setups["markdown"]
=======
        conf = self._param.setups["text&markdown"]
>>>>>>> 32dbed36
        self.set_output("output_format", conf["output_format"])

        markdown_parser = naive_markdown_parser()
        sections, tables = markdown_parser(name, blob, separate_tables=False)

        if conf.get("output_format") == "json":
            json_results = []

            for section_text, _ in sections:
                json_result = {
                    "text": section_text,
                }

                images = markdown_parser.get_pictures(section_text) if section_text else None
                if images:
                    # If multiple images found, combine them using concat_img
                    combined_image = reduce(concat_img, images) if len(images) > 1 else images[0]
                    json_result["image"] = combined_image

                json_results.append(json_result)

            self.set_output("json", json_results)
        else:
            self.set_output("text", "\n".join([section_text for section_text, _ in sections]))


    def _image(self, name, blob):
        from deepdoc.vision import OCR

        self.callback(random.randint(1, 5) / 100.0, "Start to work on an image.")
        conf = self._param.setups["image"]
        self.set_output("output_format", conf["output_format"])

<<<<<<< HEAD
    def _text(self, from_upstream: ParserFromUpstream):
        from deepdoc.parser.utils import get_text

        self.callback(random.randint(1, 5) / 100.0, "Start to work on a text.")

        blob = from_upstream.blob
        name = from_upstream.name
        conf = self._param.setups["text"]
        self.set_output("output_format", conf["output_format"])

        # parse binary to text
        text_content = get_text(name, binary=blob)

        if conf.get("output_format") == "json":
            result = [{"text": text_content}]
            self.set_output("json", result)
        else:
            result = text_content
            self.set_output("text", result)

    def _image(self, from_upstream: ParserFromUpstream):
        from deepdoc.vision import OCR

        self.callback(random.randint(1, 5) / 100.0, "Start to work on an image.")

        blob = from_upstream.blob
        conf = self._param.setups["image"]
        self.set_output("output_format", conf["output_format"])

        img = Image.open(io.BytesIO(blob)).convert("RGB")
        lang = conf["lang"]
=======
        img = Image.open(io.BytesIO(blob)).convert("RGB")
>>>>>>> 32dbed36

        if conf["parse_method"] == "ocr":
            # use ocr, recognize chars only
            ocr = OCR()
            bxs = ocr(np.array(img))  # return boxes and recognize result
            txt = "\n".join([t[0] for _, t in bxs if t[0]])
<<<<<<< HEAD

        else:
            # use VLM to describe the picture
            cv_model = LLMBundle(self._canvas.get_tenant_id(), LLMType.IMAGE2TEXT, llm_name=conf["llm_id"],lang=lang)
            img_binary = io.BytesIO()
            img.save(img_binary, format="JPEG")
            img_binary.seek(0)
            txt = cv_model.describe(img_binary.read())

        self.set_output("text", txt)

    def _audio(self, from_upstream: ParserFromUpstream):
=======
        else:
            lang = conf["lang"]
            # use VLM to describe the picture
            cv_model = LLMBundle(self._canvas.get_tenant_id(), LLMType.IMAGE2TEXT, llm_name=conf["parse_method"], lang=lang)
            img_binary = io.BytesIO()
            img.save(img_binary, format="JPEG")
            img_binary.seek(0)

            system_prompt = conf.get("system_prompt")
            if system_prompt:
                txt = cv_model.describe_with_prompt(img_binary.read(), system_prompt)
            else:
                txt = cv_model.describe(img_binary.read())

        self.set_output("text", txt)

    def _audio(self, name, blob):
>>>>>>> 32dbed36
        import os
        import tempfile

        self.callback(random.randint(1, 5) / 100.0, "Start to work on an audio.")

<<<<<<< HEAD
        blob = from_upstream.blob
        name = from_upstream.name
=======
>>>>>>> 32dbed36
        conf = self._param.setups["audio"]
        self.set_output("output_format", conf["output_format"])

        lang = conf["lang"]
        _, ext = os.path.splitext(name)
<<<<<<< HEAD
        tmp_path = ""
=======
>>>>>>> 32dbed36
        with tempfile.NamedTemporaryFile(suffix=ext) as tmpf:
            tmpf.write(blob)
            tmpf.flush()
            tmp_path = os.path.abspath(tmpf.name)

            seq2txt_mdl = LLMBundle(self._canvas.get_tenant_id(), LLMType.SPEECH2TEXT, lang=lang)
            txt = seq2txt_mdl.transcription(tmp_path)

            self.set_output("text", txt)
<<<<<<< HEAD
=======

    def _email(self, name, blob):
        self.callback(random.randint(1, 5) / 100.0, "Start to work on an email.")

        email_content = {}
        conf = self._param.setups["email"]
        target_fields = conf["fields"]

        _, ext = os.path.splitext(name)
        if ext == ".eml":
            # handle eml file
            from email import policy
            from email.parser import BytesParser

            msg = BytesParser(policy=policy.default).parse(io.BytesIO(blob))
            email_content['metadata'] = {}
            # handle header info
            for header, value in msg.items():
                # get fields like from, to, cc, bcc, date, subject
                if header.lower() in target_fields:
                    email_content[header.lower()] = value
                # get metadata
                elif header.lower() not in ["from", "to", "cc", "bcc", "date", "subject"]:
                    email_content["metadata"][header.lower()] = value
            # get body
            if "body" in target_fields:
                body_text, body_html = [], []
                def _add_content(m, content_type):
                    if content_type == "text/plain":
                        body_text.append(
                            m.get_payload(decode=True).decode(m.get_content_charset())
                        )
                    elif content_type == "text/html":
                        body_html.append(
                            m.get_payload(decode=True).decode(m.get_content_charset())
                        )
                    elif "multipart" in content_type:
                        if m.is_multipart():
                            for part in m.iter_parts():
                                _add_content(part, part.get_content_type())

                _add_content(msg, msg.get_content_type())

                email_content["text"] = body_text
                email_content["text_html"] = body_html
            # get attachment
            if "attachments" in target_fields:
                attachments = []
                for part in msg.iter_attachments():
                    content_disposition = part.get("Content-Disposition")
                    if content_disposition:
                        dispositions = content_disposition.strip().split(";")
                        if dispositions[0].lower() == "attachment":
                            filename = part.get_filename()
                            payload = part.get_payload(decode=True)
                            attachments.append({
                                "filename": filename,
                                "payload": payload,
                            })
                email_content["attachments"] = attachments
        else:
            # handle msg file
            import extract_msg
            print("handle a msg file.")
            msg = extract_msg.Message(blob)
            # handle header info
            basic_content = {
                "from": msg.sender,
                "to": msg.to,
                "cc": msg.cc,
                "bcc": msg.bcc,
                "date": msg.date,
                "subject": msg.subject,
            }
            email_content.update({k: v for k, v in basic_content.items() if k in target_fields})
            # get metadata
            email_content['metadata'] = {
                'message_id': msg.messageId,
                'in_reply_to': msg.inReplyTo,
            }
            # get body
            if "body" in target_fields:
                email_content["text"] = msg.body  # usually empty. try text_html instead
                email_content["text_html"] = msg.htmlBody
            # get attachments
            if "attachments" in target_fields:
                attachments = []
                for t in msg.attachments:
                    attachments.append({
                        "filename": t.name,
                        "payload": t.data  # binary
                    })
                email_content["attachments"] = attachments

        if conf["output_format"] == "json":
            self.set_output("json", [email_content])
        else:
            content_txt = ''
            for k, v in email_content.items():
                if isinstance(v, str):
                    # basic info
                    content_txt += f'{k}:{v}' + "\n"
                elif isinstance(v, dict):
                    # metadata
                    content_txt += f'{k}:{json.dumps(v)}' + "\n"
                elif isinstance(v, list):
                    # attachments or others
                    for fb in v:
                        if isinstance(fb, dict):
                            # attachments
                            content_txt += f'{fb["filename"]}:{fb["payload"]}' + "\n"
                        else:
                            # str, usually plain text
                            content_txt += fb
            self.set_output("text", content_txt)
>>>>>>> 32dbed36

    async def _invoke(self, **kwargs):
        function_map = {
            "pdf": self._pdf,
            "text&markdown": self._markdown,
            "spreadsheet": self._spreadsheet,
<<<<<<< HEAD
            "word": self._word,
            "text": self._text,
            "image": self._image,
            "audio": self._audio,
=======
            "slides": self._slides,
            "word": self._word,
            "image": self._image,
            "audio": self._audio,
            "email": self._email,
>>>>>>> 32dbed36
        }
        try:
            from_upstream = ParserFromUpstream.model_validate(kwargs)
        except Exception as e:
            self.set_output("_ERROR", f"Input error: {str(e)}")
            return

        name = from_upstream.name
        if self._canvas._doc_id:
            b, n = File2DocumentService.get_storage_address(doc_id=self._canvas._doc_id)
            blob = STORAGE_IMPL.get(b, n)
        else:
            blob = FileService.get_blob(from_upstream.file["created_by"], from_upstream.file["id"])

        done = False
        for p_type, conf in self._param.setups.items():
            if from_upstream.name.split(".")[-1].lower() not in conf.get("suffix", []):
                continue
            await trio.to_thread.run_sync(function_map[p_type], name, blob)
            done = True
            break

        if not done:
            raise Exception("No suitable for file extension: `.%s`" % from_upstream.name.split(".")[-1].lower())

        outs = self.output()
        async with trio.open_nursery() as nursery:
            for d in outs.get("json", []):
                nursery.start_soon(image2id, d, partial(STORAGE_IMPL.put), get_uuid())<|MERGE_RESOLUTION|>--- conflicted
+++ resolved
@@ -13,12 +13,8 @@
 #  See the License for the specific language governing permissions and
 #  limitations under the License.
 import io
-<<<<<<< HEAD
-import logging
-=======
 import json
 import os
->>>>>>> 32dbed36
 import random
 from functools import partial
 
@@ -57,23 +53,14 @@
             "word": [
                 "json",
             ],
-<<<<<<< HEAD
-            "ppt": [],
+            "slides": [
+                "json",
+            ],
             "image": [
                 "text"
             ],
-            "email": [],
-            "text": [
-=======
-            "slides": [
-                "json",
-            ],
-            "image": [
-                "text"
-            ],
             "email": ["text", "json"],
             "text&markdown": [
->>>>>>> 32dbed36
                 "text",
                 "json"
             ],
@@ -86,10 +73,6 @@
         self.setups = {
             "pdf": {
                 "parse_method": "deepdoc",  # deepdoc/plain_text/vlm
-<<<<<<< HEAD
-                "llm_id": "",
-=======
->>>>>>> 32dbed36
                 "lang": "Chinese",
                 "suffix": [
                     "pdf",
@@ -122,18 +105,18 @@
                 "output_format": "json",
             },
             "image": {
-<<<<<<< HEAD
-                "parse_method": ["ocr", "vlm"],
+                "parse_method": "ocr",
                 "llm_id": "",
                 "lang": "Chinese",
+                "system_prompt": "",
                 "suffix": ["jpg", "jpeg", "png", "gif"],
-                "output_format": "json",
-            },
-            "email": {},
-            "text": {
+                "output_format": "text",
+            },
+            "email": {
                 "suffix": [
-                    "txt"
+                  "eml", "msg"
                 ],
+                "fields": ["from", "to", "cc", "bcc", "date", "subject", "body", "attachments", "metadata"],
                 "output_format": "json",
             },
             "audio": {
@@ -156,42 +139,6 @@
                 ],
                 "output_format": "json",
             },
-=======
-                "parse_method": "ocr",
-                "llm_id": "",
-                "lang": "Chinese",
-                "system_prompt": "",
-                "suffix": ["jpg", "jpeg", "png", "gif"],
-                "output_format": "text",
-            },
-            "email": {
-                "suffix": [
-                  "eml", "msg"
-                ],
-                "fields": ["from", "to", "cc", "bcc", "date", "subject", "body", "attachments", "metadata"],
-                "output_format": "json",
-            },
-            "audio": {
-                "suffix":[
-                    "da",
-                    "wave",
-                    "wav",
-                    "mp3",
-                    "aac",
-                    "flac",
-                    "ogg",
-                    "aiff",
-                    "au",
-                    "midi",
-                    "wma",
-                    "realaudio",
-                    "vqf",
-                    "oggvorbis",
-                    "ape"
-                ],
-                "output_format": "json",
-            },
->>>>>>> 32dbed36
             "video": {},
         }
 
@@ -201,16 +148,8 @@
             pdf_parse_method = pdf_config.get("parse_method", "")
             self.check_empty(pdf_parse_method, "Parse method abnormal.")
 
-<<<<<<< HEAD
-            if pdf_parse_method not in ["deepdoc", "plain_text"]:
-                self.check_empty(pdf_config.get("llm_id"), "VLM")
-
-            pdf_language = pdf_config.get("lang", "")
-            self.check_empty(pdf_language, "Language")
-=======
             if pdf_parse_method.lower() not in ["deepdoc", "plain_text"]:
                 self.check_empty(pdf_config.get("lang", ""), "PDF VLM language")
->>>>>>> 32dbed36
 
             pdf_output_format = pdf_config.get("output_format", "")
             self.check_valid_value(pdf_output_format, "PDF output format abnormal.", self.allowed_output_format["pdf"])
@@ -233,25 +172,6 @@
         image_config = self.setups.get("image", "")
         if image_config:
             image_parse_method = image_config.get("parse_method", "")
-<<<<<<< HEAD
-            self.check_valid_value(image_parse_method.lower(), "Parse method abnormal.", ["ocr", "vlm"])
-            if image_parse_method not in ["ocr"]:
-                self.check_empty(image_config.get("llm_id"), "VLM")
-
-            image_language = image_config.get("lang", "")
-            self.check_empty(image_language, "Language")
-
-        text_config = self.setups.get("text", "")
-        if text_config:
-            text_output_format = text_config.get("output_format", "")
-            self.check_valid_value(text_output_format, "Text output format abnormal.", self.allowed_output_format["text"])
-
-        audio_config = self.setups.get("audio", "")
-        if audio_config:
-            self.check_empty(audio_config.get("llm_id"), "VLM")
-            audio_language = audio_config.get("lang", "")
-            self.check_empty(audio_language, "Language")
-=======
             if image_parse_method not in ["ocr"]:
                 self.check_empty(image_config.get("lang", ""), "Image VLM language")
 
@@ -270,7 +190,6 @@
         if email_config:
             email_output_format = email_config.get("output_format", "")
             self.check_valid_value(email_output_format, "Email output format abnormal.", self.allowed_output_format["email"])
->>>>>>> 32dbed36
 
     def get_input_form(self) -> dict[str, dict]:
         return {}
@@ -290,12 +209,7 @@
             lines, _ = PlainParser()(blob)
             bboxes = [{"text": t} for t, _ in lines]
         else:
-<<<<<<< HEAD
-            assert conf.get("llm_id")
-            vision_model = LLMBundle(self._canvas._tenant_id, LLMType.IMAGE2TEXT, llm_name=conf.get("llm_id"), lang=self._param.setups["pdf"].get("lang"))
-=======
             vision_model = LLMBundle(self._canvas._tenant_id, LLMType.IMAGE2TEXT, llm_name=conf.get("parse_method"), lang=self._param.setups["pdf"].get("lang"))
->>>>>>> 32dbed36
             lines, _ = VisionParser(vision_model=vision_model)(blob, callback=self.callback)
             bboxes = []
             for t, poss in lines:
@@ -366,14 +280,7 @@
         from rag.nlp import concat_img
 
         self.callback(random.randint(1, 5) / 100.0, "Start to work on a markdown.")
-<<<<<<< HEAD
-
-        blob = from_upstream.blob
-        name = from_upstream.name
-        conf = self._param.setups["markdown"]
-=======
         conf = self._param.setups["text&markdown"]
->>>>>>> 32dbed36
         self.set_output("output_format", conf["output_format"])
 
         markdown_parser = naive_markdown_parser()
@@ -407,61 +314,13 @@
         conf = self._param.setups["image"]
         self.set_output("output_format", conf["output_format"])
 
-<<<<<<< HEAD
-    def _text(self, from_upstream: ParserFromUpstream):
-        from deepdoc.parser.utils import get_text
-
-        self.callback(random.randint(1, 5) / 100.0, "Start to work on a text.")
-
-        blob = from_upstream.blob
-        name = from_upstream.name
-        conf = self._param.setups["text"]
-        self.set_output("output_format", conf["output_format"])
-
-        # parse binary to text
-        text_content = get_text(name, binary=blob)
-
-        if conf.get("output_format") == "json":
-            result = [{"text": text_content}]
-            self.set_output("json", result)
-        else:
-            result = text_content
-            self.set_output("text", result)
-
-    def _image(self, from_upstream: ParserFromUpstream):
-        from deepdoc.vision import OCR
-
-        self.callback(random.randint(1, 5) / 100.0, "Start to work on an image.")
-
-        blob = from_upstream.blob
-        conf = self._param.setups["image"]
-        self.set_output("output_format", conf["output_format"])
-
         img = Image.open(io.BytesIO(blob)).convert("RGB")
-        lang = conf["lang"]
-=======
-        img = Image.open(io.BytesIO(blob)).convert("RGB")
->>>>>>> 32dbed36
 
         if conf["parse_method"] == "ocr":
             # use ocr, recognize chars only
             ocr = OCR()
             bxs = ocr(np.array(img))  # return boxes and recognize result
             txt = "\n".join([t[0] for _, t in bxs if t[0]])
-<<<<<<< HEAD
-
-        else:
-            # use VLM to describe the picture
-            cv_model = LLMBundle(self._canvas.get_tenant_id(), LLMType.IMAGE2TEXT, llm_name=conf["llm_id"],lang=lang)
-            img_binary = io.BytesIO()
-            img.save(img_binary, format="JPEG")
-            img_binary.seek(0)
-            txt = cv_model.describe(img_binary.read())
-
-        self.set_output("text", txt)
-
-    def _audio(self, from_upstream: ParserFromUpstream):
-=======
         else:
             lang = conf["lang"]
             # use VLM to describe the picture
@@ -479,26 +338,16 @@
         self.set_output("text", txt)
 
     def _audio(self, name, blob):
->>>>>>> 32dbed36
         import os
         import tempfile
 
         self.callback(random.randint(1, 5) / 100.0, "Start to work on an audio.")
 
-<<<<<<< HEAD
-        blob = from_upstream.blob
-        name = from_upstream.name
-=======
->>>>>>> 32dbed36
         conf = self._param.setups["audio"]
         self.set_output("output_format", conf["output_format"])
 
         lang = conf["lang"]
         _, ext = os.path.splitext(name)
-<<<<<<< HEAD
-        tmp_path = ""
-=======
->>>>>>> 32dbed36
         with tempfile.NamedTemporaryFile(suffix=ext) as tmpf:
             tmpf.write(blob)
             tmpf.flush()
@@ -508,8 +357,6 @@
             txt = seq2txt_mdl.transcription(tmp_path)
 
             self.set_output("text", txt)
-<<<<<<< HEAD
-=======
 
     def _email(self, name, blob):
         self.callback(random.randint(1, 5) / 100.0, "Start to work on an email.")
@@ -625,25 +472,17 @@
                             # str, usually plain text
                             content_txt += fb
             self.set_output("text", content_txt)
->>>>>>> 32dbed36
 
     async def _invoke(self, **kwargs):
         function_map = {
             "pdf": self._pdf,
             "text&markdown": self._markdown,
             "spreadsheet": self._spreadsheet,
-<<<<<<< HEAD
-            "word": self._word,
-            "text": self._text,
-            "image": self._image,
-            "audio": self._audio,
-=======
             "slides": self._slides,
             "word": self._word,
             "image": self._image,
             "audio": self._audio,
             "email": self._email,
->>>>>>> 32dbed36
         }
         try:
             from_upstream = ParserFromUpstream.model_validate(kwargs)
