--- conflicted
+++ resolved
@@ -383,8 +383,6 @@
             if chunk:
                 yield chunk
 
-<<<<<<< HEAD
-=======
 class DeepInfraTTS(OpenAITTS):
     _FACTORY_NAME = "DeepInfra"
 
@@ -392,16 +390,11 @@
         if not base_url:
             base_url = "https://api.deepinfra.com/v1/openai"
         super().__init__(key, model_name, base_url, **kwargs)
->>>>>>> c4aef06c
 
 class Ai302TTS(Base):
     _FACTORY_NAME = "302.AI"
 
-<<<<<<< HEAD
-    def __init__(self, key, model_name="elevenlabs-tts", base_url="https://api.302.ai"):
-=======
     def __init__(self, key, model_name, base_url="https://api.302.ai"):
->>>>>>> c4aef06c
         if not base_url:
             base_url = "https://api.302.ai"
         self.api_key = key
@@ -412,23 +405,6 @@
             "Content-Type": "application/json"
         }
 
-<<<<<<< HEAD
-    def tts(self, text, voice="alloy", response_format="mp3", speed=1.0):
-        text = self.normalize_text(text)
-        payload = {
-            "model": self.model_name,
-            "input": text,
-            "voice": voice,
-            "response_format": response_format,
-            "speed": speed
-        }
-
-        response = requests.post(
-            f"{self.base_url}/v1/audio/speech", 
-            headers=self.headers, 
-            json=payload, 
-            stream=True
-=======
     def tts(self, text, voice="alloy", provider="openai", output_format="mp3", speed=1.0, volume=1.0, timeout=180):
         text = self.normalize_text(text)
         payload = {
@@ -447,20 +423,11 @@
             headers=self.headers, 
             json=payload,
             timeout=timeout
->>>>>>> c4aef06c
         )
 
         if response.status_code != 200:
             raise Exception(f"**Error**: {response.status_code}, {response.text}")
         
-<<<<<<< HEAD
-        for chunk in response.iter_content(chunk_size=1024):
-            if chunk:
-                yield chunk
-        
-        yield num_tokens_from_string(text)
-
-=======
         # Parse the JSON response to get the audio URL
         try:
             result = response.json()
@@ -485,5 +452,4 @@
         except requests.exceptions.Timeout:
             raise Exception(f"**Error**: Request timeout after {timeout} seconds")
         
-        yield num_tokens_from_string(text)
->>>>>>> c4aef06c
+        yield num_tokens_from_string(text)