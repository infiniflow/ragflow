#
#  Copyright 2024 The InfiniFlow Authors. All Rights Reserved.
#
#  Licensed under the Apache License, Version 2.0 (the "License");
#  you may not use this file except in compliance with the License.
#  You may obtain a copy of the License at
#
#      http://www.apache.org/licenses/LICENSE-2.0
#
#  Unless required by applicable law or agreed to in writing, software
#  distributed under the License is distributed on an "AS IS" BASIS,
#  WITHOUT WARRANTIES OR CONDITIONS OF ANY KIND, either express or implied.
#  See the License for the specific language governing permissions and
#  limitations under the License.
#
import re
from typing import Optional
import  threading
import requests
from huggingface_hub import snapshot_download
from openai.lib.azure import AzureOpenAI
from zhipuai import ZhipuAI
import os
from abc import ABC
from ollama import Client
import dashscope
from openai import OpenAI
from FlagEmbedding import FlagModel
import torch
import numpy as np
import asyncio
from api.utils.file_utils import get_home_cache_dir
from rag.utils import num_tokens_from_string, truncate
import google.generativeai as genai 

class Base(ABC):
    def __init__(self, key, model_name):
        pass

    def encode(self, texts: list, batch_size=32):
        raise NotImplementedError("Please implement encode method!")

    def encode_queries(self, text: str):
        raise NotImplementedError("Please implement encode method!")


class DefaultEmbedding(Base):
    _model = None
    _model_lock = threading.Lock()
    def __init__(self, key, model_name, **kwargs):
        """
        If you have trouble downloading HuggingFace models, -_^ this might help!!

        For Linux:
        export HF_ENDPOINT=https://hf-mirror.com

        For Windows:
        Good luck
        ^_-

        """
        if not DefaultEmbedding._model:
            with DefaultEmbedding._model_lock:
                if not DefaultEmbedding._model:
                    try:
                        DefaultEmbedding._model = FlagModel(os.path.join(get_home_cache_dir(), re.sub(r"^[a-zA-Z]+/", "", model_name)),
                                                            query_instruction_for_retrieval="为这个句子生成表示以用于检索相关文章：",
                                                            use_fp16=torch.cuda.is_available())
                    except Exception as e:
                        model_dir = snapshot_download(repo_id="BAAI/bge-large-zh-v1.5",
                                                      local_dir=os.path.join(get_home_cache_dir(), re.sub(r"^[a-zA-Z]+/", "", model_name)),
                                                      local_dir_use_symlinks=False)
                        DefaultEmbedding._model = FlagModel(model_dir,
                                                            query_instruction_for_retrieval="为这个句子生成表示以用于检索相关文章：",
                                                            use_fp16=torch.cuda.is_available())
        self._model = DefaultEmbedding._model

    def encode(self, texts: list, batch_size=32):
        texts = [truncate(t, 2048) for t in texts]
        token_count = 0
        for t in texts:
            token_count += num_tokens_from_string(t)
        res = []
        for i in range(0, len(texts), batch_size):
            res.extend(self._model.encode(texts[i:i + batch_size]).tolist())
        return np.array(res), token_count

    def encode_queries(self, text: str):
        token_count = num_tokens_from_string(text)
        return self._model.encode_queries([text]).tolist()[0], token_count


class OpenAIEmbed(Base):
    def __init__(self, key, model_name="text-embedding-ada-002",
                 base_url="https://api.openai.com/v1"):
        if not base_url:
            base_url = "https://api.openai.com/v1"
        self.client = OpenAI(api_key=key, base_url=base_url)
        self.model_name = model_name

    def encode(self, texts: list, batch_size=32):
        texts = [truncate(t, 8196) for t in texts]
        res = self.client.embeddings.create(input=texts,
                                            model=self.model_name)
        return np.array([d.embedding for d in res.data]
                        ), res.usage.total_tokens

    def encode_queries(self, text):
        res = self.client.embeddings.create(input=[truncate(text, 8196)],
                                            model=self.model_name)
        return np.array(res.data[0].embedding), res.usage.total_tokens


class LocalAIEmbed(Base):
    def __init__(self, key, model_name, base_url):
        if not base_url:
            raise ValueError("Local embedding model url cannot be None")
        if base_url.split("/")[-1] != "v1":
            base_url = os.path.join(base_url, "v1")
        self.client = OpenAI(api_key="empty", base_url=base_url)
        self.model_name = model_name.split("___")[0]

    def encode(self, texts: list, batch_size=32):
        res = self.client.embeddings.create(input=texts, model=self.model_name)
        return (
            np.array([d.embedding for d in res.data]),
            1024,
        )  # local embedding for LmStudio donot count tokens

    def encode_queries(self, text):
        embds, cnt = self.encode([text])
        return np.array(embds[0]), cnt


class AzureEmbed(OpenAIEmbed):
    def __init__(self, key, model_name, **kwargs):
        self.client = AzureOpenAI(api_key=key, azure_endpoint=kwargs["base_url"], api_version="2024-02-01")
        self.model_name = model_name


class BaiChuanEmbed(OpenAIEmbed):
    def __init__(self, key,
                 model_name='Baichuan-Text-Embedding',
                 base_url='https://api.baichuan-ai.com/v1'):
        if not base_url:
            base_url = "https://api.baichuan-ai.com/v1"
        super().__init__(key, model_name, base_url)


class QWenEmbed(Base):
    def __init__(self, key, model_name="text_embedding_v2", **kwargs):
        dashscope.api_key = key
        self.model_name = model_name

    def encode(self, texts: list, batch_size=10):
        import dashscope
        try:
            res = []
            token_count = 0
            texts = [truncate(t, 2048) for t in texts]
            for i in range(0, len(texts), batch_size):
                resp = dashscope.TextEmbedding.call(
                    model=self.model_name,
                    input=texts[i:i + batch_size],
                    text_type="document"
                )
                embds = [[] for _ in range(len(resp["output"]["embeddings"]))]
                for e in resp["output"]["embeddings"]:
                    embds[e["text_index"]] = e["embedding"]
                res.extend(embds)
                token_count += resp["usage"]["total_tokens"]
            return np.array(res), token_count
        except Exception as e:
            raise Exception("Account abnormal. Please ensure it's on good standing to use QWen's "+self.model_name)
        return np.array([]), 0

    def encode_queries(self, text):
        try:
            resp = dashscope.TextEmbedding.call(
                model=self.model_name,
                input=text[:2048],
                text_type="query"
            )
            return np.array(resp["output"]["embeddings"][0]
                            ["embedding"]), resp["usage"]["total_tokens"]
        except Exception as e:
            raise Exception("Account abnormal. Please ensure it's on good standing to use QWen's "+self.model_name)
        return np.array([]), 0


class ZhipuEmbed(Base):
    def __init__(self, key, model_name="embedding-2", **kwargs):
        self.client = ZhipuAI(api_key=key)
        self.model_name = model_name

    def encode(self, texts: list, batch_size=32):
        arr = []
        tks_num = 0
        for txt in texts:
            res = self.client.embeddings.create(input=txt,
                                                model=self.model_name)
            arr.append(res.data[0].embedding)
            tks_num += res.usage.total_tokens
        return np.array(arr), tks_num

    def encode_queries(self, text):
        res = self.client.embeddings.create(input=text,
                                            model=self.model_name)
        return np.array(res.data[0].embedding), res.usage.total_tokens


class OllamaEmbed(Base):
    def __init__(self, key, model_name, **kwargs):
        self.client = Client(host=kwargs["base_url"])
        self.model_name = model_name

    def encode(self, texts: list, batch_size=32):
        arr = []
        tks_num = 0
        for txt in texts:
            res = self.client.embeddings(prompt=txt,
                                         model=self.model_name)
            arr.append(res["embedding"])
            tks_num += 128
        return np.array(arr), tks_num

    def encode_queries(self, text):
        res = self.client.embeddings(prompt=text,
                                     model=self.model_name)
        return np.array(res["embedding"]), 128


class FastEmbed(Base):
    _model = None

    def __init__(
            self,
            key: Optional[str] = None,
            model_name: str = "BAAI/bge-small-en-v1.5",
            cache_dir: Optional[str] = None,
            threads: Optional[int] = None,
            **kwargs,
    ):
        from fastembed import TextEmbedding
        if not FastEmbed._model:
            self._model = TextEmbedding(model_name, cache_dir, threads, **kwargs)

    def encode(self, texts: list, batch_size=32):
        # Using the internal tokenizer to encode the texts and get the total
        # number of tokens
        encodings = self._model.model.tokenizer.encode_batch(texts)
        total_tokens = sum(len(e) for e in encodings)

        embeddings = [e.tolist() for e in self._model.embed(texts, batch_size)]

        return np.array(embeddings), total_tokens

    def encode_queries(self, text: str):
        # Using the internal tokenizer to encode the texts and get the total
        # number of tokens
        encoding = self._model.model.tokenizer.encode(text)
        embedding = next(self._model.query_embed(text)).tolist()

        return np.array(embedding), len(encoding.ids)


class XinferenceEmbed(Base):
    def __init__(self, key, model_name="", base_url=""):
        self.client = OpenAI(api_key="xxx", base_url=base_url)
        self.model_name = model_name

    def encode(self, texts: list, batch_size=32):
        res = self.client.embeddings.create(input=texts,
                                            model=self.model_name)
        return np.array([d.embedding for d in res.data]
                        ), res.usage.total_tokens

    def encode_queries(self, text):
        res = self.client.embeddings.create(input=[text],
                                            model=self.model_name)
        return np.array(res.data[0].embedding), res.usage.total_tokens


class YoudaoEmbed(Base):
    _client = None

    def __init__(self, key=None, model_name="maidalun1020/bce-embedding-base_v1", **kwargs):
        from BCEmbedding import EmbeddingModel as qanthing
        if not YoudaoEmbed._client:
            try:
                print("LOADING BCE...")
                YoudaoEmbed._client = qanthing(model_name_or_path=os.path.join(
                    get_home_cache_dir(),
                    "bce-embedding-base_v1"))
            except Exception as e:
                YoudaoEmbed._client = qanthing(
                    model_name_or_path=model_name.replace(
                        "maidalun1020", "InfiniFlow"))

    def encode(self, texts: list, batch_size=10):
        res = []
        token_count = 0
        for t in texts:
            token_count += num_tokens_from_string(t)
        for i in range(0, len(texts), batch_size):
            embds = YoudaoEmbed._client.encode(texts[i:i + batch_size])
            res.extend(embds)
        return np.array(res), token_count

    def encode_queries(self, text):
        embds = YoudaoEmbed._client.encode([text])
        return np.array(embds[0]), num_tokens_from_string(text)


class JinaEmbed(Base):
    def __init__(self, key, model_name="jina-embeddings-v2-base-zh",
                 base_url="https://api.jina.ai/v1/embeddings"):

        self.base_url = "https://api.jina.ai/v1/embeddings"
        self.headers = {
            "Content-Type": "application/json",
            "Authorization": f"Bearer {key}"
        }
        self.model_name = model_name

    def encode(self, texts: list, batch_size=None):
        texts = [truncate(t, 8196) for t in texts]
        data = {
            "model": self.model_name,
            "input": texts,
            'encoding_type': 'float'
        }
        res = requests.post(self.base_url, headers=self.headers, json=data).json()
        return np.array([d["embedding"] for d in res["data"]]), res["usage"]["total_tokens"]

    def encode_queries(self, text):
        embds, cnt = self.encode([text])
        return np.array(embds[0]), cnt


class InfinityEmbed(Base):
    _model = None

    def __init__(
            self,
            model_names: list[str] = ("BAAI/bge-small-en-v1.5",),
            engine_kwargs: dict = {},
            key = None,
    ):

        from infinity_emb import EngineArgs
        from infinity_emb.engine import AsyncEngineArray

        self._default_model = model_names[0]
        self.engine_array = AsyncEngineArray.from_args([EngineArgs(model_name_or_path = model_name, **engine_kwargs) for model_name in model_names])

    async def _embed(self, sentences: list[str], model_name: str = ""):
        if not model_name:
            model_name = self._default_model
        engine = self.engine_array[model_name]
        was_already_running = engine.is_running
        if not was_already_running:
            await engine.astart()
        embeddings, usage = await engine.embed(sentences=sentences)
        if not was_already_running:
            await engine.astop()
        return embeddings, usage

    def encode(self, texts: list[str], model_name: str = "") -> tuple[np.ndarray, int]:
        # Using the internal tokenizer to encode the texts and get the total
        # number of tokens
        embeddings, usage = asyncio.run(self._embed(texts, model_name))
        return np.array(embeddings), usage

    def encode_queries(self, text: str) -> tuple[np.ndarray, int]:
        # Using the internal tokenizer to encode the texts and get the total
        # number of tokens
        return self.encode([text])


class MistralEmbed(Base):
    def __init__(self, key, model_name="mistral-embed",
                 base_url=None):
        from mistralai.client import MistralClient
        self.client = MistralClient(api_key=key)
        self.model_name = model_name

    def encode(self, texts: list, batch_size=32):
        texts = [truncate(t, 8196) for t in texts]
        res = self.client.embeddings(input=texts,
                                            model=self.model_name)
        return np.array([d.embedding for d in res.data]
                        ), res.usage.total_tokens

    def encode_queries(self, text):
        res = self.client.embeddings(input=[truncate(text, 8196)],
                                            model=self.model_name)
        return np.array(res.data[0].embedding), res.usage.total_tokens


class BedrockEmbed(Base):
    def __init__(self, key, model_name,
                 **kwargs):
        import boto3
        self.bedrock_ak = eval(key).get('bedrock_ak', '')
        self.bedrock_sk = eval(key).get('bedrock_sk', '')
        self.bedrock_region = eval(key).get('bedrock_region', '')
        self.model_name = model_name
        self.client = boto3.client(service_name='bedrock-runtime', region_name=self.bedrock_region,
                                   aws_access_key_id=self.bedrock_ak, aws_secret_access_key=self.bedrock_sk)

    def encode(self, texts: list, batch_size=32):
        texts = [truncate(t, 8196) for t in texts]
        embeddings = []
        token_count = 0
        for text in texts:
            if self.model_name.split('.')[0] == 'amazon':
                body = {"inputText": text}
            elif self.model_name.split('.')[0] == 'cohere':
                body = {"texts": [text], "input_type": 'search_document'}

            response = self.client.invoke_model(modelId=self.model_name, body=json.dumps(body))
            model_response = json.loads(response["body"].read())
            embeddings.extend([model_response["embedding"]])
            token_count += num_tokens_from_string(text)

        return np.array(embeddings), token_count

    def encode_queries(self, text):

        embeddings = []
        token_count = num_tokens_from_string(text)
        if self.model_name.split('.')[0] == 'amazon':
            body = {"inputText": truncate(text, 8196)}
        elif self.model_name.split('.')[0] == 'cohere':
            body = {"texts": [truncate(text, 8196)], "input_type": 'search_query'}

        response = self.client.invoke_model(modelId=self.model_name, body=json.dumps(body))
        model_response = json.loads(response["body"].read())
        embeddings.extend([model_response["embedding"]])

        return np.array(embeddings), token_count

class GeminiEmbed(Base):
    def __init__(self, key, model_name='models/text-embedding-004',
                 **kwargs):
        genai.configure(api_key=key)
        self.model_name = 'models/' + model_name
        
    def encode(self, texts: list, batch_size=32):
        texts = [truncate(t, 2048) for t in texts]
        token_count = sum(num_tokens_from_string(text) for text in texts)
        result = genai.embed_content(
            model=self.model_name,
            content=texts,
            task_type="retrieval_document",
            title="Embedding of list of strings")
        return np.array(result['embedding']),token_count
    
    def encode_queries(self, text):
        result = genai.embed_content(
            model=self.model_name,
            content=truncate(text,2048),
            task_type="retrieval_document",
            title="Embedding of single string")
        token_count = num_tokens_from_string(text)
        return np.array(result['embedding']),token_count

class NvidiaEmbed(Base):
    def __init__(
        self, key, model_name, base_url="https://integrate.api.nvidia.com/v1/embeddings"
    ):
        if not base_url:
            base_url = "https://integrate.api.nvidia.com/v1/embeddings"
        self.api_key = key
        self.base_url = base_url
        self.headers = {
            "accept": "application/json",
            "Content-Type": "application/json",
            "authorization": f"Bearer {self.api_key}",
        }
        self.model_name = model_name
        if model_name == "nvidia/embed-qa-4":
            self.base_url = "https://ai.api.nvidia.com/v1/retrieval/nvidia/embeddings"
            self.model_name = "NV-Embed-QA"
        if model_name == "snowflake/arctic-embed-l":
            self.base_url = "https://ai.api.nvidia.com/v1/retrieval/snowflake/arctic-embed-l/embeddings"

    def encode(self, texts: list, batch_size=None):
        payload = {
            "input": texts,
            "input_type": "query",
            "model": self.model_name,
            "encoding_format": "float",
            "truncate": "END",
        }
        res = requests.post(self.base_url, headers=self.headers, json=payload).json()
        return (
            np.array([d["embedding"] for d in res["data"]]),
            res["usage"]["total_tokens"],
        )

    def encode_queries(self, text):
        embds, cnt = self.encode([text])
        return np.array(embds[0]), cnt


class LmStudioEmbed(LocalAIEmbed):
    def __init__(self, key, model_name, base_url):
        if not base_url:
            raise ValueError("Local llm url cannot be None")
        if base_url.split("/")[-1] != "v1":
            base_url = os.path.join(base_url, "v1")
        self.client = OpenAI(api_key="lm-studio", base_url=base_url)
        self.model_name = model_name


class OpenAI_APIEmbed(OpenAIEmbed):
    def __init__(self, key, model_name, base_url):
        if not base_url:
            raise ValueError("url cannot be None")
        if base_url.split("/")[-1] != "v1":
            base_url = os.path.join(base_url, "v1")
        self.client = OpenAI(api_key=key, base_url=base_url)
        self.model_name = model_name.split("___")[0]


class CoHereEmbed(Base):
    def __init__(self, key, model_name, base_url=None):
        from cohere import Client

        self.client = Client(api_key=key)
        self.model_name = model_name

    def encode(self, texts: list, batch_size=32):
        res = self.client.embed(
            texts=texts,
            model=self.model_name,
            input_type="search_query",
            embedding_types=["float"],
        )
        return np.array([d for d in res.embeddings.float]), int(
            res.meta.billed_units.input_tokens
        )

    def encode_queries(self, text):
        res = self.client.embed(
            texts=[text],
            model=self.model_name,
            input_type="search_query",
            embedding_types=["float"],
        )
        return np.array([d for d in res.embeddings.float]), int(
            res.meta.billed_units.input_tokens
        )


<<<<<<< HEAD
class TogetherAIEmbed(OllamaEmbed):
    def __init__(self, key, model_name, base_url="https://api.together.xyz/v1"):
        if not base_url:
            base_url = "https://api.together.xyz/v1"
=======
class PerfXCloudEmbed(OpenAIEmbed):
    def __init__(self, key, model_name, base_url="https://cloud.perfxlab.cn/v1"):
        if not base_url:
            base_url = "https://cloud.perfxlab.cn/v1"
>>>>>>> 9a6dc891
        super().__init__(key, model_name, base_url)<|MERGE_RESOLUTION|>--- conflicted
+++ resolved
@@ -555,15 +555,16 @@
         )
 
 
-<<<<<<< HEAD
 class TogetherAIEmbed(OllamaEmbed):
     def __init__(self, key, model_name, base_url="https://api.together.xyz/v1"):
         if not base_url:
             base_url = "https://api.together.xyz/v1"
-=======
+        super().__init__(key, model_name, base_url)
+
+      
 class PerfXCloudEmbed(OpenAIEmbed):
     def __init__(self, key, model_name, base_url="https://cloud.perfxlab.cn/v1"):
         if not base_url:
             base_url = "https://cloud.perfxlab.cn/v1"
->>>>>>> 9a6dc891
-        super().__init__(key, model_name, base_url)+        super().__init__(key, model_name, base_url)
+        