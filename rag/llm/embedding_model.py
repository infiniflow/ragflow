#
#  Copyright 2024 The InfiniFlow Authors. All Rights Reserved.
#
#  Licensed under the Apache License, Version 2.0 (the "License");
#  you may not use this file except in compliance with the License.
#  You may obtain a copy of the License at
#
#      http://www.apache.org/licenses/LICENSE-2.0
#
#  Unless required by applicable law or agreed to in writing, software
#  distributed under the License is distributed on an "AS IS" BASIS,
#  WITHOUT WARRANTIES OR CONDITIONS OF ANY KIND, either express or implied.
#  See the License for the specific language governing permissions and
#  limitations under the License.
#
import json
import logging
import os
import re
import threading
from abc import ABC
from urllib.parse import urljoin

import dashscope
import google.generativeai as genai
import numpy as np
import requests
from huggingface_hub import snapshot_download
from ollama import Client
from openai import OpenAI
from zhipuai import ZhipuAI

from api import settings
from api.utils.file_utils import get_home_cache_dir
from api.utils.log_utils import log_exception
from rag.utils import num_tokens_from_string, truncate, total_token_count_from_response


class Base(ABC):
    def __init__(self, key, model_name, **kwargs):
        """
        Constructor for abstract base class.
        Parameters are accepted for interface consistency but are not stored.
        Subclasses should implement their own initialization as needed.
        """
        pass

    def encode(self, texts: list):
        raise NotImplementedError("Please implement encode method!")

    def encode_queries(self, text: str):
        raise NotImplementedError("Please implement encode method!")

    def total_token_count(self, resp):
        return total_token_count_from_response(resp)


class DefaultEmbedding(Base):
    _FACTORY_NAME = "BAAI"
    _model = None
    _model_name = ""
    _model_lock = threading.Lock()

    def __init__(self, key, model_name, **kwargs):
        """
        If you have trouble downloading HuggingFace models, -_^ this might help!!

        For Linux:
        export HF_ENDPOINT=https://hf-mirror.com

        For Windows:
        Good luck
        ^_-

        """
        if not settings.LIGHTEN:
            input_cuda_visible_devices = None
            with DefaultEmbedding._model_lock:
                import torch
                from FlagEmbedding import FlagModel

                if "CUDA_VISIBLE_DEVICES" in os.environ:
                    input_cuda_visible_devices = os.environ["CUDA_VISIBLE_DEVICES"]
                    os.environ["CUDA_VISIBLE_DEVICES"] = "0"  # handle some issues with multiple GPUs when initializing the model

                if not DefaultEmbedding._model or model_name != DefaultEmbedding._model_name:
                    try:
                        DefaultEmbedding._model = FlagModel(
                            os.path.join(get_home_cache_dir(), re.sub(r"^[a-zA-Z0-9]+/", "", model_name)),
                            query_instruction_for_retrieval="为这个句子生成表示以用于检索相关文章：",
                            use_fp16=torch.cuda.is_available(),
                        )
                        DefaultEmbedding._model_name = model_name
                    except Exception:
                        model_dir = snapshot_download(
                            repo_id="BAAI/bge-large-zh-v1.5", local_dir=os.path.join(get_home_cache_dir(), re.sub(r"^[a-zA-Z0-9]+/", "", model_name)), local_dir_use_symlinks=False
                        )
                        DefaultEmbedding._model = FlagModel(model_dir, query_instruction_for_retrieval="为这个句子生成表示以用于检索相关文章：", use_fp16=torch.cuda.is_available())
                    finally:
                        if input_cuda_visible_devices:
                            # restore CUDA_VISIBLE_DEVICES
                            os.environ["CUDA_VISIBLE_DEVICES"] = input_cuda_visible_devices
        self._model = DefaultEmbedding._model
        self._model_name = DefaultEmbedding._model_name

    def encode(self, texts: list):
        batch_size = 16
        texts = [truncate(t, 2048) for t in texts]
        token_count = 0
        for t in texts:
            token_count += num_tokens_from_string(t)
        ress = None
        for i in range(0, len(texts), batch_size):
            if ress is None:
                ress = self._model.encode(texts[i : i + batch_size], convert_to_numpy=True)
            else:
                ress = np.concatenate((ress, self._model.encode(texts[i : i + batch_size], convert_to_numpy=True)), axis=0)
        return ress, token_count

    def encode_queries(self, text: str):
        token_count = num_tokens_from_string(text)
        return self._model.encode_queries([text], convert_to_numpy=False)[0][0].cpu().numpy(), token_count


class OpenAIEmbed(Base):
    _FACTORY_NAME = "OpenAI"

    def __init__(self, key, model_name="text-embedding-ada-002", base_url="https://api.openai.com/v1"):
        if not base_url:
            base_url = "https://api.openai.com/v1"
        self.client = OpenAI(api_key=key, base_url=base_url)
        self.model_name = model_name

    def encode(self, texts: list):
        # OpenAI requires batch size <=16
        batch_size = 16
        texts = [truncate(t, 8191) for t in texts]
        ress = []
        total_tokens = 0
        for i in range(0, len(texts), batch_size):
            res = self.client.embeddings.create(input=texts[i : i + batch_size], model=self.model_name, encoding_format="float", extra_body={"drop_params": True})
            try:
                ress.extend([d.embedding for d in res.data])
                total_tokens += self.total_token_count(res)
            except Exception as _e:
                log_exception(_e, res)
        return np.array(ress), total_tokens

    def encode_queries(self, text):
        res = self.client.embeddings.create(input=[truncate(text, 8191)], model=self.model_name, encoding_format="float",extra_body={"drop_params": True})
        return np.array(res.data[0].embedding), self.total_token_count(res)


class LocalAIEmbed(Base):
    _FACTORY_NAME = "LocalAI"

    def __init__(self, key, model_name, base_url):
        if not base_url:
            raise ValueError("Local embedding model url cannot be None")
        base_url = urljoin(base_url, "v1")
        self.client = OpenAI(api_key="empty", base_url=base_url)
        self.model_name = model_name.split("___")[0]

    def encode(self, texts: list):
        batch_size = 16
        ress = []
        for i in range(0, len(texts), batch_size):
            res = self.client.embeddings.create(input=texts[i : i + batch_size], model=self.model_name)
            try:
                ress.extend([d.embedding for d in res.data])
            except Exception as _e:
                log_exception(_e, res)
        # local embedding for LmStudio donot count tokens
        return np.array(ress), 1024

    def encode_queries(self, text):
        embds, cnt = self.encode([text])
        return np.array(embds[0]), cnt


class AzureEmbed(OpenAIEmbed):
    _FACTORY_NAME = "Azure-OpenAI"

    def __init__(self, key, model_name, **kwargs):
        from openai.lib.azure import AzureOpenAI

        api_key = json.loads(key).get("api_key", "")
        api_version = json.loads(key).get("api_version", "2024-02-01")
        self.client = AzureOpenAI(api_key=api_key, azure_endpoint=kwargs["base_url"], api_version=api_version)
        self.model_name = model_name


class BaiChuanEmbed(OpenAIEmbed):
    _FACTORY_NAME = "BaiChuan"

    def __init__(self, key, model_name="Baichuan-Text-Embedding", base_url="https://api.baichuan-ai.com/v1"):
        if not base_url:
            base_url = "https://api.baichuan-ai.com/v1"
        super().__init__(key, model_name, base_url)


class QWenEmbed(Base):
    _FACTORY_NAME = "Tongyi-Qianwen"

    def __init__(self, key, model_name="text_embedding_v2", **kwargs):
        self.key = key
        self.model_name = model_name

    def encode(self, texts: list):
        import time

        import dashscope

        batch_size = 4
        res = []
        token_count = 0
        texts = [truncate(t, 2048) for t in texts]
        for i in range(0, len(texts), batch_size):
            retry_max = 5
            resp = dashscope.TextEmbedding.call(model=self.model_name, input=texts[i : i + batch_size], api_key=self.key, text_type="document")
            while (resp["output"] is None or resp["output"].get("embeddings") is None) and retry_max > 0:
                time.sleep(10)
                resp = dashscope.TextEmbedding.call(model=self.model_name, input=texts[i : i + batch_size], api_key=self.key, text_type="document")
                retry_max -= 1
            if retry_max == 0 and (resp["output"] is None or resp["output"].get("embeddings") is None):
                if resp.get("message"):
                    log_exception(ValueError(f"Retry_max reached, calling embedding model failed: {resp['message']}"))
                else:
                    log_exception(ValueError("Retry_max reached, calling embedding model failed"))
                raise
            try:
                embds = [[] for _ in range(len(resp["output"]["embeddings"]))]
                for e in resp["output"]["embeddings"]:
                    embds[e["text_index"]] = e["embedding"]
                res.extend(embds)
                token_count += self.total_token_count(resp)
            except Exception as _e:
                log_exception(_e, resp)
                raise
        return np.array(res), token_count

    def encode_queries(self, text):
        resp = dashscope.TextEmbedding.call(model=self.model_name, input=text[:2048], api_key=self.key, text_type="query")
        try:
            return np.array(resp["output"]["embeddings"][0]["embedding"]), self.total_token_count(resp)
        except Exception as _e:
            log_exception(_e, resp)


class ZhipuEmbed(Base):
    _FACTORY_NAME = "ZHIPU-AI"

    def __init__(self, key, model_name="embedding-2", **kwargs):
        self.client = ZhipuAI(api_key=key)
        self.model_name = model_name

    def encode(self, texts: list):
        arr = []
        tks_num = 0
        MAX_LEN = -1
        if self.model_name.lower() == "embedding-2":
            MAX_LEN = 512
        if self.model_name.lower() == "embedding-3":
            MAX_LEN = 3072
        if MAX_LEN > 0:
            texts = [truncate(t, MAX_LEN) for t in texts]

        for txt in texts:
            res = self.client.embeddings.create(input=txt, model=self.model_name)
            try:
                arr.append(res.data[0].embedding)
                tks_num += self.total_token_count(res)
            except Exception as _e:
                log_exception(_e, res)
        return np.array(arr), tks_num

    def encode_queries(self, text):
        res = self.client.embeddings.create(input=text, model=self.model_name)
        try:
            return np.array(res.data[0].embedding), self.total_token_count(res)
        except Exception as _e:
            log_exception(_e, res)


class OllamaEmbed(Base):
    _FACTORY_NAME = "Ollama"

    _special_tokens = ["<|endoftext|>"]

    def __init__(self, key, model_name, **kwargs):
        self.client = Client(host=kwargs["base_url"]) if not key or key == "x" else Client(host=kwargs["base_url"], headers={"Authorization": f"Bearer {key}"})
        self.model_name = model_name
        self.keep_alive = kwargs.get("ollama_keep_alive", int(os.environ.get("OLLAMA_KEEP_ALIVE", -1)))

    def encode(self, texts: list):
        arr = []
        tks_num = 0
        for txt in texts:
            # remove special tokens if they exist base on regex in one request
            for token in OllamaEmbed._special_tokens:
                txt = txt.replace(token, "")
            res = self.client.embeddings(prompt=txt, model=self.model_name, options={"use_mmap": True}, keep_alive=self.keep_alive)
            try:
                arr.append(res["embedding"])
            except Exception as _e:
                log_exception(_e, res)
            tks_num += 128
        return np.array(arr), tks_num

    def encode_queries(self, text):
        # remove special tokens if they exist
        for token in OllamaEmbed._special_tokens:
            text = text.replace(token, "")
        res = self.client.embeddings(prompt=text, model=self.model_name, options={"use_mmap": True}, keep_alive=self.keep_alive)
        try:
            return np.array(res["embedding"]), 128
        except Exception as _e:
            log_exception(_e, res)


class FastEmbed(DefaultEmbedding):
    _FACTORY_NAME = "FastEmbed"

    def __init__(
        self,
        key: str | None = None,
        model_name: str = "BAAI/bge-small-en-v1.5",
        cache_dir: str | None = None,
        threads: int | None = None,
        **kwargs,
    ):
        if not settings.LIGHTEN:
            with FastEmbed._model_lock:
                from fastembed import TextEmbedding

                if not DefaultEmbedding._model or model_name != DefaultEmbedding._model_name:
                    try:
                        DefaultEmbedding._model = TextEmbedding(model_name, cache_dir, threads, **kwargs)
                        DefaultEmbedding._model_name = model_name
                    except Exception:
                        cache_dir = snapshot_download(
                            repo_id="BAAI/bge-small-en-v1.5", local_dir=os.path.join(get_home_cache_dir(), re.sub(r"^[a-zA-Z0-9]+/", "", model_name)), local_dir_use_symlinks=False
                        )
                        DefaultEmbedding._model = TextEmbedding(model_name, cache_dir, threads, **kwargs)
        self._model = DefaultEmbedding._model
        self._model_name = model_name

    def encode(self, texts: list):
        # Using the internal tokenizer to encode the texts and get the total
        # number of tokens
        encodings = self._model.model.tokenizer.encode_batch(texts)
        total_tokens = sum(len(e) for e in encodings)

        embeddings = [e.tolist() for e in self._model.embed(texts, batch_size=16)]

        return np.array(embeddings), total_tokens

    def encode_queries(self, text: str):
        # Using the internal tokenizer to encode the texts and get the total
        # number of tokens
        encoding = self._model.model.tokenizer.encode(text)
        embedding = next(self._model.query_embed(text))
        return np.array(embedding), len(encoding.ids)


class XinferenceEmbed(Base):
    _FACTORY_NAME = "Xinference"

    def __init__(self, key, model_name="", base_url=""):
        base_url = urljoin(base_url, "v1")
        self.client = OpenAI(api_key=key, base_url=base_url)
        self.model_name = model_name

    def encode(self, texts: list):
        batch_size = 16
        ress = []
        total_tokens = 0
        for i in range(0, len(texts), batch_size):
            res = None
            try:
                res = self.client.embeddings.create(input=texts[i : i + batch_size], model=self.model_name)
                ress.extend([d.embedding for d in res.data])
                total_tokens += self.total_token_count(res)
            except Exception as _e:
                log_exception(_e, res)
        return np.array(ress), total_tokens

    def encode_queries(self, text):
        res = None
        try:
            res = self.client.embeddings.create(input=[text], model=self.model_name)
            return np.array(res.data[0].embedding), self.total_token_count(res)
        except Exception as _e:
            log_exception(_e, res)


class YoudaoEmbed(Base):
    _FACTORY_NAME = "Youdao"
    _client = None

    def __init__(self, key=None, model_name="maidalun1020/bce-embedding-base_v1", **kwargs):
        if not settings.LIGHTEN and not YoudaoEmbed._client:
            from BCEmbedding import EmbeddingModel as qanthing

            try:
                logging.info("LOADING BCE...")
                YoudaoEmbed._client = qanthing(model_name_or_path=os.path.join(get_home_cache_dir(), "bce-embedding-base_v1"))
            except Exception:
                YoudaoEmbed._client = qanthing(model_name_or_path=model_name.replace("maidalun1020", "InfiniFlow"))

    def encode(self, texts: list):
        batch_size = 10
        res = []
        token_count = 0
        for t in texts:
            token_count += num_tokens_from_string(t)
        for i in range(0, len(texts), batch_size):
            embds = YoudaoEmbed._client.encode(texts[i : i + batch_size])
            res.extend(embds)
        return np.array(res), token_count

    def encode_queries(self, text):
        embds = YoudaoEmbed._client.encode([text])
        return np.array(embds[0]), num_tokens_from_string(text)


class JinaEmbed(Base):
    _FACTORY_NAME = "Jina"

    def __init__(self, key, model_name="jina-embeddings-v3", base_url="https://api.jina.ai/v1/embeddings"):
        self.base_url = "https://api.jina.ai/v1/embeddings"
        self.headers = {"Content-Type": "application/json", "Authorization": f"Bearer {key}"}
        self.model_name = model_name

    def encode(self, texts: list):
        texts = [truncate(t, 8196) for t in texts]
        batch_size = 16
        ress = []
        token_count = 0
        for i in range(0, len(texts), batch_size):
            data = {"model": self.model_name, "input": texts[i : i + batch_size], "encoding_type": "float"}
            response = requests.post(self.base_url, headers=self.headers, json=data)
            try:
                res = response.json()
                ress.extend([d["embedding"] for d in res["data"]])
                token_count += self.total_token_count(res)
            except Exception as _e:
                log_exception(_e, response)
        return np.array(ress), token_count

    def encode_queries(self, text):
        embds, cnt = self.encode([text])
        return np.array(embds[0]), cnt


class MistralEmbed(Base):
    _FACTORY_NAME = "Mistral"

    def __init__(self, key, model_name="mistral-embed", base_url=None):
        from mistralai.client import MistralClient

        self.client = MistralClient(api_key=key)
        self.model_name = model_name

    def encode(self, texts: list):
        import time
        import random

        texts = [truncate(t, 8196) for t in texts]
        batch_size = 16
        ress = []
        token_count = 0
        for i in range(0, len(texts), batch_size):
            retry_max = 5
            while retry_max > 0:
                try:
                    res = self.client.embeddings(input=texts[i : i + batch_size], model=self.model_name)
                    ress.extend([d.embedding for d in res.data])
                    token_count += self.total_token_count(res)
                    break
                except Exception as _e:
                    if retry_max == 1:
                        log_exception(_e)
                    delay = random.uniform(20, 60)
                    time.sleep(delay)
                    retry_max -= 1
        return np.array(ress), token_count

    def encode_queries(self, text):
        import time
        import random

        retry_max = 5
        while retry_max > 0:
            try:
                res = self.client.embeddings(input=[truncate(text, 8196)], model=self.model_name)
                return np.array(res.data[0].embedding), self.total_token_count(res)
            except Exception as _e:
                if retry_max == 1:
                    log_exception(_e)
                delay = random.randint(20, 60)
                time.sleep(delay)
                retry_max -= 1


class BedrockEmbed(Base):
    _FACTORY_NAME = "Bedrock"

    def __init__(self, key, model_name, **kwargs):
        import boto3

        self.bedrock_ak = json.loads(key).get("bedrock_ak", "")
        self.bedrock_sk = json.loads(key).get("bedrock_sk", "")
        self.bedrock_region = json.loads(key).get("bedrock_region", "")
        self.model_name = model_name
        self.is_amazon = self.model_name.split(".")[0] == "amazon"
        self.is_cohere = self.model_name.split(".")[0] == "cohere"

        if self.bedrock_ak == "" or self.bedrock_sk == "" or self.bedrock_region == "":
            # Try to create a client using the default credentials (AWS_PROFILE, AWS_DEFAULT_REGION, etc.)
            self.client = boto3.client("bedrock-runtime")
        else:
            self.client = boto3.client(service_name="bedrock-runtime", region_name=self.bedrock_region, aws_access_key_id=self.bedrock_ak, aws_secret_access_key=self.bedrock_sk)

    def encode(self, texts: list):
        texts = [truncate(t, 8196) for t in texts]
        embeddings = []
        token_count = 0
        for text in texts:
            if self.is_amazon:
                body = {"inputText": text}
            elif self.is_cohere:
                body = {"texts": [text], "input_type": "search_document"}

            response = self.client.invoke_model(modelId=self.model_name, body=json.dumps(body))
            try:
                model_response = json.loads(response["body"].read())
                embeddings.extend([model_response["embedding"]])
                token_count += num_tokens_from_string(text)
            except Exception as _e:
                log_exception(_e, response)

        return np.array(embeddings), token_count

    def encode_queries(self, text):
        embeddings = []
        token_count = num_tokens_from_string(text)
        if self.is_amazon:
            body = {"inputText": truncate(text, 8196)}
        elif self.is_cohere:
            body = {"texts": [truncate(text, 8196)], "input_type": "search_query"}

        response = self.client.invoke_model(modelId=self.model_name, body=json.dumps(body))
        try:
            model_response = json.loads(response["body"].read())
            embeddings.extend(model_response["embedding"])
        except Exception as _e:
            log_exception(_e, response)

        return np.array(embeddings), token_count


class GeminiEmbed(Base):
    _FACTORY_NAME = "Gemini"

    def __init__(self, key, model_name="models/text-embedding-004", **kwargs):
        self.key = key
        self.model_name = "models/" + model_name

    def encode(self, texts: list):
        texts = [truncate(t, 2048) for t in texts]
        token_count = sum(num_tokens_from_string(text) for text in texts)
        genai.configure(api_key=self.key)
        batch_size = 16
        ress = []
        for i in range(0, len(texts), batch_size):
            result = genai.embed_content(model=self.model_name, content=texts[i : i + batch_size], task_type="retrieval_document", title="Embedding of single string")
            try:
                ress.extend(result["embedding"])
            except Exception as _e:
                log_exception(_e, result)
        return np.array(ress), token_count

    def encode_queries(self, text):
        genai.configure(api_key=self.key)
        result = genai.embed_content(model=self.model_name, content=truncate(text, 2048), task_type="retrieval_document", title="Embedding of single string")
        token_count = num_tokens_from_string(text)
        try:
            return np.array(result["embedding"]), token_count
        except Exception as _e:
            log_exception(_e, result)


class NvidiaEmbed(Base):
    _FACTORY_NAME = "NVIDIA"

    def __init__(self, key, model_name, base_url="https://integrate.api.nvidia.com/v1/embeddings"):
        if not base_url:
            base_url = "https://integrate.api.nvidia.com/v1/embeddings"
        self.api_key = key
        self.base_url = base_url
        self.headers = {
            "accept": "application/json",
            "Content-Type": "application/json",
            "authorization": f"Bearer {self.api_key}",
        }
        self.model_name = model_name
        if model_name == "nvidia/embed-qa-4":
            self.base_url = "https://ai.api.nvidia.com/v1/retrieval/nvidia/embeddings"
            self.model_name = "NV-Embed-QA"
        if model_name == "snowflake/arctic-embed-l":
            self.base_url = "https://ai.api.nvidia.com/v1/retrieval/snowflake/arctic-embed-l/embeddings"

    def encode(self, texts: list):
        batch_size = 16
        ress = []
        token_count = 0
        for i in range(0, len(texts), batch_size):
            payload = {
                "input": texts[i : i + batch_size],
                "input_type": "query",
                "model": self.model_name,
                "encoding_format": "float",
                "truncate": "END",
            }
            response = requests.post(self.base_url, headers=self.headers, json=payload)
            try:
                res = response.json()
            except Exception as _e:
                log_exception(_e, response)
            ress.extend([d["embedding"] for d in res["data"]])
            token_count += self.total_token_count(res)
        return np.array(ress), token_count

    def encode_queries(self, text):
        embds, cnt = self.encode([text])
        return np.array(embds[0]), cnt


class LmStudioEmbed(LocalAIEmbed):
    _FACTORY_NAME = "LM-Studio"

    def __init__(self, key, model_name, base_url):
        if not base_url:
            raise ValueError("Local llm url cannot be None")
        base_url = urljoin(base_url, "v1")
        self.client = OpenAI(api_key="lm-studio", base_url=base_url)
        self.model_name = model_name


class OpenAI_APIEmbed(OpenAIEmbed):
    _FACTORY_NAME = ["VLLM", "OpenAI-API-Compatible"]

    def __init__(self, key, model_name, base_url):
        if not base_url:
            raise ValueError("url cannot be None")
        #base_url = urljoin(base_url, "v1")
        self.client = OpenAI(api_key=key, base_url=base_url)
        self.model_name = model_name.split("___")[0]


class CoHereEmbed(Base):
    _FACTORY_NAME = "Cohere"

    def __init__(self, key, model_name, base_url=None):
        from cohere import Client

        self.client = Client(api_key=key)
        self.model_name = model_name

    def encode(self, texts: list):
        batch_size = 16
        ress = []
        token_count = 0
        for i in range(0, len(texts), batch_size):
            res = self.client.embed(
                texts=texts[i : i + batch_size],
                model=self.model_name,
                input_type="search_document",
                embedding_types=["float"],
            )
            try:
                ress.extend([d for d in res.embeddings.float])
                token_count += res.meta.billed_units.input_tokens
            except Exception as _e:
                log_exception(_e, res)
        return np.array(ress), token_count

    def encode_queries(self, text):
        res = self.client.embed(
            texts=[text],
            model=self.model_name,
            input_type="search_query",
            embedding_types=["float"],
        )
        try:
            return np.array(res.embeddings.float[0]), int(res.meta.billed_units.input_tokens)
        except Exception as _e:
            log_exception(_e, res)


class TogetherAIEmbed(OpenAIEmbed):
    _FACTORY_NAME = "TogetherAI"

    def __init__(self, key, model_name, base_url="https://api.together.xyz/v1"):
        if not base_url:
            base_url = "https://api.together.xyz/v1"
        super().__init__(key, model_name, base_url=base_url)


class PerfXCloudEmbed(OpenAIEmbed):
    _FACTORY_NAME = "PerfXCloud"

    def __init__(self, key, model_name, base_url="https://cloud.perfxlab.cn/v1"):
        if not base_url:
            base_url = "https://cloud.perfxlab.cn/v1"
        super().__init__(key, model_name, base_url)


class UpstageEmbed(OpenAIEmbed):
    _FACTORY_NAME = "Upstage"

    def __init__(self, key, model_name, base_url="https://api.upstage.ai/v1/solar"):
        if not base_url:
            base_url = "https://api.upstage.ai/v1/solar"
        super().__init__(key, model_name, base_url)


class SILICONFLOWEmbed(Base):
    _FACTORY_NAME = "SILICONFLOW"

    def __init__(self, key, model_name, base_url="https://api.siliconflow.cn/v1/embeddings"):
        if not base_url:
            base_url = "https://api.siliconflow.cn/v1/embeddings"
        self.headers = {
            "accept": "application/json",
            "content-type": "application/json",
            "authorization": f"Bearer {key}",
        }
        self.base_url = base_url
        self.model_name = model_name

    def encode(self, texts: list):
        batch_size = 16
        ress = []
        token_count = 0
        for i in range(0, len(texts), batch_size):
            texts_batch = texts[i : i + batch_size]
            if self.model_name in ["BAAI/bge-large-zh-v1.5", "BAAI/bge-large-en-v1.5"]:
                # limit 512, 340 is almost safe
<<<<<<< HEAD
                texts_batch = [" " if not text.strip() else truncate(text, 256) for text in texts_batch]
=======
                texts_batch = [" " if not text.strip() else truncate(text, 340) for text in texts_batch]
>>>>>>> 17757930
            else:
                texts_batch = [" " if not text.strip() else text for text in texts_batch]

            payload = {
                "model": self.model_name,
                "input": texts_batch,
                "encoding_format": "float",
            }
            response = requests.post(self.base_url, json=payload, headers=self.headers)
            try:
                res = response.json()
                ress.extend([d["embedding"] for d in res["data"]])
                token_count += self.total_token_count(res)
            except Exception as _e:
                log_exception(_e, response)

        return np.array(ress), token_count

    def encode_queries(self, text):
        payload = {
            "model": self.model_name,
            "input": text,
            "encoding_format": "float",
        }
        response = requests.post(self.base_url, json=payload, headers=self.headers)
        try:
            res = response.json()
            return np.array(res["data"][0]["embedding"]), self.total_token_count(res)
        except Exception as _e:
            log_exception(_e, response)


class ReplicateEmbed(Base):
    _FACTORY_NAME = "Replicate"

    def __init__(self, key, model_name, base_url=None):
        from replicate.client import Client

        self.model_name = model_name
        self.client = Client(api_token=key)

    def encode(self, texts: list):
        batch_size = 16
        token_count = sum([num_tokens_from_string(text) for text in texts])
        ress = []
        for i in range(0, len(texts), batch_size):
            res = self.client.run(self.model_name, input={"texts": texts[i : i + batch_size]})
            ress.extend(res)
        return np.array(ress), token_count

    def encode_queries(self, text):
        res = self.client.embed(self.model_name, input={"texts": [text]})
        return np.array(res), num_tokens_from_string(text)


class BaiduYiyanEmbed(Base):
    _FACTORY_NAME = "BaiduYiyan"

    def __init__(self, key, model_name, base_url=None):
        import qianfan

        key = json.loads(key)
        ak = key.get("yiyan_ak", "")
        sk = key.get("yiyan_sk", "")
        self.client = qianfan.Embedding(ak=ak, sk=sk)
        self.model_name = model_name

    def encode(self, texts: list, batch_size=16):
        res = self.client.do(model=self.model_name, texts=texts).body
        try:
            return (
                np.array([r["embedding"] for r in res["data"]]),
                self.total_token_count(res),
            )
        except Exception as _e:
            log_exception(_e, res)

    def encode_queries(self, text):
        res = self.client.do(model=self.model_name, texts=[text]).body
        try:
            return (
                np.array([r["embedding"] for r in res["data"]]),
                self.total_token_count(res),
            )
        except Exception as _e:
            log_exception(_e, res)


class VoyageEmbed(Base):
    _FACTORY_NAME = "Voyage AI"

    def __init__(self, key, model_name, base_url=None):
        import voyageai

        self.client = voyageai.Client(api_key=key)
        self.model_name = model_name

    def encode(self, texts: list):
        batch_size = 16
        ress = []
        token_count = 0
        for i in range(0, len(texts), batch_size):
            res = self.client.embed(texts=texts[i : i + batch_size], model=self.model_name, input_type="document")
            try:
                ress.extend(res.embeddings)
                token_count += res.total_tokens
            except Exception as _e:
                log_exception(_e, res)
        return np.array(ress), token_count

    def encode_queries(self, text):
        res = self.client.embed(texts=text, model=self.model_name, input_type="query")
        try:
            return np.array(res.embeddings)[0], res.total_tokens
        except Exception as _e:
            log_exception(_e, res)


class HuggingFaceEmbed(Base):
    _FACTORY_NAME = "HuggingFace"

    def __init__(self, key, model_name, base_url=None, **kwargs):
        if not model_name:
            raise ValueError("Model name cannot be None")
        self.key = key
        self.model_name = model_name.split("___")[0]
        self.base_url = base_url or "http://127.0.0.1:8080"

    def encode(self, texts: list):
        embeddings = []
        for text in texts:
            response = requests.post(f"{self.base_url}/embed", json={"inputs": text}, headers={"Content-Type": "application/json"})
            if response.status_code == 200:
                embedding = response.json()
                embeddings.append(embedding[0])
            else:
                raise Exception(f"Error: {response.status_code} - {response.text}")
        return np.array(embeddings), sum([num_tokens_from_string(text) for text in texts])

    def encode_queries(self, text):
        response = requests.post(f"{self.base_url}/embed", json={"inputs": text}, headers={"Content-Type": "application/json"})
        if response.status_code == 200:
            embedding = response.json()
            return np.array(embedding[0]), num_tokens_from_string(text)
        else:
            raise Exception(f"Error: {response.status_code} - {response.text}")


class VolcEngineEmbed(OpenAIEmbed):
    _FACTORY_NAME = "VolcEngine"

    def __init__(self, key, model_name, base_url="https://ark.cn-beijing.volces.com/api/v3"):
        if not base_url:
            base_url = "https://ark.cn-beijing.volces.com/api/v3"
        ark_api_key = json.loads(key).get("ark_api_key", "")
        model_name = json.loads(key).get("ep_id", "") + json.loads(key).get("endpoint_id", "")
        super().__init__(ark_api_key, model_name, base_url)


class GPUStackEmbed(OpenAIEmbed):
    _FACTORY_NAME = "GPUStack"

    def __init__(self, key, model_name, base_url):
        if not base_url:
            raise ValueError("url cannot be None")
        base_url = urljoin(base_url, "v1")

        self.client = OpenAI(api_key=key, base_url=base_url)
        self.model_name = model_name


class NovitaEmbed(SILICONFLOWEmbed):
    _FACTORY_NAME = "NovitaAI"

    def __init__(self, key, model_name, base_url="https://api.novita.ai/v3/openai/embeddings"):
        if not base_url:
            base_url = "https://api.novita.ai/v3/openai/embeddings"
        super().__init__(key, model_name, base_url)


class GiteeEmbed(SILICONFLOWEmbed):
    _FACTORY_NAME = "GiteeAI"

    def __init__(self, key, model_name, base_url="https://ai.gitee.com/v1/embeddings"):
        if not base_url:
            base_url = "https://ai.gitee.com/v1/embeddings"
        super().__init__(key, model_name, base_url)


class DeepInfraEmbed(OpenAIEmbed):
    _FACTORY_NAME = "DeepInfra"

    def __init__(self, key, model_name, base_url="https://api.deepinfra.com/v1/openai"):
        if not base_url:
            base_url = "https://api.deepinfra.com/v1/openai"
        super().__init__(key, model_name, base_url)


class Ai302Embed(Base):
    _FACTORY_NAME = "302.AI"

    def __init__(self, key, model_name, base_url="https://api.302.ai/v1/embeddings"):
        if not base_url:
            base_url = "https://api.302.ai/v1/embeddings"
        super().__init__(key, model_name, base_url)


<<<<<<< HEAD
class CometEmbed(OpenAIEmbed):
=======
class CometAPIEmbed(OpenAIEmbed):
>>>>>>> 17757930
    _FACTORY_NAME = "CometAPI"

    def __init__(self, key, model_name, base_url="https://api.cometapi.com/v1"):
        if not base_url:
            base_url = "https://api.cometapi.com/v1"
        super().__init__(key, model_name, base_url)<|MERGE_RESOLUTION|>--- conflicted
+++ resolved
@@ -489,7 +489,6 @@
     def encode_queries(self, text):
         import time
         import random
-
         retry_max = 5
         while retry_max > 0:
             try:
@@ -654,7 +653,7 @@
     def __init__(self, key, model_name, base_url):
         if not base_url:
             raise ValueError("url cannot be None")
-        #base_url = urljoin(base_url, "v1")
+        base_url = urljoin(base_url, "v1")
         self.client = OpenAI(api_key=key, base_url=base_url)
         self.model_name = model_name.split("___")[0]
 
@@ -748,11 +747,7 @@
             texts_batch = texts[i : i + batch_size]
             if self.model_name in ["BAAI/bge-large-zh-v1.5", "BAAI/bge-large-en-v1.5"]:
                 # limit 512, 340 is almost safe
-<<<<<<< HEAD
                 texts_batch = [" " if not text.strip() else truncate(text, 256) for text in texts_batch]
-=======
-                texts_batch = [" " if not text.strip() else truncate(text, 340) for text in texts_batch]
->>>>>>> 17757930
             else:
                 texts_batch = [" " if not text.strip() else text for text in texts_batch]
 
@@ -960,11 +955,7 @@
         super().__init__(key, model_name, base_url)
 
 
-<<<<<<< HEAD
-class CometEmbed(OpenAIEmbed):
-=======
 class CometAPIEmbed(OpenAIEmbed):
->>>>>>> 17757930
     _FACTORY_NAME = "CometAPI"
 
     def __init__(self, key, model_name, base_url="https://api.cometapi.com/v1"):
