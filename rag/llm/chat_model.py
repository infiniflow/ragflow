#
#  Copyright 2025 The InfiniFlow Authors. All Rights Reserved.
#
#  Licensed under the Apache License, Version 2.0 (the "License");
#  you may not use this file except in compliance with the License.
#  You may obtain a copy of the License at
#
#      http://www.apache.org/licenses/LICENSE-2.0
#
#  Unless required by applicable law or agreed to in writing, software
#  distributed under the License is distributed on an "AS IS" BASIS,
#  WITHOUT WARRANTIES OR CONDITIONS OF ANY KIND, either express or implied.
#  See the License for the specific language governing permissions and
#  limitations under the License.
#
import asyncio
import json
import logging
import os
import random
import re
import time
from abc import ABC
from copy import deepcopy
from urllib.parse import urljoin

import json_repair
import litellm
import openai
from openai import AsyncOpenAI, OpenAI
from openai.lib.azure import AzureOpenAI, AsyncAzureOpenAI
from strenum import StrEnum

from common.token_utils import num_tokens_from_string, total_token_count_from_response
from rag.llm import FACTORY_DEFAULT_BASE_URL, LITELLM_PROVIDER_PREFIX, SupportedLiteLLMProvider
from rag.nlp import is_chinese, is_english


# Error message constants
class LLMErrorCode(StrEnum):
    ERROR_RATE_LIMIT = "RATE_LIMIT_EXCEEDED"
    ERROR_AUTHENTICATION = "AUTH_ERROR"
    ERROR_INVALID_REQUEST = "INVALID_REQUEST"
    ERROR_SERVER = "SERVER_ERROR"
    ERROR_TIMEOUT = "TIMEOUT"
    ERROR_CONNECTION = "CONNECTION_ERROR"
    ERROR_MODEL = "MODEL_ERROR"
    ERROR_MAX_ROUNDS = "ERROR_MAX_ROUNDS"
    ERROR_CONTENT_FILTER = "CONTENT_FILTERED"
    ERROR_QUOTA = "QUOTA_EXCEEDED"
    ERROR_MAX_RETRIES = "MAX_RETRIES_EXCEEDED"
    ERROR_GENERIC = "GENERIC_ERROR"


class ReActMode(StrEnum):
    FUNCTION_CALL = "function_call"
    REACT = "react"


ERROR_PREFIX = "**ERROR**"
LENGTH_NOTIFICATION_CN = "······\n由于大模型的上下文窗口大小限制，回答已经被大模型截断。"
LENGTH_NOTIFICATION_EN = "...\nThe answer is truncated by your chosen LLM due to its limitation on context length."


class Base(ABC):
    def __init__(self, key, model_name, base_url, **kwargs):
        timeout = int(os.environ.get("LLM_TIMEOUT_SECONDS", 600))
        self.client = OpenAI(api_key=key, base_url=base_url, timeout=timeout)
        self.async_client = AsyncOpenAI(api_key=key, base_url=base_url, timeout=timeout)
        self.model_name = model_name
        # Configure retry parameters
        self.max_retries = kwargs.get("max_retries", int(os.environ.get("LLM_MAX_RETRIES", 5)))
        self.base_delay = kwargs.get("retry_interval", float(os.environ.get("LLM_BASE_DELAY", 2.0)))
        self.max_rounds = kwargs.get("max_rounds", 5)
        self.is_tools = False
        self.tools = []
        self.toolcall_sessions = {}

    def _get_delay(self):
        return self.base_delay * random.uniform(10, 150)

    def _classify_error(self, error):
        error_str = str(error).lower()

        keywords_mapping = [
            (["quota", "capacity", "credit", "billing", "balance", "欠费"], LLMErrorCode.ERROR_QUOTA),
            (["rate limit", "429", "tpm limit", "too many requests", "requests per minute"], LLMErrorCode.ERROR_RATE_LIMIT),
            (["auth", "key", "apikey", "401", "forbidden", "permission"], LLMErrorCode.ERROR_AUTHENTICATION),
            (["invalid", "bad request", "400", "format", "malformed", "parameter"], LLMErrorCode.ERROR_INVALID_REQUEST),
            (["server", "503", "502", "504", "500", "unavailable"], LLMErrorCode.ERROR_SERVER),
            (["timeout", "timed out"], LLMErrorCode.ERROR_TIMEOUT),
            (["connect", "network", "unreachable", "dns"], LLMErrorCode.ERROR_CONNECTION),
            (["filter", "content", "policy", "blocked", "safety", "inappropriate"], LLMErrorCode.ERROR_CONTENT_FILTER),
            (["model", "not found", "does not exist", "not available"], LLMErrorCode.ERROR_MODEL),
            (["max rounds"], LLMErrorCode.ERROR_MODEL),
        ]
        for words, code in keywords_mapping:
            if re.search("({})".format("|".join(words)), error_str):
                return code

        return LLMErrorCode.ERROR_GENERIC

    def _clean_conf(self, gen_conf):
        if "max_tokens" in gen_conf:
            del gen_conf["max_tokens"]

        allowed_conf = {
            "temperature",
            "max_completion_tokens",
            "top_p",
            "stream",
            "stream_options",
            "stop",
            "n",
            "presence_penalty",
            "frequency_penalty",
            "functions",
            "function_call",
            "logit_bias",
            "user",
            "response_format",
            "seed",
            "tools",
            "tool_choice",
            "logprobs",
            "top_logprobs",
            "extra_headers",
        }

        gen_conf = {k: v for k, v in gen_conf.items() if k in allowed_conf}

        model_name_lower = (self.model_name or "").lower()
        # gpt-5 and gpt-5.1 endpoints have inconsistent parameter support, clear custom generation params to prevent unexpected issues
        if "gpt-5" in model_name_lower:
            gen_conf = {}

        return gen_conf

    async def _async_chat_streamly(self, history, gen_conf, **kwargs):
        logging.info("[HISTORY STREAMLY]" + json.dumps(history, ensure_ascii=False, indent=4))
        reasoning_start = False

        request_kwargs = {"model": self.model_name, "messages": history, "stream": True, **gen_conf}
        stop = kwargs.get("stop")
        if stop:
            request_kwargs["stop"] = stop

        response = await self.async_client.chat.completions.create(**request_kwargs)
        async for resp in response:
            if not resp.choices:
                continue
            if not resp.choices[0].delta.content:
                resp.choices[0].delta.content = ""
            if kwargs.get("with_reasoning", True) and hasattr(resp.choices[0].delta, "reasoning_content") and resp.choices[0].delta.reasoning_content:
                ans = ""
                if not reasoning_start:
                    reasoning_start = True
                    ans = "<think>"
                ans += resp.choices[0].delta.reasoning_content + "</think>"
            else:
                reasoning_start = False
                ans = resp.choices[0].delta.content
            tol = total_token_count_from_response(resp)
            if not tol:
                tol = num_tokens_from_string(resp.choices[0].delta.content)

            finish_reason = resp.choices[0].finish_reason if hasattr(resp.choices[0], "finish_reason") else ""
            if finish_reason == "length":
                if is_chinese(ans):
                    ans += LENGTH_NOTIFICATION_CN
                else:
                    ans += LENGTH_NOTIFICATION_EN
            yield ans, tol

    async def async_chat_streamly(self, system, history, gen_conf: dict = {}, **kwargs):
        if system and history and history[0].get("role") != "system":
            history.insert(0, {"role": "system", "content": system})
        gen_conf = self._clean_conf(gen_conf)
        ans = ""
        total_tokens = 0

        for attempt in range(self.max_retries + 1):
            try:
                async for delta_ans, tol in self._async_chat_streamly(history, gen_conf, **kwargs):
                    ans = delta_ans
                    total_tokens += tol
                    yield ans
<<<<<<< HEAD
=======

>>>>>>> 98638623
                yield total_tokens
                return
            except Exception as e:
                e = await self._exceptions_async(e, attempt)
                if e:
                    yield e

    def _length_stop(self, ans):
        if is_chinese([ans]):
            return ans + LENGTH_NOTIFICATION_CN
        return ans + LENGTH_NOTIFICATION_EN

    @property
    def _retryable_errors(self) -> set[str]:
        return {
            LLMErrorCode.ERROR_RATE_LIMIT,
            LLMErrorCode.ERROR_SERVER,
        }

    def _should_retry(self, error_code: str) -> bool:
        return error_code in self._retryable_errors

    def _exceptions(self, e, attempt) -> str | None:
        logging.exception("OpenAI chat_with_tools")
        # Classify the error
        error_code = self._classify_error(e)
        if attempt == self.max_retries:
            error_code = LLMErrorCode.ERROR_MAX_RETRIES

        if self._should_retry(error_code):
            delay = self._get_delay()
            logging.warning(f"Error: {error_code}. Retrying in {delay:.2f} seconds... (Attempt {attempt + 1}/{self.max_retries})")
            time.sleep(delay)
            return None

        msg = f"{ERROR_PREFIX}: {error_code} - {str(e)}"
        logging.error(f"sync base giving up: {msg}")
        return msg

    async def _exceptions_async(self, e, attempt):
        logging.exception("OpenAI async completion")
        error_code = self._classify_error(e)
        if attempt == self.max_retries:
            error_code = LLMErrorCode.ERROR_MAX_RETRIES

        if self._should_retry(error_code):
            delay = self._get_delay()
            logging.warning(f"Error: {error_code}. Retrying in {delay:.2f} seconds... (Attempt {attempt + 1}/{self.max_retries})")
            await asyncio.sleep(delay)
            return None

        msg = f"{ERROR_PREFIX}: {error_code} - {str(e)}"
        logging.error(f"async base giving up: {msg}")
        return msg

    def _verbose_tool_use(self, name, args, res):
        return "<tool_call>" + json.dumps({"name": name, "args": args, "result": res}, ensure_ascii=False, indent=2) + "</tool_call>"

    def _append_history(self, hist, tool_call, tool_res):
        hist.append(
            {
                "role": "assistant",
                "tool_calls": [
                    {
                        "index": tool_call.index,
                        "id": tool_call.id,
                        "function": {
                            "name": tool_call.function.name,
                            "arguments": tool_call.function.arguments,
                        },
                        "type": "function",
                    },
                ],
            }
        )
        try:
            if isinstance(tool_res, dict):
                tool_res = json.dumps(tool_res, ensure_ascii=False)
        finally:
            hist.append({"role": "tool", "tool_call_id": tool_call.id, "content": str(tool_res)})
        return hist

    def bind_tools(self, toolcall_session, tools):
        if not (toolcall_session and tools):
            return
        self.is_tools = True
        self.toolcall_session = toolcall_session
        self.tools = tools

    async def async_chat_with_tools(self, system: str, history: list, gen_conf: dict = {}):
        gen_conf = self._clean_conf(gen_conf)
        if system and history and history[0].get("role") != "system":
            history.insert(0, {"role": "system", "content": system})

        ans = ""
        tk_count = 0
        hist = deepcopy(history)
        for attempt in range(self.max_retries + 1):
            history = deepcopy(hist)
            try:
                for _ in range(self.max_rounds + 1):
                    logging.info(f"{self.tools=}")
                    response = await self.async_client.chat.completions.create(model=self.model_name, messages=history, tools=self.tools, tool_choice="auto", **gen_conf)
                    tk_count += total_token_count_from_response(response)
                    if any([not response.choices, not response.choices[0].message]):
                        raise Exception(f"500 response structure error. Response: {response}")

                    if not hasattr(response.choices[0].message, "tool_calls") or not response.choices[0].message.tool_calls:
                        if hasattr(response.choices[0].message, "reasoning_content") and response.choices[0].message.reasoning_content:
                            ans += "<think>" + response.choices[0].message.reasoning_content + "</think>"

                        ans += response.choices[0].message.content
                        if response.choices[0].finish_reason == "length":
                            ans = self._length_stop(ans)

                        return ans, tk_count

                    for tool_call in response.choices[0].message.tool_calls:
                        logging.info(f"Response {tool_call=}")
                        name = tool_call.function.name
                        try:
                            args = json_repair.loads(tool_call.function.arguments)
                            tool_response = await asyncio.to_thread(self.toolcall_session.tool_call, name, args)
                            history = self._append_history(history, tool_call, tool_response)
                            ans += self._verbose_tool_use(name, args, tool_response)
                        except Exception as e:
                            logging.exception(msg=f"Wrong JSON argument format in LLM tool call response: {tool_call}")
                            history.append({"role": "tool", "tool_call_id": tool_call.id, "content": f"Tool call error: \n{tool_call}\nException:\n" + str(e)})
                            ans += self._verbose_tool_use(name, {}, str(e))

                logging.warning(f"Exceed max rounds: {self.max_rounds}")
                history.append({"role": "user", "content": f"Exceed max rounds: {self.max_rounds}"})
                response, token_count = await self._async_chat(history, gen_conf)
                ans += response
                tk_count += token_count
                return ans, tk_count
            except Exception as e:
                e = await self._exceptions_async(e, attempt)
                if e:
                    return e, tk_count

        assert False, "Shouldn't be here."

    async def async_chat_streamly_with_tools(self, system: str, history: list, gen_conf: dict = {}):
        gen_conf = self._clean_conf(gen_conf)
        tools = self.tools
        if system and history and history[0].get("role") != "system":
            history.insert(0, {"role": "system", "content": system})

        total_tokens = 0
        hist = deepcopy(history)

        for attempt in range(self.max_retries + 1):
            history = deepcopy(hist)
            try:
                for _ in range(self.max_rounds + 1):
                    reasoning_start = False
                    logging.info(f"{tools=}")

                    response = await self.async_client.chat.completions.create(model=self.model_name, messages=history, stream=True, tools=tools, tool_choice="auto", **gen_conf)

                    final_tool_calls = {}
                    answer = ""

                    async for resp in response:
                        if not hasattr(resp, "choices") or not resp.choices:
                            continue

                        delta = resp.choices[0].delta

                        if hasattr(delta, "tool_calls") and delta.tool_calls:
                            for tool_call in delta.tool_calls:
                                index = tool_call.index
                                if index not in final_tool_calls:
                                    if not tool_call.function.arguments:
                                        tool_call.function.arguments = ""
                                    final_tool_calls[index] = tool_call
                                else:
                                    final_tool_calls[index].function.arguments += tool_call.function.arguments or ""
                            continue

                        if not hasattr(delta, "content") or delta.content is None:
                            delta.content = ""

                        if hasattr(delta, "reasoning_content") and delta.reasoning_content:
                            ans = ""
                            if not reasoning_start:
                                reasoning_start = True
                                ans = "<think>"
                            ans += delta.reasoning_content + "</think>"
                            yield ans
                        else:
                            reasoning_start = False
                            answer += delta.content
                            yield delta.content

                        tol = total_token_count_from_response(resp)
                        if not tol:
                            total_tokens += num_tokens_from_string(delta.content)
                        else:
                            total_tokens = tol

                        finish_reason = getattr(resp.choices[0], "finish_reason", "")
                        if finish_reason == "length":
                            yield self._length_stop("")

                    if answer:
                        yield total_tokens
                        return

                    for tool_call in final_tool_calls.values():
                        name = tool_call.function.name
                        try:
                            args = json_repair.loads(tool_call.function.arguments)
                            yield self._verbose_tool_use(name, args, "Begin to call...")
                            tool_response = await asyncio.to_thread(self.toolcall_session.tool_call, name, args)
                            history = self._append_history(history, tool_call, tool_response)
                            yield self._verbose_tool_use(name, args, tool_response)
                        except Exception as e:
                            logging.exception(msg=f"Wrong JSON argument format in LLM tool call response: {tool_call}")
                            history.append({"role": "tool", "tool_call_id": tool_call.id, "content": f"Tool call error: \n{tool_call}\nException:\n" + str(e)})
                            yield self._verbose_tool_use(name, {}, str(e))

                logging.warning(f"Exceed max rounds: {self.max_rounds}")
                history.append({"role": "user", "content": f"Exceed max rounds: {self.max_rounds}"})

                response = await self.async_client.chat.completions.create(model=self.model_name, messages=history, stream=True, tools=tools, tool_choice="auto", **gen_conf)

                async for resp in response:
                    if not hasattr(resp, "choices") or not resp.choices:
                        continue
                    delta = resp.choices[0].delta
                    if not hasattr(delta, "content") or delta.content is None:
                        continue
                    tol = total_token_count_from_response(resp)
                    if not tol:
                        total_tokens += num_tokens_from_string(delta.content)
                    else:
                        total_tokens = tol
                    yield delta.content

                yield total_tokens
                return

            except Exception as e:
                e = await self._exceptions_async(e, attempt)
                if e:
                    logging.error(f"async_chat_streamly failed: {e}")
                    yield e
                    yield total_tokens
                    return

        assert False, "Shouldn't be here."

    async def _async_chat(self, history, gen_conf, **kwargs):
        logging.info("[HISTORY]" + json.dumps(history, ensure_ascii=False, indent=2))
        if self.model_name.lower().find("qwq") >= 0:
            logging.info(f"[INFO] {self.model_name} detected as reasoning model, using async_chat_streamly")

            final_ans = ""
            tol_token = 0
            async for delta, tol in self._async_chat_streamly(history, gen_conf, with_reasoning=False, **kwargs):
                if delta.startswith("<think>") or delta.endswith("</think>"):
                    continue
                final_ans += delta
                tol_token = tol

            if len(final_ans.strip()) == 0:
                final_ans = "**ERROR**: Empty response from reasoning model"

            return final_ans.strip(), tol_token

        if self.model_name.lower().find("qwen3") >= 0:
            kwargs["extra_body"] = {"enable_thinking": False}

        response = await self.async_client.chat.completions.create(model=self.model_name, messages=history, **gen_conf, **kwargs)

        if not response.choices or not response.choices[0].message or not response.choices[0].message.content:
            return "", 0
        ans = response.choices[0].message.content.strip()
        if response.choices[0].finish_reason == "length":
            ans = self._length_stop(ans)
        return ans, total_token_count_from_response(response)

    async def async_chat(self, system, history, gen_conf={}, **kwargs):
        if system and history and history[0].get("role") != "system":
            history.insert(0, {"role": "system", "content": system})
        gen_conf = self._clean_conf(gen_conf)

        for attempt in range(self.max_retries + 1):
            try:
                return await self._async_chat(history, gen_conf, **kwargs)
            except Exception as e:
                e = await self._exceptions_async(e, attempt)
                if e:
                    return e, 0
        assert False, "Shouldn't be here."


class GptTurbo(Base):
    _FACTORY_NAME = "OpenAI"

    def __init__(self, key, model_name="gpt-3.5-turbo", base_url="https://api.openai.com/v1", **kwargs):
        if not base_url:
            base_url = "https://api.openai.com/v1"
        super().__init__(key, model_name, base_url, **kwargs)


class XinferenceChat(Base):
    _FACTORY_NAME = "Xinference"

    def __init__(self, key=None, model_name="", base_url="", **kwargs):
        if not base_url:
            raise ValueError("Local llm url cannot be None")
        base_url = urljoin(base_url, "v1")
        super().__init__(key, model_name, base_url, **kwargs)


class HuggingFaceChat(Base):
    _FACTORY_NAME = "HuggingFace"

    def __init__(self, key=None, model_name="", base_url="", **kwargs):
        if not base_url:
            raise ValueError("Local llm url cannot be None")
        base_url = urljoin(base_url, "v1")
        super().__init__(key, model_name.split("___")[0], base_url, **kwargs)


class ModelScopeChat(Base):
    _FACTORY_NAME = "ModelScope"

    def __init__(self, key=None, model_name="", base_url="", **kwargs):
        if not base_url:
            raise ValueError("Local llm url cannot be None")
        base_url = urljoin(base_url, "v1")
        super().__init__(key, model_name.split("___")[0], base_url, **kwargs)


class AzureChat(Base):
    _FACTORY_NAME = "Azure-OpenAI"

    def __init__(self, key, model_name, base_url, **kwargs):
        api_key = json.loads(key).get("api_key", "")
        api_version = json.loads(key).get("api_version", "2024-02-01")
        super().__init__(key, model_name, base_url, **kwargs)
        self.client = AzureOpenAI(api_key=api_key, azure_endpoint=base_url, api_version=api_version)
        self.async_client = AsyncAzureOpenAI(api_key=key, base_url=base_url, api_version=api_version)
        self.model_name = model_name

    @property
    def _retryable_errors(self) -> set[str]:
        return {
            LLMErrorCode.ERROR_RATE_LIMIT,
            LLMErrorCode.ERROR_SERVER,
            LLMErrorCode.ERROR_QUOTA,
        }


class BaiChuanChat(Base):
    _FACTORY_NAME = "BaiChuan"

    def __init__(self, key, model_name="Baichuan3-Turbo", base_url="https://api.baichuan-ai.com/v1", **kwargs):
        if not base_url:
            base_url = "https://api.baichuan-ai.com/v1"
        super().__init__(key, model_name, base_url, **kwargs)

    @staticmethod
    def _format_params(params):
        return {
            "temperature": params.get("temperature", 0.3),
            "top_p": params.get("top_p", 0.85),
        }

    def _clean_conf(self, gen_conf):
        return {
            "temperature": gen_conf.get("temperature", 0.3),
            "top_p": gen_conf.get("top_p", 0.85),
        }

    def _chat(self, history, gen_conf={}, **kwargs):
        response = self.client.chat.completions.create(
            model=self.model_name,
            messages=history,
            extra_body={"tools": [{"type": "web_search", "web_search": {"enable": True, "search_mode": "performance_first"}}]},
            **gen_conf,
        )
        ans = response.choices[0].message.content.strip()
        if response.choices[0].finish_reason == "length":
            if is_chinese([ans]):
                ans += LENGTH_NOTIFICATION_CN
            else:
                ans += LENGTH_NOTIFICATION_EN
        return ans, total_token_count_from_response(response)

    def chat_streamly(self, system, history, gen_conf={}, **kwargs):
        if system and history and history[0].get("role") != "system":
            history.insert(0, {"role": "system", "content": system})
        if "max_tokens" in gen_conf:
            del gen_conf["max_tokens"]
        ans = ""
        total_tokens = 0
        try:
            response = self.client.chat.completions.create(
                model=self.model_name,
                messages=history,
                extra_body={"tools": [{"type": "web_search", "web_search": {"enable": True, "search_mode": "performance_first"}}]},
                stream=True,
                **self._format_params(gen_conf),
            )
            for resp in response:
                if not resp.choices:
                    continue
                if not resp.choices[0].delta.content:
                    resp.choices[0].delta.content = ""
                ans = resp.choices[0].delta.content
                tol = total_token_count_from_response(resp)
                if not tol:
                    total_tokens += num_tokens_from_string(resp.choices[0].delta.content)
                else:
                    total_tokens = tol
                if resp.choices[0].finish_reason == "length":
                    if is_chinese([ans]):
                        ans += LENGTH_NOTIFICATION_CN
                    else:
                        ans += LENGTH_NOTIFICATION_EN
                yield ans

        except Exception as e:
            yield ans + "\n**ERROR**: " + str(e)

        yield total_tokens


class LocalAIChat(Base):
    _FACTORY_NAME = "LocalAI"

    def __init__(self, key, model_name, base_url=None, **kwargs):
        super().__init__(key, model_name, base_url=base_url, **kwargs)

        if not base_url:
            raise ValueError("Local llm url cannot be None")
        base_url = urljoin(base_url, "v1")
        self.client = OpenAI(api_key="empty", base_url=base_url)
        self.model_name = model_name.split("___")[0]


class LocalLLM(Base):
    def __init__(self, key, model_name, base_url=None, **kwargs):
        super().__init__(key, model_name, base_url=base_url, **kwargs)
        from jina import Client

        self.client = Client(port=12345, protocol="grpc", asyncio=True)

    def _prepare_prompt(self, system, history, gen_conf):
        from rag.svr.jina_server import Prompt

        if system and history and history[0].get("role") != "system":
            history.insert(0, {"role": "system", "content": system})
        return Prompt(message=history, gen_conf=gen_conf)

    def _stream_response(self, endpoint, prompt):
        from rag.svr.jina_server import Generation

        answer = ""
        try:
            res = self.client.stream_doc(on=endpoint, inputs=prompt, return_type=Generation)
            loop = asyncio.get_event_loop()
            try:
                while True:
                    answer = loop.run_until_complete(res.__anext__()).text
                    yield answer
            except StopAsyncIteration:
                pass
        except Exception as e:
            yield answer + "\n**ERROR**: " + str(e)
        yield num_tokens_from_string(answer)

    def chat(self, system, history, gen_conf={}, **kwargs):
        if "max_tokens" in gen_conf:
            del gen_conf["max_tokens"]
        prompt = self._prepare_prompt(system, history, gen_conf)
        chat_gen = self._stream_response("/chat", prompt)
        ans = next(chat_gen)
        total_tokens = next(chat_gen)
        return ans, total_tokens

    def chat_streamly(self, system, history, gen_conf={}, **kwargs):
        if "max_tokens" in gen_conf:
            del gen_conf["max_tokens"]
        prompt = self._prepare_prompt(system, history, gen_conf)
        return self._stream_response("/stream", prompt)


class VolcEngineChat(Base):
    _FACTORY_NAME = "VolcEngine"

    def __init__(self, key, model_name, base_url="https://ark.cn-beijing.volces.com/api/v3", **kwargs):
        """
        Since do not want to modify the original database fields, and the VolcEngine authentication method is quite special,
        Assemble ark_api_key, ep_id into api_key, store it as a dictionary type, and parse it for use
        model_name is for display only
        """
        base_url = base_url if base_url else "https://ark.cn-beijing.volces.com/api/v3"
        ark_api_key = json.loads(key).get("ark_api_key", "")
        model_name = json.loads(key).get("ep_id", "") + json.loads(key).get("endpoint_id", "")
        super().__init__(ark_api_key, model_name, base_url, **kwargs)


class MistralChat(Base):
    _FACTORY_NAME = "Mistral"

    def __init__(self, key, model_name, base_url=None, **kwargs):
        super().__init__(key, model_name, base_url=base_url, **kwargs)

        from mistralai.client import MistralClient

        self.client = MistralClient(api_key=key)
        self.model_name = model_name

    def _clean_conf(self, gen_conf):
        for k in list(gen_conf.keys()):
            if k not in ["temperature", "top_p", "max_tokens"]:
                del gen_conf[k]
        return gen_conf

    def _chat(self, history, gen_conf={}, **kwargs):
        gen_conf = self._clean_conf(gen_conf)
        response = self.client.chat(model=self.model_name, messages=history, **gen_conf)
        ans = response.choices[0].message.content
        if response.choices[0].finish_reason == "length":
            if is_chinese(ans):
                ans += LENGTH_NOTIFICATION_CN
            else:
                ans += LENGTH_NOTIFICATION_EN
        return ans, total_token_count_from_response(response)

    def chat_streamly(self, system, history, gen_conf={}, **kwargs):
        if system and history and history[0].get("role") != "system":
            history.insert(0, {"role": "system", "content": system})
        gen_conf = self._clean_conf(gen_conf)
        ans = ""
        total_tokens = 0
        try:
            response = self.client.chat_stream(model=self.model_name, messages=history, **gen_conf, **kwargs)
            for resp in response:
                if not resp.choices or not resp.choices[0].delta.content:
                    continue
                ans = resp.choices[0].delta.content
                total_tokens += 1
                if resp.choices[0].finish_reason == "length":
                    if is_chinese(ans):
                        ans += LENGTH_NOTIFICATION_CN
                    else:
                        ans += LENGTH_NOTIFICATION_EN
                yield ans

        except openai.APIError as e:
            yield ans + "\n**ERROR**: " + str(e)

        yield total_tokens


class LmStudioChat(Base):
    _FACTORY_NAME = "LM-Studio"

    def __init__(self, key, model_name, base_url, **kwargs):
        if not base_url:
            raise ValueError("Local llm url cannot be None")
        base_url = urljoin(base_url, "v1")
        super().__init__(key, model_name, base_url, **kwargs)
        self.client = OpenAI(api_key="lm-studio", base_url=base_url)
        self.model_name = model_name


class OpenAI_APIChat(Base):
    _FACTORY_NAME = ["VLLM", "OpenAI-API-Compatible"]

    def __init__(self, key, model_name, base_url, **kwargs):
        if not base_url:
            raise ValueError("url cannot be None")
        model_name = model_name.split("___")[0]
        super().__init__(key, model_name, base_url, **kwargs)


class LeptonAIChat(Base):
    _FACTORY_NAME = "LeptonAI"

    def __init__(self, key, model_name, base_url=None, **kwargs):
        if not base_url:
            base_url = urljoin("https://" + model_name + ".lepton.run", "api/v1")
        super().__init__(key, model_name, base_url, **kwargs)


class ReplicateChat(Base):
    _FACTORY_NAME = "Replicate"

    def __init__(self, key, model_name, base_url=None, **kwargs):
        super().__init__(key, model_name, base_url=base_url, **kwargs)

        from replicate.client import Client

        self.model_name = model_name
        self.client = Client(api_token=key)

    def _chat(self, history, gen_conf={}, **kwargs):
        system = history[0]["content"] if history and history[0]["role"] == "system" else ""
        prompt = "\n".join([item["role"] + ":" + item["content"] for item in history[-5:] if item["role"] != "system"])
        response = self.client.run(
            self.model_name,
            input={"system_prompt": system, "prompt": prompt, **gen_conf},
        )
        ans = "".join(response)
        return ans, num_tokens_from_string(ans)

    def chat_streamly(self, system, history, gen_conf={}, **kwargs):
        if "max_tokens" in gen_conf:
            del gen_conf["max_tokens"]
        prompt = "\n".join([item["role"] + ":" + item["content"] for item in history[-5:]])
        ans = ""
        try:
            response = self.client.run(
                self.model_name,
                input={"system_prompt": system, "prompt": prompt, **gen_conf},
            )
            for resp in response:
                ans = resp
                yield ans

        except Exception as e:
            yield ans + "\n**ERROR**: " + str(e)

        yield num_tokens_from_string(ans)


class HunyuanChat(Base):
    _FACTORY_NAME = "Tencent Hunyuan"

    def __init__(self, key, model_name, base_url=None, **kwargs):
        super().__init__(key, model_name, base_url=base_url, **kwargs)

        from tencentcloud.common import credential
        from tencentcloud.hunyuan.v20230901 import hunyuan_client

        key = json.loads(key)
        sid = key.get("hunyuan_sid", "")
        sk = key.get("hunyuan_sk", "")
        cred = credential.Credential(sid, sk)
        self.model_name = model_name
        self.client = hunyuan_client.HunyuanClient(cred, "")

    def _clean_conf(self, gen_conf):
        _gen_conf = {}
        if "temperature" in gen_conf:
            _gen_conf["Temperature"] = gen_conf["temperature"]
        if "top_p" in gen_conf:
            _gen_conf["TopP"] = gen_conf["top_p"]
        return _gen_conf

    def _chat(self, history, gen_conf={}, **kwargs):
        from tencentcloud.hunyuan.v20230901 import models

        hist = [{k.capitalize(): v for k, v in item.items()} for item in history]
        req = models.ChatCompletionsRequest()
        params = {"Model": self.model_name, "Messages": hist, **gen_conf}
        req.from_json_string(json.dumps(params))
        response = self.client.ChatCompletions(req)
        ans = response.Choices[0].Message.Content
        return ans, response.Usage.TotalTokens

    def chat_streamly(self, system, history, gen_conf={}, **kwargs):
        from tencentcloud.common.exception.tencent_cloud_sdk_exception import (
            TencentCloudSDKException,
        )
        from tencentcloud.hunyuan.v20230901 import models

        _gen_conf = {}
        _history = [{k.capitalize(): v for k, v in item.items()} for item in history]
        if system and history and history[0].get("role") != "system":
            _history.insert(0, {"Role": "system", "Content": system})
        if "max_tokens" in gen_conf:
            del gen_conf["max_tokens"]
        if "temperature" in gen_conf:
            _gen_conf["Temperature"] = gen_conf["temperature"]
        if "top_p" in gen_conf:
            _gen_conf["TopP"] = gen_conf["top_p"]
        req = models.ChatCompletionsRequest()
        params = {
            "Model": self.model_name,
            "Messages": _history,
            "Stream": True,
            **_gen_conf,
        }
        req.from_json_string(json.dumps(params))
        ans = ""
        total_tokens = 0
        try:
            response = self.client.ChatCompletions(req)
            for resp in response:
                resp = json.loads(resp["data"])
                if not resp["Choices"] or not resp["Choices"][0]["Delta"]["Content"]:
                    continue
                ans = resp["Choices"][0]["Delta"]["Content"]
                total_tokens += 1

                yield ans

        except TencentCloudSDKException as e:
            yield ans + "\n**ERROR**: " + str(e)

        yield total_tokens


class SparkChat(Base):
    _FACTORY_NAME = "XunFei Spark"

    def __init__(self, key, model_name, base_url="https://spark-api-open.xf-yun.com/v1", **kwargs):
        if not base_url:
            base_url = "https://spark-api-open.xf-yun.com/v1"
        model2version = {
            "Spark-Max": "generalv3.5",
            "Spark-Lite": "general",
            "Spark-Pro": "generalv3",
            "Spark-Pro-128K": "pro-128k",
            "Spark-4.0-Ultra": "4.0Ultra",
        }
        version2model = {v: k for k, v in model2version.items()}
        assert model_name in model2version or model_name in version2model, f"The given model name is not supported yet. Support: {list(model2version.keys())}"
        if model_name in model2version:
            model_version = model2version[model_name]
        else:
            model_version = model_name
        super().__init__(key, model_version, base_url, **kwargs)


class BaiduYiyanChat(Base):
    _FACTORY_NAME = "BaiduYiyan"

    def __init__(self, key, model_name, base_url=None, **kwargs):
        super().__init__(key, model_name, base_url=base_url, **kwargs)

        import qianfan

        key = json.loads(key)
        ak = key.get("yiyan_ak", "")
        sk = key.get("yiyan_sk", "")
        self.client = qianfan.ChatCompletion(ak=ak, sk=sk)
        self.model_name = model_name.lower()

    def _clean_conf(self, gen_conf):
        gen_conf["penalty_score"] = ((gen_conf.get("presence_penalty", 0) + gen_conf.get("frequency_penalty", 0)) / 2) + 1
        if "max_tokens" in gen_conf:
            del gen_conf["max_tokens"]
        return gen_conf

    def _chat(self, history, gen_conf):
        system = history[0]["content"] if history and history[0]["role"] == "system" else ""
        response = self.client.do(model=self.model_name, messages=[h for h in history if h["role"] != "system"], system=system, **gen_conf).body
        ans = response["result"]
        return ans, total_token_count_from_response(response)

    def chat_streamly(self, system, history, gen_conf={}, **kwargs):
        gen_conf["penalty_score"] = ((gen_conf.get("presence_penalty", 0) + gen_conf.get("frequency_penalty", 0)) / 2) + 1
        if "max_tokens" in gen_conf:
            del gen_conf["max_tokens"]
        ans = ""
        total_tokens = 0

        try:
            response = self.client.do(model=self.model_name, messages=history, system=system, stream=True, **gen_conf)
            for resp in response:
                resp = resp.body
                ans = resp["result"]
                total_tokens = total_token_count_from_response(resp)

                yield ans

        except Exception as e:
            return ans + "\n**ERROR**: " + str(e), 0

        yield total_tokens


class GoogleChat(Base):
    _FACTORY_NAME = "Google Cloud"

    def __init__(self, key, model_name, base_url=None, **kwargs):
        super().__init__(key, model_name, base_url=base_url, **kwargs)

        import base64

        from google.oauth2 import service_account

        key = json.loads(key)
        access_token = json.loads(base64.b64decode(key.get("google_service_account_key", "")))
        project_id = key.get("google_project_id", "")
        region = key.get("google_region", "")

        scopes = ["https://www.googleapis.com/auth/cloud-platform"]
        self.model_name = model_name

        if "claude" in self.model_name:
            from anthropic import AnthropicVertex
            from google.auth.transport.requests import Request

            if access_token:
                credits = service_account.Credentials.from_service_account_info(access_token, scopes=scopes)
                request = Request()
                credits.refresh(request)
                token = credits.token
                self.client = AnthropicVertex(region=region, project_id=project_id, access_token=token)
            else:
                self.client = AnthropicVertex(region=region, project_id=project_id)
        else:
            from google import genai

            if access_token:
                credits = service_account.Credentials.from_service_account_info(access_token, scopes=scopes)
                self.client = genai.Client(vertexai=True, project=project_id, location=region, credentials=credits)
            else:
                self.client = genai.Client(vertexai=True, project=project_id, location=region)

    def _clean_conf(self, gen_conf):
        if "claude" in self.model_name:
            if "max_tokens" in gen_conf:
                del gen_conf["max_tokens"]
        else:
            if "max_tokens" in gen_conf:
                gen_conf["max_output_tokens"] = gen_conf["max_tokens"]
                del gen_conf["max_tokens"]
            for k in list(gen_conf.keys()):
                if k not in ["temperature", "top_p", "max_output_tokens"]:
                    del gen_conf[k]
        return gen_conf

    def _chat(self, history, gen_conf={}, **kwargs):
        system = history[0]["content"] if history and history[0]["role"] == "system" else ""

        if "claude" in self.model_name:
            gen_conf = self._clean_conf(gen_conf)
            response = self.client.messages.create(
                model=self.model_name,
                messages=[h for h in history if h["role"] != "system"],
                system=system,
                stream=False,
                **gen_conf,
            ).json()
            ans = response["content"][0]["text"]
            if response["stop_reason"] == "max_tokens":
                ans += "...\nFor the content length reason, it stopped, continue?" if is_english([ans]) else "······\n由于长度的原因，回答被截断了，要继续吗？"
            return (
                ans,
                response["usage"]["input_tokens"] + response["usage"]["output_tokens"],
            )

        # Gemini models with google-genai SDK
        # Set default thinking_budget=0 if not specified
        if "thinking_budget" not in gen_conf:
            gen_conf["thinking_budget"] = 0

        thinking_budget = gen_conf.pop("thinking_budget", 0)
        gen_conf = self._clean_conf(gen_conf)

        # Build GenerateContentConfig
        try:
            from google.genai.types import Content, GenerateContentConfig, Part, ThinkingConfig
        except ImportError as e:
            logging.error(f"[GoogleChat] Failed to import google-genai: {e}. Please install: pip install google-genai>=1.41.0")
            raise

        config_dict = {}
        if system:
            config_dict["system_instruction"] = system
        if "temperature" in gen_conf:
            config_dict["temperature"] = gen_conf["temperature"]
        if "top_p" in gen_conf:
            config_dict["top_p"] = gen_conf["top_p"]
        if "max_output_tokens" in gen_conf:
            config_dict["max_output_tokens"] = gen_conf["max_output_tokens"]

        # Add ThinkingConfig
        config_dict["thinking_config"] = ThinkingConfig(thinking_budget=thinking_budget)

        config = GenerateContentConfig(**config_dict)

        # Convert history to google-genai Content format
        contents = []
        for item in history:
            if item["role"] == "system":
                continue
            # google-genai uses 'model' instead of 'assistant'
            role = "model" if item["role"] == "assistant" else item["role"]
            content = Content(
                role=role,
                parts=[Part(text=item["content"])],
            )
            contents.append(content)

        response = self.client.models.generate_content(
            model=self.model_name,
            contents=contents,
            config=config,
        )

        ans = response.text
        # Get token count from response
        try:
            total_tokens = response.usage_metadata.total_token_count
        except Exception:
            total_tokens = 0

        return ans, total_tokens

    def chat_streamly(self, system, history, gen_conf={}, **kwargs):
        if "claude" in self.model_name:
            if "max_tokens" in gen_conf:
                del gen_conf["max_tokens"]
            ans = ""
            total_tokens = 0
            try:
                response = self.client.messages.create(
                    model=self.model_name,
                    messages=history,
                    system=system,
                    stream=True,
                    **gen_conf,
                )
                for res in response.iter_lines():
                    res = res.decode("utf-8")
                    if "content_block_delta" in res and "data" in res:
                        text = json.loads(res[6:])["delta"]["text"]
                        ans = text
                        total_tokens += num_tokens_from_string(text)
            except Exception as e:
                yield ans + "\n**ERROR**: " + str(e)

            yield total_tokens
        else:
            # Gemini models with google-genai SDK
            ans = ""
            total_tokens = 0

            # Set default thinking_budget=0 if not specified
            if "thinking_budget" not in gen_conf:
                gen_conf["thinking_budget"] = 0

            thinking_budget = gen_conf.pop("thinking_budget", 0)
            gen_conf = self._clean_conf(gen_conf)

            # Build GenerateContentConfig
            try:
                from google.genai.types import Content, GenerateContentConfig, Part, ThinkingConfig
            except ImportError as e:
                logging.error(f"[GoogleChat] Failed to import google-genai: {e}. Please install: pip install google-genai>=1.41.0")
                raise

            config_dict = {}
            if system:
                config_dict["system_instruction"] = system
            if "temperature" in gen_conf:
                config_dict["temperature"] = gen_conf["temperature"]
            if "top_p" in gen_conf:
                config_dict["top_p"] = gen_conf["top_p"]
            if "max_output_tokens" in gen_conf:
                config_dict["max_output_tokens"] = gen_conf["max_output_tokens"]

            # Add ThinkingConfig
            config_dict["thinking_config"] = ThinkingConfig(thinking_budget=thinking_budget)

            config = GenerateContentConfig(**config_dict)

            # Convert history to google-genai Content format
            contents = []
            for item in history:
                # google-genai uses 'model' instead of 'assistant'
                role = "model" if item["role"] == "assistant" else item["role"]
                content = Content(
                    role=role,
                    parts=[Part(text=item["content"])],
                )
                contents.append(content)

            try:
                for chunk in self.client.models.generate_content_stream(
                    model=self.model_name,
                    contents=contents,
                    config=config,
                ):
                    text = chunk.text
                    ans = text
                    total_tokens += num_tokens_from_string(text)
                    yield ans

            except Exception as e:
                yield ans + "\n**ERROR**: " + str(e)

            yield total_tokens


class TokenPonyChat(Base):
    _FACTORY_NAME = "TokenPony"

    def __init__(self, key, model_name, base_url="https://ragflow.vip-api.tokenpony.cn/v1", **kwargs):
        if not base_url:
            base_url = "https://ragflow.vip-api.tokenpony.cn/v1"
        super().__init__(key, model_name, base_url, **kwargs)


class LiteLLMBase(ABC):
    _FACTORY_NAME = [
        "Tongyi-Qianwen",
        "Bedrock",
        "Moonshot",
        "xAI",
        "DeepInfra",
        "Groq",
        "Cohere",
        "Gemini",
        "DeepSeek",
        "NVIDIA",
        "TogetherAI",
        "Anthropic",
        "Ollama",
        "LongCat",
        "CometAPI",
        "SILICONFLOW",
        "OpenRouter",
        "StepFun",
        "PPIO",
        "PerfXCloud",
        "Upstage",
        "NovitaAI",
        "01.AI",
        "GiteeAI",
        "302.AI",
        "Jiekou.AI",
        "ZHIPU-AI",
        "MiniMax",
        "DeerAPI",
        "GPUStack",
    ]

    def __init__(self, key, model_name, base_url=None, **kwargs):
        self.timeout = int(os.environ.get("LLM_TIMEOUT_SECONDS", 600))
        self.provider = kwargs.get("provider", "")
        self.prefix = LITELLM_PROVIDER_PREFIX.get(self.provider, "")
        self.model_name = f"{self.prefix}{model_name}"
        self.api_key = key
        self.base_url = (base_url or FACTORY_DEFAULT_BASE_URL.get(self.provider, "")).rstrip("/")
        # Configure retry parameters
        self.max_retries = kwargs.get("max_retries", int(os.environ.get("LLM_MAX_RETRIES", 5)))
        self.base_delay = kwargs.get("retry_interval", float(os.environ.get("LLM_BASE_DELAY", 2.0)))
        self.max_rounds = kwargs.get("max_rounds", 5)
        self.is_tools = False
        self.tools = []
        self.toolcall_sessions = {}

        # Factory specific fields
        if self.provider == SupportedLiteLLMProvider.Bedrock:
            self.bedrock_ak = json.loads(key).get("bedrock_ak", "")
            self.bedrock_sk = json.loads(key).get("bedrock_sk", "")
            self.bedrock_region = json.loads(key).get("bedrock_region", "")
        elif self.provider == SupportedLiteLLMProvider.OpenRouter:
            self.api_key = json.loads(key).get("api_key", "")
            self.provider_order = json.loads(key).get("provider_order", "")

    def _get_delay(self):
        return self.base_delay * random.uniform(10, 150)

    def _classify_error(self, error):
        error_str = str(error).lower()

        keywords_mapping = [
            (["quota", "capacity", "credit", "billing", "balance", "欠费"], LLMErrorCode.ERROR_QUOTA),
            (["rate limit", "429", "tpm limit", "too many requests", "requests per minute"], LLMErrorCode.ERROR_RATE_LIMIT),
            (["auth", "key", "apikey", "401", "forbidden", "permission"], LLMErrorCode.ERROR_AUTHENTICATION),
            (["invalid", "bad request", "400", "format", "malformed", "parameter"], LLMErrorCode.ERROR_INVALID_REQUEST),
            (["server", "503", "502", "504", "500", "unavailable"], LLMErrorCode.ERROR_SERVER),
            (["timeout", "timed out"], LLMErrorCode.ERROR_TIMEOUT),
            (["connect", "network", "unreachable", "dns"], LLMErrorCode.ERROR_CONNECTION),
            (["filter", "content", "policy", "blocked", "safety", "inappropriate"], LLMErrorCode.ERROR_CONTENT_FILTER),
            (["model", "not found", "does not exist", "not available"], LLMErrorCode.ERROR_MODEL),
            (["max rounds"], LLMErrorCode.ERROR_MODEL),
        ]
        for words, code in keywords_mapping:
            if re.search("({})".format("|".join(words)), error_str):
                return code

        return LLMErrorCode.ERROR_GENERIC

    def _clean_conf(self, gen_conf):
        if "max_tokens" in gen_conf:
            del gen_conf["max_tokens"]
        return gen_conf

    async def async_chat(self, system, history, gen_conf, **kwargs):
        hist = list(history) if history else []
        if system:
            if not hist or hist[0].get("role") != "system":
                hist.insert(0, {"role": "system", "content": system})

        logging.info("[HISTORY]" + json.dumps(hist, ensure_ascii=False, indent=2))
        if self.model_name.lower().find("qwen3") >= 0:
            kwargs["extra_body"] = {"enable_thinking": False}

        completion_args = self._construct_completion_args(history=hist, stream=False, tools=False, **gen_conf)

        for attempt in range(self.max_retries + 1):
            try:
                response = await litellm.acompletion(
                    **completion_args,
                    drop_params=True,
                    timeout=self.timeout,
                )

                if any([not response.choices, not response.choices[0].message, not response.choices[0].message.content]):
                    return "", 0
                ans = response.choices[0].message.content.strip()
                if response.choices[0].finish_reason == "length":
                    ans = self._length_stop(ans)

                return ans, total_token_count_from_response(response)
            except Exception as e:
                e = await self._exceptions_async(e, attempt)
                if e:
                    return e, 0

        assert False, "Shouldn't be here."

    async def async_chat_streamly(self, system, history, gen_conf, **kwargs):
        if system and history and history[0].get("role") != "system":
            history.insert(0, {"role": "system", "content": system})
        logging.info("[HISTORY STREAMLY]" + json.dumps(history, ensure_ascii=False, indent=4))
        gen_conf = self._clean_conf(gen_conf)
        reasoning_start = False
        total_tokens = 0

        completion_args = self._construct_completion_args(history=history, stream=True, tools=False, **gen_conf)
        stop = kwargs.get("stop")
        if stop:
            completion_args["stop"] = stop

        for attempt in range(self.max_retries + 1):
            try:
                stream = await litellm.acompletion(
                    **completion_args,
                    drop_params=True,
                    timeout=self.timeout,
                )

                async for resp in stream:
                    if not hasattr(resp, "choices") or not resp.choices:
                        continue

                    delta = resp.choices[0].delta
                    if not hasattr(delta, "content") or delta.content is None:
                        delta.content = ""

                    if kwargs.get("with_reasoning", True) and hasattr(delta, "reasoning_content") and delta.reasoning_content:
                        ans = ""
                        if not reasoning_start:
                            reasoning_start = True
                            ans = "<think>"
                        ans += delta.reasoning_content + "</think>"
                    else:
                        reasoning_start = False
                        ans = delta.content

                    tol = total_token_count_from_response(resp)
                    if not tol:
                        tol = num_tokens_from_string(delta.content)
                    total_tokens += tol

                    finish_reason = resp.choices[0].finish_reason if hasattr(resp.choices[0], "finish_reason") else ""
                    if finish_reason == "length":
                        if is_chinese(ans):
                            ans += LENGTH_NOTIFICATION_CN
                        else:
                            ans += LENGTH_NOTIFICATION_EN

                    yield ans
                yield total_tokens
                return
            except Exception as e:
                e = await self._exceptions_async(e, attempt)
                if e:
                    yield e
                    yield total_tokens
                    return

    def _length_stop(self, ans):
        if is_chinese([ans]):
            return ans + LENGTH_NOTIFICATION_CN
        return ans + LENGTH_NOTIFICATION_EN

    @property
    def _retryable_errors(self) -> set[str]:
        return {
            LLMErrorCode.ERROR_RATE_LIMIT,
            LLMErrorCode.ERROR_SERVER,
        }

    def _should_retry(self, error_code: str) -> bool:
        return error_code in self._retryable_errors

    async def _exceptions_async(self, e, attempt):
        logging.exception("LiteLLMBase async completion")
        error_code = self._classify_error(e)
        if attempt == self.max_retries:
            error_code = LLMErrorCode.ERROR_MAX_RETRIES

        if self._should_retry(error_code):
            delay = self._get_delay()
            logging.warning(f"Error: {error_code}. Retrying in {delay:.2f} seconds... (Attempt {attempt + 1}/{self.max_retries})")
            await asyncio.sleep(delay)
            return None
        msg = f"{ERROR_PREFIX}: {error_code} - {str(e)}"
        logging.error(f"async_chat_streamly giving up: {msg}")
        return msg

    def _verbose_tool_use(self, name, args, res):
        return "<tool_call>" + json.dumps({"name": name, "args": args, "result": res}, ensure_ascii=False, indent=2) + "</tool_call>"

    def _append_history(self, hist, tool_call, tool_res):
        hist.append(
            {
                "role": "assistant",
                "tool_calls": [
                    {
                        "index": tool_call.index,
                        "id": tool_call.id,
                        "function": {
                            "name": tool_call.function.name,
                            "arguments": tool_call.function.arguments,
                        },
                        "type": "function",
                    },
                ],
            }
        )
        try:
            if isinstance(tool_res, dict):
                tool_res = json.dumps(tool_res, ensure_ascii=False)
        finally:
            hist.append({"role": "tool", "tool_call_id": tool_call.id, "content": str(tool_res)})
        return hist

    def bind_tools(self, toolcall_session, tools):
        if not (toolcall_session and tools):
            return
        self.is_tools = True
        self.toolcall_session = toolcall_session
        self.tools = tools

    async def async_chat_with_tools(self, system: str, history: list, gen_conf: dict = {}):
        gen_conf = self._clean_conf(gen_conf)
        if system and history and history[0].get("role") != "system":
            history.insert(0, {"role": "system", "content": system})

        ans = ""
        tk_count = 0
        hist = deepcopy(history)
        for attempt in range(self.max_retries + 1):
            history = deepcopy(hist)
            try:
                for _ in range(self.max_rounds + 1):
                    logging.info(f"{self.tools=}")

                    completion_args = self._construct_completion_args(history=history, stream=False, tools=True, **gen_conf)
                    response = await litellm.acompletion(
                        **completion_args,
                        drop_params=True,
                        timeout=self.timeout,
                    )

                    tk_count += total_token_count_from_response(response)

                    if not hasattr(response, "choices") or not response.choices or not response.choices[0].message:
                        raise Exception(f"500 response structure error. Response: {response}")

                    message = response.choices[0].message

                    if not hasattr(message, "tool_calls") or not message.tool_calls:
                        if hasattr(message, "reasoning_content") and message.reasoning_content:
                            ans += f"<think>{message.reasoning_content}</think>"
                        ans += message.content or ""
                        if response.choices[0].finish_reason == "length":
                            ans = self._length_stop(ans)
                        return ans, tk_count

                    for tool_call in message.tool_calls:
                        logging.info(f"Response {tool_call=}")
                        name = tool_call.function.name
                        try:
                            args = json_repair.loads(tool_call.function.arguments)
                            tool_response = await asyncio.to_thread(self.toolcall_session.tool_call, name, args)
                            history = self._append_history(history, tool_call, tool_response)
                            ans += self._verbose_tool_use(name, args, tool_response)
                        except Exception as e:
                            logging.exception(msg=f"Wrong JSON argument format in LLM tool call response: {tool_call}")
                            history.append({"role": "tool", "tool_call_id": tool_call.id, "content": f"Tool call error: \n{tool_call}\nException:\n" + str(e)})
                            ans += self._verbose_tool_use(name, {}, str(e))

                logging.warning(f"Exceed max rounds: {self.max_rounds}")
                history.append({"role": "user", "content": f"Exceed max rounds: {self.max_rounds}"})

                response, token_count = await self.async_chat("", history, gen_conf)
                ans += response
                tk_count += token_count
                return ans, tk_count

            except Exception as e:
                e = await self._exceptions_async(e, attempt)
                if e:
                    return e, tk_count

        assert False, "Shouldn't be here."

    async def async_chat_streamly_with_tools(self, system: str, history: list, gen_conf: dict = {}):
        gen_conf = self._clean_conf(gen_conf)
        tools = self.tools
        if system and history and history[0].get("role") != "system":
            history.insert(0, {"role": "system", "content": system})

        total_tokens = 0
        hist = deepcopy(history)

        for attempt in range(self.max_retries + 1):
            history = deepcopy(hist)
            try:
                for _ in range(self.max_rounds + 1):
                    reasoning_start = False
                    logging.info(f"{tools=}")

                    completion_args = self._construct_completion_args(history=history, stream=True, tools=True, **gen_conf)
                    response = await litellm.acompletion(
                        **completion_args,
                        drop_params=True,
                        timeout=self.timeout,
                    )

                    final_tool_calls = {}
                    answer = ""

                    async for resp in response:
                        if not hasattr(resp, "choices") or not resp.choices:
                            continue

                        delta = resp.choices[0].delta

                        if hasattr(delta, "tool_calls") and delta.tool_calls:
                            for tool_call in delta.tool_calls:
                                index = tool_call.index
                                if index not in final_tool_calls:
                                    if not tool_call.function.arguments:
                                        tool_call.function.arguments = ""
                                    final_tool_calls[index] = tool_call
                                else:
                                    final_tool_calls[index].function.arguments += tool_call.function.arguments or ""
                            continue

                        if not hasattr(delta, "content") or delta.content is None:
                            delta.content = ""

                        if hasattr(delta, "reasoning_content") and delta.reasoning_content:
                            ans = ""
                            if not reasoning_start:
                                reasoning_start = True
                                ans = "<think>"
                            ans += delta.reasoning_content + "</think>"
                            yield ans
                        else:
                            reasoning_start = False
                            answer += delta.content
                            yield delta.content

                        tol = total_token_count_from_response(resp)
                        if not tol:
                            total_tokens += num_tokens_from_string(delta.content)
                        else:
                            total_tokens = tol

                        finish_reason = getattr(resp.choices[0], "finish_reason", "")
                        if finish_reason == "length":
                            yield self._length_stop("")

                    if answer:
                        yield total_tokens
                        return

                    for tool_call in final_tool_calls.values():
                        name = tool_call.function.name
                        try:
                            args = json_repair.loads(tool_call.function.arguments)
                            yield self._verbose_tool_use(name, args, "Begin to call...")
                            tool_response = await asyncio.to_thread(self.toolcall_session.tool_call, name, args)
                            history = self._append_history(history, tool_call, tool_response)
                            yield self._verbose_tool_use(name, args, tool_response)
                        except Exception as e:
                            logging.exception(msg=f"Wrong JSON argument format in LLM tool call response: {tool_call}")
                            history.append({"role": "tool", "tool_call_id": tool_call.id, "content": f"Tool call error: \n{tool_call}\nException:\n" + str(e)})
                            yield self._verbose_tool_use(name, {}, str(e))

                logging.warning(f"Exceed max rounds: {self.max_rounds}")
                history.append({"role": "user", "content": f"Exceed max rounds: {self.max_rounds}"})

                completion_args = self._construct_completion_args(history=history, stream=True, tools=True, **gen_conf)
                response = await litellm.acompletion(
                    **completion_args,
                    drop_params=True,
                    timeout=self.timeout,
                )

                async for resp in response:
                    if not hasattr(resp, "choices") or not resp.choices:
                        continue
                    delta = resp.choices[0].delta
                    if not hasattr(delta, "content") or delta.content is None:
                        continue
                    tol = total_token_count_from_response(resp)
                    if not tol:
                        total_tokens += num_tokens_from_string(delta.content)
                    else:
                        total_tokens = tol
                    yield delta.content

                yield total_tokens
                return

            except Exception as e:
                e = await self._exceptions_async(e, attempt)
                if e:
                    yield e
                    yield total_tokens
                    return

        assert False, "Shouldn't be here."

    def _construct_completion_args(self, history, stream: bool, tools: bool, **kwargs):
        completion_args = {
            "model": self.model_name,
            "messages": history,
            "api_key": self.api_key,
            "num_retries": self.max_retries,
            **kwargs,
        }
        if stream:
            completion_args.update(
                {
                    "stream": stream,
                }
            )
        if tools and self.tools:
            completion_args.update(
                {
                    "tools": self.tools,
                    "tool_choice": "auto",
                }
            )
        if self.provider in FACTORY_DEFAULT_BASE_URL:
            completion_args.update({"api_base": self.base_url})
        elif self.provider == SupportedLiteLLMProvider.Bedrock:
            completion_args.pop("api_key", None)
            completion_args.pop("api_base", None)
            completion_args.update(
                {
                    "aws_access_key_id": self.bedrock_ak,
                    "aws_secret_access_key": self.bedrock_sk,
                    "aws_region_name": self.bedrock_region,
                }
            )
        elif self.provider == SupportedLiteLLMProvider.OpenRouter:
            if self.provider_order:

                def _to_order_list(x):
                    if x is None:
                        return []
                    if isinstance(x, str):
                        return [s.strip() for s in x.split(",") if s.strip()]
                    if isinstance(x, (list, tuple)):
                        return [str(s).strip() for s in x if str(s).strip()]
                    return []

                extra_body = {}
                provider_cfg = {}
                provider_order = _to_order_list(self.provider_order)
                provider_cfg["order"] = provider_order
                provider_cfg["allow_fallbacks"] = False
                extra_body["provider"] = provider_cfg
                completion_args.update({"extra_body": extra_body})
        elif self.provider == SupportedLiteLLMProvider.GPUStack:
            completion_args.update(
                {
                    "api_base": self.base_url,
                }
            )

        # Ollama deployments commonly sit behind a reverse proxy that enforces
        # Bearer auth. Ensure the Authorization header is set when an API key
        # is provided, while respecting any user-supplied headers. #11350
        extra_headers = deepcopy(completion_args.get("extra_headers") or {})
        if self.provider == SupportedLiteLLMProvider.Ollama and self.api_key and "Authorization" not in extra_headers:
            extra_headers["Authorization"] = f"Bearer {self.api_key}"
        if extra_headers:
            completion_args["extra_headers"] = extra_headers
        return completion_args<|MERGE_RESOLUTION|>--- conflicted
+++ resolved
@@ -185,10 +185,7 @@
                     ans = delta_ans
                     total_tokens += tol
                     yield ans
-<<<<<<< HEAD
-=======
-
->>>>>>> 98638623
+
                 yield total_tokens
                 return
             except Exception as e:
