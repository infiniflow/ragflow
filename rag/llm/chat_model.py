#
#  Copyright 2025 The InfiniFlow Authors. All Rights Reserved.
#
#  Licensed under the Apache License, Version 2.0 (the "License");
#  you may not use this file except in compliance with the License.
#  You may obtain a copy of the License at
#
#      http://www.apache.org/licenses/LICENSE-2.0
#
#  Unless required by applicable law or agreed to in writing, software
#  distributed under the License is distributed on an "AS IS" BASIS,
#  WITHOUT WARRANTIES OR CONDITIONS OF ANY KIND, either express or implied.
#  See the License for the specific language governing permissions and
#  limitations under the License.
#
import asyncio
import json
import logging
import os
import random
import re
import time
from abc import ABC
from copy import deepcopy
from urllib.parse import urljoin

import json_repair
import litellm
import openai
import requests
from openai import OpenAI
from openai.lib.azure import AzureOpenAI
from strenum import StrEnum
from zhipuai import ZhipuAI

from rag.llm import FACTORY_DEFAULT_BASE_URL, LITELLM_PROVIDER_PREFIX, SupportedLiteLLMProvider
from rag.nlp import is_chinese, is_english
from common.token_utils import num_tokens_from_string, total_token_count_from_response


# Error message constants
class LLMErrorCode(StrEnum):
    ERROR_RATE_LIMIT = "RATE_LIMIT_EXCEEDED"
    ERROR_AUTHENTICATION = "AUTH_ERROR"
    ERROR_INVALID_REQUEST = "INVALID_REQUEST"
    ERROR_SERVER = "SERVER_ERROR"
    ERROR_TIMEOUT = "TIMEOUT"
    ERROR_CONNECTION = "CONNECTION_ERROR"
    ERROR_MODEL = "MODEL_ERROR"
    ERROR_MAX_ROUNDS = "ERROR_MAX_ROUNDS"
    ERROR_CONTENT_FILTER = "CONTENT_FILTERED"
    ERROR_QUOTA = "QUOTA_EXCEEDED"
    ERROR_MAX_RETRIES = "MAX_RETRIES_EXCEEDED"
    ERROR_GENERIC = "GENERIC_ERROR"


class ReActMode(StrEnum):
    FUNCTION_CALL = "function_call"
    REACT = "react"


ERROR_PREFIX = "**ERROR**"
LENGTH_NOTIFICATION_CN = "······\n由于大模型的上下文窗口大小限制，回答已经被大模型截断。"
LENGTH_NOTIFICATION_EN = "...\nThe answer is truncated by your chosen LLM due to its limitation on context length."


class Base(ABC):
    def __init__(self, key, model_name, base_url, **kwargs):
        timeout = int(os.environ.get("LM_TIMEOUT_SECONDS", 600))
        self.client = OpenAI(api_key=key, base_url=base_url, timeout=timeout)
        self.model_name = model_name
        # Configure retry parameters
        self.max_retries = kwargs.get("max_retries", int(os.environ.get("LLM_MAX_RETRIES", 5)))
        self.base_delay = kwargs.get("retry_interval", float(os.environ.get("LLM_BASE_DELAY", 2.0)))
        self.max_rounds = kwargs.get("max_rounds", 5)
        self.is_tools = False
        self.tools = []
        self.toolcall_sessions = {}

    def _get_delay(self):
        """Calculate retry delay time"""
        return self.base_delay * random.uniform(10, 150)

    def _classify_error(self, error):
        """Classify error based on error message content"""
        error_str = str(error).lower()

        keywords_mapping = [
            (["quota", "capacity", "credit", "billing", "balance", "欠费"], LLMErrorCode.ERROR_QUOTA),
            (["rate limit", "429", "tpm limit", "too many requests", "requests per minute"], LLMErrorCode.ERROR_RATE_LIMIT),
            (["auth", "key", "apikey", "401", "forbidden", "permission"], LLMErrorCode.ERROR_AUTHENTICATION),
            (["invalid", "bad request", "400", "format", "malformed", "parameter"], LLMErrorCode.ERROR_INVALID_REQUEST),
            (["server", "503", "502", "504", "500", "unavailable"], LLMErrorCode.ERROR_SERVER),
            (["timeout", "timed out"], LLMErrorCode.ERROR_TIMEOUT),
            (["connect", "network", "unreachable", "dns"], LLMErrorCode.ERROR_CONNECTION),
            (["filter", "content", "policy", "blocked", "safety", "inappropriate"], LLMErrorCode.ERROR_CONTENT_FILTER),
            (["model", "not found", "does not exist", "not available"], LLMErrorCode.ERROR_MODEL),
            (["max rounds"], LLMErrorCode.ERROR_MODEL),
        ]
        for words, code in keywords_mapping:
            if re.search("({})".format("|".join(words)), error_str):
                return code

        return LLMErrorCode.ERROR_GENERIC

    def _clean_conf(self, gen_conf):
        if "max_tokens" in gen_conf:
            del gen_conf["max_tokens"]

        allowed_conf = {
            "temperature",
            "max_completion_tokens",
            "top_p",
            "stream",
            "stream_options",
            "stop",
            "n",
            "presence_penalty",
            "frequency_penalty",
            "functions",
            "function_call",
            "logit_bias",
            "user",
            "response_format",
            "seed",
            "tools",
            "tool_choice",
            "logprobs",
            "top_logprobs",
            "extra_headers"
        }

        gen_conf = {k: v for k, v in gen_conf.items() if k in allowed_conf}

        return gen_conf

    def _chat(self, history, gen_conf, **kwargs):
        logging.info("[HISTORY]" + json.dumps(history, ensure_ascii=False, indent=2))
        if self.model_name.lower().find("qwq") >= 0:
            logging.info(f"[INFO] {self.model_name} detected as reasoning model, using _chat_streamly")

            final_ans = ""
            tol_token = 0
            for delta, tol in self._chat_streamly(history, gen_conf, with_reasoning=False, **kwargs):
                if delta.startswith("<think>") or delta.endswith("</think>"):
                    continue
                final_ans += delta
                tol_token = tol

            if len(final_ans.strip()) == 0:
                final_ans = "**ERROR**: Empty response from reasoning model"

            return final_ans.strip(), tol_token

        if self.model_name.lower().find("qwen3") >= 0:
            kwargs["extra_body"] = {"enable_thinking": False}

        response = self.client.chat.completions.create(model=self.model_name, messages=history, **gen_conf, **kwargs)

        if not response.choices or not response.choices[0].message or not response.choices[0].message.content:
            return "", 0
        ans = response.choices[0].message.content.strip()
        if response.choices[0].finish_reason == "length":
            ans = self._length_stop(ans)
        return ans, total_token_count_from_response(response)

    def _chat_streamly(self, history, gen_conf, **kwargs):
        logging.info("[HISTORY STREAMLY]" + json.dumps(history, ensure_ascii=False, indent=4))
        reasoning_start = False

        if kwargs.get("stop") or "stop" in gen_conf:
            response = self.client.chat.completions.create(model=self.model_name, messages=history, stream=True, **gen_conf, stop=kwargs.get("stop"))
        else:
            response = self.client.chat.completions.create(model=self.model_name, messages=history, stream=True, **gen_conf)

        for resp in response:
            if not resp.choices:
                continue
            if not resp.choices[0].delta.content:
                resp.choices[0].delta.content = ""
            if kwargs.get("with_reasoning", True) and hasattr(resp.choices[0].delta, "reasoning_content") and resp.choices[0].delta.reasoning_content:
                ans = ""
                if not reasoning_start:
                    reasoning_start = True
                    ans = "<think>"
                ans += resp.choices[0].delta.reasoning_content + "</think>"
            else:
                reasoning_start = False
                ans = resp.choices[0].delta.content

            tol = total_token_count_from_response(resp)
            if not tol:
                tol = num_tokens_from_string(resp.choices[0].delta.content)

            if resp.choices[0].finish_reason == "length":
                if is_chinese(ans):
                    ans += LENGTH_NOTIFICATION_CN
                else:
                    ans += LENGTH_NOTIFICATION_EN
            yield ans, tol

    def _length_stop(self, ans):
        if is_chinese([ans]):
            return ans + LENGTH_NOTIFICATION_CN
        return ans + LENGTH_NOTIFICATION_EN

    @property
    def _retryable_errors(self) -> set[str]:
        return {
            LLMErrorCode.ERROR_RATE_LIMIT,
            LLMErrorCode.ERROR_SERVER,
        }

    def _should_retry(self, error_code: str) -> bool:
        return error_code in self._retryable_errors

    def _exceptions(self, e, attempt) -> str | None:
        logging.exception("OpenAI chat_with_tools")
        # Classify the error
        error_code = self._classify_error(e)
        if attempt == self.max_retries:
            error_code = LLMErrorCode.ERROR_MAX_RETRIES

        if self._should_retry(error_code):
            delay = self._get_delay()
            logging.warning(f"Error: {error_code}. Retrying in {delay:.2f} seconds... (Attempt {attempt + 1}/{self.max_retries})")
            time.sleep(delay)
            return None

        return f"{ERROR_PREFIX}: {error_code} - {str(e)}"

    def _verbose_tool_use(self, name, args, res):
        return "<tool_call>" + json.dumps({"name": name, "args": args, "result": res}, ensure_ascii=False, indent=2) + "</tool_call>"

    def _append_history(self, hist, tool_call, tool_res):
        hist.append(
            {
                "role": "assistant",
                "tool_calls": [
                    {
                        "index": tool_call.index,
                        "id": tool_call.id,
                        "function": {
                            "name": tool_call.function.name,
                            "arguments": tool_call.function.arguments,
                        },
                        "type": "function",
                    },
                ],
            }
        )
        try:
            if isinstance(tool_res, dict):
                tool_res = json.dumps(tool_res, ensure_ascii=False)
        finally:
            hist.append({"role": "tool", "tool_call_id": tool_call.id, "content": str(tool_res)})
        return hist

    def bind_tools(self, toolcall_session, tools):
        if not (toolcall_session and tools):
            return
        self.is_tools = True
        self.toolcall_session = toolcall_session
        self.tools = tools

    def chat_with_tools(self, system: str, history: list, gen_conf: dict = {}):
        gen_conf = self._clean_conf(gen_conf)
        if system and history and history[0].get("role") != "system":
            history.insert(0, {"role": "system", "content": system})

        ans = ""
        tk_count = 0
        hist = deepcopy(history)
        # Implement exponential backoff retry strategy
        for attempt in range(self.max_retries + 1):
            history = hist
            try:
                for _ in range(self.max_rounds + 1):
                    logging.info(f"{self.tools=}")
                    response = self.client.chat.completions.create(model=self.model_name, messages=history, tools=self.tools, tool_choice="auto", **gen_conf)
                    tk_count += total_token_count_from_response(response)
                    if any([not response.choices, not response.choices[0].message]):
                        raise Exception(f"500 response structure error. Response: {response}")

                    if not hasattr(response.choices[0].message, "tool_calls") or not response.choices[0].message.tool_calls:
                        if hasattr(response.choices[0].message, "reasoning_content") and response.choices[0].message.reasoning_content:
                            ans += "<think>" + response.choices[0].message.reasoning_content + "</think>"

                        ans += response.choices[0].message.content
                        if response.choices[0].finish_reason == "length":
                            ans = self._length_stop(ans)

                        return ans, tk_count

                    for tool_call in response.choices[0].message.tool_calls:
                        logging.info(f"Response {tool_call=}")
                        name = tool_call.function.name
                        try:
                            args = json_repair.loads(tool_call.function.arguments)
                            tool_response = self.toolcall_session.tool_call(name, args)
                            history = self._append_history(history, tool_call, tool_response)
                            ans += self._verbose_tool_use(name, args, tool_response)
                        except Exception as e:
                            logging.exception(msg=f"Wrong JSON argument format in LLM tool call response: {tool_call}")
                            history.append({"role": "tool", "tool_call_id": tool_call.id, "content": f"Tool call error: \n{tool_call}\nException:\n" + str(e)})
                            ans += self._verbose_tool_use(name, {}, str(e))

                logging.warning(f"Exceed max rounds: {self.max_rounds}")
                history.append({"role": "user", "content": f"Exceed max rounds: {self.max_rounds}"})
                response, token_count = self._chat(history, gen_conf)
                ans += response
                tk_count += token_count
                return ans, tk_count
            except Exception as e:
                e = self._exceptions(e, attempt)
                if e:
                    return e, tk_count

        assert False, "Shouldn't be here."

    def chat(self, system, history, gen_conf={}, **kwargs):
        if system and history and history[0].get("role") != "system":
            history.insert(0, {"role": "system", "content": system})
        gen_conf = self._clean_conf(gen_conf)

        # Implement exponential backoff retry strategy
        for attempt in range(self.max_retries + 1):
            try:
                return self._chat(history, gen_conf, **kwargs)
            except Exception as e:
                e = self._exceptions(e, attempt)
                if e:
                    return e, 0
        assert False, "Shouldn't be here."

    def _wrap_toolcall_message(self, stream):
        final_tool_calls = {}

        for chunk in stream:
            for tool_call in chunk.choices[0].delta.tool_calls or []:
                index = tool_call.index

                if index not in final_tool_calls:
                    final_tool_calls[index] = tool_call

                final_tool_calls[index].function.arguments += tool_call.function.arguments

        return final_tool_calls

    def chat_streamly_with_tools(self, system: str, history: list, gen_conf: dict = {}):
        gen_conf = self._clean_conf(gen_conf)
        tools = self.tools
        if system and history and history[0].get("role") != "system":
            history.insert(0, {"role": "system", "content": system})

        total_tokens = 0
        hist = deepcopy(history)
        # Implement exponential backoff retry strategy
        for attempt in range(self.max_retries + 1):
            history = hist
            try:
                for _ in range(self.max_rounds + 1):
                    reasoning_start = False
                    logging.info(f"{tools=}")
                    response = self.client.chat.completions.create(model=self.model_name, messages=history, stream=True, tools=tools, tool_choice="auto", **gen_conf)
                    final_tool_calls = {}
                    answer = ""
                    for resp in response:
                        if resp.choices[0].delta.tool_calls:
                            for tool_call in resp.choices[0].delta.tool_calls or []:
                                index = tool_call.index

                                if index not in final_tool_calls:
                                    if not tool_call.function.arguments:
                                        tool_call.function.arguments = ""
                                    final_tool_calls[index] = tool_call
                                else:
                                    final_tool_calls[index].function.arguments += tool_call.function.arguments if tool_call.function.arguments else ""
                            continue

                        if any([not resp.choices, not resp.choices[0].delta, not hasattr(resp.choices[0].delta, "content")]):
                            raise Exception("500 response structure error.")

                        if not resp.choices[0].delta.content:
                            resp.choices[0].delta.content = ""

                        if hasattr(resp.choices[0].delta, "reasoning_content") and resp.choices[0].delta.reasoning_content:
                            ans = ""
                            if not reasoning_start:
                                reasoning_start = True
                                ans = "<think>"
                            ans += resp.choices[0].delta.reasoning_content + "</think>"
                            yield ans
                        else:
                            reasoning_start = False
                            answer += resp.choices[0].delta.content
                            yield resp.choices[0].delta.content

                        tol = total_token_count_from_response(resp)
                        if not tol:
                            total_tokens += num_tokens_from_string(resp.choices[0].delta.content)
                        else:
                            total_tokens = tol

                        finish_reason = resp.choices[0].finish_reason if hasattr(resp.choices[0], "finish_reason") else ""
                        if finish_reason == "length":
                            yield self._length_stop("")

                    if answer:
                        yield total_tokens
                        return

                    for tool_call in final_tool_calls.values():
                        name = tool_call.function.name
                        try:
                            args = json_repair.loads(tool_call.function.arguments)
                            yield self._verbose_tool_use(name, args, "Begin to call...")
                            tool_response = self.toolcall_session.tool_call(name, args)
                            history = self._append_history(history, tool_call, tool_response)
                            yield self._verbose_tool_use(name, args, tool_response)
                        except Exception as e:
                            logging.exception(msg=f"Wrong JSON argument format in LLM tool call response: {tool_call}")
                            history.append({"role": "tool", "tool_call_id": tool_call.id, "content": f"Tool call error: \n{tool_call}\nException:\n" + str(e)})
                            yield self._verbose_tool_use(name, {}, str(e))

                logging.warning(f"Exceed max rounds: {self.max_rounds}")
                history.append({"role": "user", "content": f"Exceed max rounds: {self.max_rounds}"})
                response = self.client.chat.completions.create(model=self.model_name, messages=history, stream=True, **gen_conf)
                for resp in response:
                    if any([not resp.choices, not resp.choices[0].delta, not hasattr(resp.choices[0].delta, "content")]):
                        raise Exception("500 response structure error.")
                    if not resp.choices[0].delta.content:
                        resp.choices[0].delta.content = ""
                        continue
                    tol = total_token_count_from_response(resp)
                    if not tol:
                        total_tokens += num_tokens_from_string(resp.choices[0].delta.content)
                    else:
                        total_tokens = tol
                    answer += resp.choices[0].delta.content
                    yield resp.choices[0].delta.content

                yield total_tokens
                return

            except Exception as e:
                e = self._exceptions(e, attempt)
                if e:
                    yield e
                    yield total_tokens
                    return

        assert False, "Shouldn't be here."

    def chat_streamly(self, system, history, gen_conf: dict = {}, **kwargs):
        if system and history and history[0].get("role") != "system":
            history.insert(0, {"role": "system", "content": system})
        gen_conf = self._clean_conf(gen_conf)
        ans = ""
        total_tokens = 0
        try:
            for delta_ans, tol in self._chat_streamly(history, gen_conf, **kwargs):
                yield delta_ans
                total_tokens += tol
        except openai.APIError as e:
            yield ans + "\n**ERROR**: " + str(e)

        yield total_tokens

    def _calculate_dynamic_ctx(self, history):
        """Calculate dynamic context window size"""

        def count_tokens(text):
            """Calculate token count for text"""
            # Simple calculation: 1 token per ASCII character
            # 2 tokens for non-ASCII characters (Chinese, Japanese, Korean, etc.)
            total = 0
            for char in text:
                if ord(char) < 128:  # ASCII characters
                    total += 1
                else:  # Non-ASCII characters (Chinese, Japanese, Korean, etc.)
                    total += 2
            return total

        # Calculate total tokens for all messages
        total_tokens = 0
        for message in history:
            content = message.get("content", "")
            # Calculate content tokens
            content_tokens = count_tokens(content)
            # Add role marker token overhead
            role_tokens = 4
            total_tokens += content_tokens + role_tokens

        # Apply 1.2x buffer ratio
        total_tokens_with_buffer = int(total_tokens * 1.2)

        if total_tokens_with_buffer <= 8192:
            ctx_size = 8192
        else:
            ctx_multiplier = (total_tokens_with_buffer // 8192) + 1
            ctx_size = ctx_multiplier * 8192

        return ctx_size


class GptTurbo(Base):
    _FACTORY_NAME = "OpenAI"

    def __init__(self, key, model_name="gpt-3.5-turbo", base_url="https://api.openai.com/v1", **kwargs):
        if not base_url:
            base_url = "https://api.openai.com/v1"
        super().__init__(key, model_name, base_url, **kwargs)


class XinferenceChat(Base):
    _FACTORY_NAME = "Xinference"

    def __init__(self, key=None, model_name="", base_url="", **kwargs):
        if not base_url:
            raise ValueError("Local llm url cannot be None")
        base_url = urljoin(base_url, "v1")
        super().__init__(key, model_name, base_url, **kwargs)


class HuggingFaceChat(Base):
    _FACTORY_NAME = "HuggingFace"

    def __init__(self, key=None, model_name="", base_url="", **kwargs):
        if not base_url:
            raise ValueError("Local llm url cannot be None")
        base_url = urljoin(base_url, "v1")
        super().__init__(key, model_name.split("___")[0], base_url, **kwargs)


class ModelScopeChat(Base):
    _FACTORY_NAME = "ModelScope"

    def __init__(self, key=None, model_name="", base_url="", **kwargs):
        if not base_url:
            raise ValueError("Local llm url cannot be None")
        base_url = urljoin(base_url, "v1")
        super().__init__(key, model_name.split("___")[0], base_url, **kwargs)


class AzureChat(Base):
    _FACTORY_NAME = "Azure-OpenAI"

    def __init__(self, key, model_name, base_url, **kwargs):
        api_key = json.loads(key).get("api_key", "")
        api_version = json.loads(key).get("api_version", "2024-02-01")
        super().__init__(key, model_name, base_url, **kwargs)
        self.client = AzureOpenAI(api_key=api_key, azure_endpoint=base_url, api_version=api_version)
        self.model_name = model_name

    @property
    def _retryable_errors(self) -> set[str]:
        return {
            LLMErrorCode.ERROR_RATE_LIMIT,
            LLMErrorCode.ERROR_SERVER,
            LLMErrorCode.ERROR_QUOTA,
        }


class BaiChuanChat(Base):
    _FACTORY_NAME = "BaiChuan"

    def __init__(self, key, model_name="Baichuan3-Turbo", base_url="https://api.baichuan-ai.com/v1", **kwargs):
        if not base_url:
            base_url = "https://api.baichuan-ai.com/v1"
        super().__init__(key, model_name, base_url, **kwargs)

    @staticmethod
    def _format_params(params):
        return {
            "temperature": params.get("temperature", 0.3),
            "top_p": params.get("top_p", 0.85),
        }

    def _clean_conf(self, gen_conf):
        return {
            "temperature": gen_conf.get("temperature", 0.3),
            "top_p": gen_conf.get("top_p", 0.85),
        }

    def _chat(self, history, gen_conf={}, **kwargs):
        response = self.client.chat.completions.create(
            model=self.model_name,
            messages=history,
            extra_body={"tools": [{"type": "web_search", "web_search": {"enable": True, "search_mode": "performance_first"}}]},
            **gen_conf,
        )
        ans = response.choices[0].message.content.strip()
        if response.choices[0].finish_reason == "length":
            if is_chinese([ans]):
                ans += LENGTH_NOTIFICATION_CN
            else:
                ans += LENGTH_NOTIFICATION_EN
        return ans, total_token_count_from_response(response)

    def chat_streamly(self, system, history, gen_conf={}, **kwargs):
        if system and history and history[0].get("role") != "system":
            history.insert(0, {"role": "system", "content": system})
        if "max_tokens" in gen_conf:
            del gen_conf["max_tokens"]
        ans = ""
        total_tokens = 0
        try:
            response = self.client.chat.completions.create(
                model=self.model_name,
                messages=history,
                extra_body={"tools": [{"type": "web_search", "web_search": {"enable": True, "search_mode": "performance_first"}}]},
                stream=True,
                **self._format_params(gen_conf),
            )
            for resp in response:
                if not resp.choices:
                    continue
                if not resp.choices[0].delta.content:
                    resp.choices[0].delta.content = ""
                ans = resp.choices[0].delta.content
                tol = total_token_count_from_response(resp)
                if not tol:
                    total_tokens += num_tokens_from_string(resp.choices[0].delta.content)
                else:
                    total_tokens = tol
                if resp.choices[0].finish_reason == "length":
                    if is_chinese([ans]):
                        ans += LENGTH_NOTIFICATION_CN
                    else:
                        ans += LENGTH_NOTIFICATION_EN
                yield ans

        except Exception as e:
            yield ans + "\n**ERROR**: " + str(e)

        yield total_tokens


class ZhipuChat(Base):
    _FACTORY_NAME = "ZHIPU-AI"

    def __init__(self, key, model_name="glm-3-turbo", base_url=None, **kwargs):
        super().__init__(key, model_name, base_url=base_url, **kwargs)

        self.client = ZhipuAI(api_key=key)
        self.model_name = model_name

    def _clean_conf(self, gen_conf):
        if "max_tokens" in gen_conf:
            del gen_conf["max_tokens"]
        gen_conf = self._clean_conf_plealty(gen_conf)
        return gen_conf

    def _clean_conf_plealty(self, gen_conf):
        if "presence_penalty" in gen_conf:
            del gen_conf["presence_penalty"]
        if "frequency_penalty" in gen_conf:
            del gen_conf["frequency_penalty"]
        return gen_conf

    def chat_with_tools(self, system: str, history: list, gen_conf: dict):
        gen_conf = self._clean_conf_plealty(gen_conf)

        return super().chat_with_tools(system, history, gen_conf)

    def chat_streamly(self, system, history, gen_conf={}, **kwargs):
        if system and history and history[0].get("role") != "system":
            history.insert(0, {"role": "system", "content": system})
        gen_conf = self._clean_conf(gen_conf)
        ans = ""
        tk_count = 0
        try:
            logging.info(json.dumps(history, ensure_ascii=False, indent=2))
            response = self.client.chat.completions.create(model=self.model_name, messages=history, stream=True, **gen_conf)
            for resp in response:
                if not resp.choices[0].delta.content:
                    continue
                delta = resp.choices[0].delta.content
                ans = delta
                if resp.choices[0].finish_reason == "length":
                    if is_chinese(ans):
                        ans += LENGTH_NOTIFICATION_CN
                    else:
                        ans += LENGTH_NOTIFICATION_EN
                    tk_count = total_token_count_from_response(resp)
                if resp.choices[0].finish_reason == "stop":
                    tk_count = total_token_count_from_response(resp)
                yield ans
        except Exception as e:
            yield ans + "\n**ERROR**: " + str(e)

        yield tk_count

    def chat_streamly_with_tools(self, system: str, history: list, gen_conf: dict):
        gen_conf = self._clean_conf_plealty(gen_conf)
        return super().chat_streamly_with_tools(system, history, gen_conf)


class LocalAIChat(Base):
    _FACTORY_NAME = "LocalAI"

    def __init__(self, key, model_name, base_url=None, **kwargs):
        super().__init__(key, model_name, base_url=base_url, **kwargs)

        if not base_url:
            raise ValueError("Local llm url cannot be None")
        base_url = urljoin(base_url, "v1")
        self.client = OpenAI(api_key="empty", base_url=base_url)
        self.model_name = model_name.split("___")[0]


class LocalLLM(Base):
    def __init__(self, key, model_name, base_url=None, **kwargs):
        super().__init__(key, model_name, base_url=base_url, **kwargs)
        from jina import Client

        self.client = Client(port=12345, protocol="grpc", asyncio=True)

    def _prepare_prompt(self, system, history, gen_conf):
        from rag.svr.jina_server import Prompt

        if system and history and history[0].get("role") != "system":
            history.insert(0, {"role": "system", "content": system})
        return Prompt(message=history, gen_conf=gen_conf)

    def _stream_response(self, endpoint, prompt):
        from rag.svr.jina_server import Generation

        answer = ""
        try:
            res = self.client.stream_doc(on=endpoint, inputs=prompt, return_type=Generation)
            loop = asyncio.get_event_loop()
            try:
                while True:
                    answer = loop.run_until_complete(res.__anext__()).text
                    yield answer
            except StopAsyncIteration:
                pass
        except Exception as e:
            yield answer + "\n**ERROR**: " + str(e)
        yield num_tokens_from_string(answer)

    def chat(self, system, history, gen_conf={}, **kwargs):
        if "max_tokens" in gen_conf:
            del gen_conf["max_tokens"]
        prompt = self._prepare_prompt(system, history, gen_conf)
        chat_gen = self._stream_response("/chat", prompt)
        ans = next(chat_gen)
        total_tokens = next(chat_gen)
        return ans, total_tokens

    def chat_streamly(self, system, history, gen_conf={}, **kwargs):
        if "max_tokens" in gen_conf:
            del gen_conf["max_tokens"]
        prompt = self._prepare_prompt(system, history, gen_conf)
        return self._stream_response("/stream", prompt)


class VolcEngineChat(Base):
    _FACTORY_NAME = "VolcEngine"

    def __init__(self, key, model_name, base_url="https://ark.cn-beijing.volces.com/api/v3", **kwargs):
        """
        Since do not want to modify the original database fields, and the VolcEngine authentication method is quite special,
        Assemble ark_api_key, ep_id into api_key, store it as a dictionary type, and parse it for use
        model_name is for display only
        """
        base_url = base_url if base_url else "https://ark.cn-beijing.volces.com/api/v3"
        ark_api_key = json.loads(key).get("ark_api_key", "")
        model_name = json.loads(key).get("ep_id", "") + json.loads(key).get("endpoint_id", "")
        super().__init__(ark_api_key, model_name, base_url, **kwargs)


class MiniMaxChat(Base):
    _FACTORY_NAME = "MiniMax"

    def __init__(self, key, model_name, base_url="https://api.minimax.chat/v1/text/chatcompletion_v2", **kwargs):
        super().__init__(key, model_name, base_url=base_url, **kwargs)

        if not base_url:
            base_url = "https://api.minimax.chat/v1/text/chatcompletion_v2"
        self.base_url = base_url
        self.model_name = model_name
        self.api_key = key

    def _clean_conf(self, gen_conf):
        for k in list(gen_conf.keys()):
            if k not in ["temperature", "top_p", "max_tokens"]:
                del gen_conf[k]
        return gen_conf

    def _chat(self, history, gen_conf):
        headers = {
            "Authorization": f"Bearer {self.api_key}",
            "Content-Type": "application/json",
        }
        payload = json.dumps({"model": self.model_name, "messages": history, **gen_conf})
        response = requests.request("POST", url=self.base_url, headers=headers, data=payload)
        response = response.json()
        ans = response["choices"][0]["message"]["content"].strip()
        if response["choices"][0]["finish_reason"] == "length":
            if is_chinese(ans):
                ans += LENGTH_NOTIFICATION_CN
            else:
                ans += LENGTH_NOTIFICATION_EN
        return ans, total_token_count_from_response(response)

    def chat_streamly(self, system, history, gen_conf):
        if system and history and history[0].get("role") != "system":
            history.insert(0, {"role": "system", "content": system})
        for k in list(gen_conf.keys()):
            if k not in ["temperature", "top_p", "max_tokens"]:
                del gen_conf[k]
        ans = ""
        total_tokens = 0
        try:
            headers = {
                "Authorization": f"Bearer {self.api_key}",
                "Content-Type": "application/json",
            }
            payload = json.dumps(
                {
                    "model": self.model_name,
                    "messages": history,
                    "stream": True,
                    **gen_conf,
                }
            )
            response = requests.request(
                "POST",
                url=self.base_url,
                headers=headers,
                data=payload,
            )
            for resp in response.text.split("\n\n")[:-1]:
                resp = json.loads(resp[6:])
                text = ""
                if "choices" in resp and "delta" in resp["choices"][0]:
                    text = resp["choices"][0]["delta"]["content"]
                ans = text
                tol = total_token_count_from_response(resp)
                if not tol:
                    total_tokens += num_tokens_from_string(text)
                else:
                    total_tokens = tol
                yield ans

        except Exception as e:
            yield ans + "\n**ERROR**: " + str(e)

        yield total_tokens


class MistralChat(Base):
    _FACTORY_NAME = "Mistral"

    def __init__(self, key, model_name, base_url=None, **kwargs):
        super().__init__(key, model_name, base_url=base_url, **kwargs)

        from mistralai.client import MistralClient

        self.client = MistralClient(api_key=key)
        self.model_name = model_name

    def _clean_conf(self, gen_conf):
        for k in list(gen_conf.keys()):
            if k not in ["temperature", "top_p", "max_tokens"]:
                del gen_conf[k]
        return gen_conf

    def _chat(self, history, gen_conf={}, **kwargs):
        gen_conf = self._clean_conf(gen_conf)
        response = self.client.chat(model=self.model_name, messages=history, **gen_conf)
        ans = response.choices[0].message.content
        if response.choices[0].finish_reason == "length":
            if is_chinese(ans):
                ans += LENGTH_NOTIFICATION_CN
            else:
                ans += LENGTH_NOTIFICATION_EN
        return ans, total_token_count_from_response(response)

    def chat_streamly(self, system, history, gen_conf={}, **kwargs):
        if system and history and history[0].get("role") != "system":
            history.insert(0, {"role": "system", "content": system})
        gen_conf = self._clean_conf(gen_conf)
        ans = ""
        total_tokens = 0
        try:
            response = self.client.chat_stream(model=self.model_name, messages=history, **gen_conf, **kwargs)
            for resp in response:
                if not resp.choices or not resp.choices[0].delta.content:
                    continue
                ans = resp.choices[0].delta.content
                total_tokens += 1
                if resp.choices[0].finish_reason == "length":
                    if is_chinese(ans):
                        ans += LENGTH_NOTIFICATION_CN
                    else:
                        ans += LENGTH_NOTIFICATION_EN
                yield ans

        except openai.APIError as e:
            yield ans + "\n**ERROR**: " + str(e)

        yield total_tokens


class LmStudioChat(Base):
    _FACTORY_NAME = "LM-Studio"

    def __init__(self, key, model_name, base_url, **kwargs):
        if not base_url:
            raise ValueError("Local llm url cannot be None")
        base_url = urljoin(base_url, "v1")
        super().__init__(key, model_name, base_url, **kwargs)
        self.client = OpenAI(api_key="lm-studio", base_url=base_url)
        self.model_name = model_name


class OpenAI_APIChat(Base):
    _FACTORY_NAME = ["VLLM", "OpenAI-API-Compatible"]

    def __init__(self, key, model_name, base_url, **kwargs):
        if not base_url:
            raise ValueError("url cannot be None")
        model_name = model_name.split("___")[0]
        super().__init__(key, model_name, base_url, **kwargs)


class LeptonAIChat(Base):
    _FACTORY_NAME = "LeptonAI"

    def __init__(self, key, model_name, base_url=None, **kwargs):
        if not base_url:
            base_url = urljoin("https://" + model_name + ".lepton.run", "api/v1")
        super().__init__(key, model_name, base_url, **kwargs)


class ReplicateChat(Base):
    _FACTORY_NAME = "Replicate"

    def __init__(self, key, model_name, base_url=None, **kwargs):
        super().__init__(key, model_name, base_url=base_url, **kwargs)

        from replicate.client import Client

        self.model_name = model_name
        self.client = Client(api_token=key)

    def _chat(self, history, gen_conf={}, **kwargs):
        system = history[0]["content"] if history and history[0]["role"] == "system" else ""
        prompt = "\n".join([item["role"] + ":" + item["content"] for item in history[-5:] if item["role"] != "system"])
        response = self.client.run(
            self.model_name,
            input={"system_prompt": system, "prompt": prompt, **gen_conf},
        )
        ans = "".join(response)
        return ans, num_tokens_from_string(ans)

    def chat_streamly(self, system, history, gen_conf={}, **kwargs):
        if "max_tokens" in gen_conf:
            del gen_conf["max_tokens"]
        prompt = "\n".join([item["role"] + ":" + item["content"] for item in history[-5:]])
        ans = ""
        try:
            response = self.client.run(
                self.model_name,
                input={"system_prompt": system, "prompt": prompt, **gen_conf},
            )
            for resp in response:
                ans = resp
                yield ans

        except Exception as e:
            yield ans + "\n**ERROR**: " + str(e)

        yield num_tokens_from_string(ans)


class HunyuanChat(Base):
    _FACTORY_NAME = "Tencent Hunyuan"

    def __init__(self, key, model_name, base_url=None, **kwargs):
        super().__init__(key, model_name, base_url=base_url, **kwargs)

        from tencentcloud.common import credential
        from tencentcloud.hunyuan.v20230901 import hunyuan_client

        key = json.loads(key)
        sid = key.get("hunyuan_sid", "")
        sk = key.get("hunyuan_sk", "")
        cred = credential.Credential(sid, sk)
        self.model_name = model_name
        self.client = hunyuan_client.HunyuanClient(cred, "")

    def _clean_conf(self, gen_conf):
        _gen_conf = {}
        if "temperature" in gen_conf:
            _gen_conf["Temperature"] = gen_conf["temperature"]
        if "top_p" in gen_conf:
            _gen_conf["TopP"] = gen_conf["top_p"]
        return _gen_conf

    def _chat(self, history, gen_conf={}, **kwargs):
        from tencentcloud.hunyuan.v20230901 import models

        hist = [{k.capitalize(): v for k, v in item.items()} for item in history]
        req = models.ChatCompletionsRequest()
        params = {"Model": self.model_name, "Messages": hist, **gen_conf}
        req.from_json_string(json.dumps(params))
        response = self.client.ChatCompletions(req)
        ans = response.Choices[0].Message.Content
        return ans, response.Usage.TotalTokens

    def chat_streamly(self, system, history, gen_conf={}, **kwargs):
        from tencentcloud.common.exception.tencent_cloud_sdk_exception import (
            TencentCloudSDKException,
        )
        from tencentcloud.hunyuan.v20230901 import models

        _gen_conf = {}
        _history = [{k.capitalize(): v for k, v in item.items()} for item in history]
        if system and history and history[0].get("role") != "system":
            _history.insert(0, {"Role": "system", "Content": system})
        if "max_tokens" in gen_conf:
            del gen_conf["max_tokens"]
        if "temperature" in gen_conf:
            _gen_conf["Temperature"] = gen_conf["temperature"]
        if "top_p" in gen_conf:
            _gen_conf["TopP"] = gen_conf["top_p"]
        req = models.ChatCompletionsRequest()
        params = {
            "Model": self.model_name,
            "Messages": _history,
            "Stream": True,
            **_gen_conf,
        }
        req.from_json_string(json.dumps(params))
        ans = ""
        total_tokens = 0
        try:
            response = self.client.ChatCompletions(req)
            for resp in response:
                resp = json.loads(resp["data"])
                if not resp["Choices"] or not resp["Choices"][0]["Delta"]["Content"]:
                    continue
                ans = resp["Choices"][0]["Delta"]["Content"]
                total_tokens += 1

                yield ans

        except TencentCloudSDKException as e:
            yield ans + "\n**ERROR**: " + str(e)

        yield total_tokens


class SparkChat(Base):
    _FACTORY_NAME = "XunFei Spark"

    def __init__(self, key, model_name, base_url="https://spark-api-open.xf-yun.com/v1", **kwargs):
        if not base_url:
            base_url = "https://spark-api-open.xf-yun.com/v1"
        model2version = {
            "Spark-Max": "generalv3.5",
            "Spark-Lite": "general",
            "Spark-Pro": "generalv3",
            "Spark-Pro-128K": "pro-128k",
            "Spark-4.0-Ultra": "4.0Ultra",
        }
        version2model = {v: k for k, v in model2version.items()}
        assert model_name in model2version or model_name in version2model, f"The given model name is not supported yet. Support: {list(model2version.keys())}"
        if model_name in model2version:
            model_version = model2version[model_name]
        else:
            model_version = model_name
        super().__init__(key, model_version, base_url, **kwargs)


class BaiduYiyanChat(Base):
    _FACTORY_NAME = "BaiduYiyan"

    def __init__(self, key, model_name, base_url=None, **kwargs):
        super().__init__(key, model_name, base_url=base_url, **kwargs)

        import qianfan

        key = json.loads(key)
        ak = key.get("yiyan_ak", "")
        sk = key.get("yiyan_sk", "")
        self.client = qianfan.ChatCompletion(ak=ak, sk=sk)
        self.model_name = model_name.lower()

    def _clean_conf(self, gen_conf):
        gen_conf["penalty_score"] = ((gen_conf.get("presence_penalty", 0) + gen_conf.get("frequency_penalty", 0)) / 2) + 1
        if "max_tokens" in gen_conf:
            del gen_conf["max_tokens"]
        return gen_conf

    def _chat(self, history, gen_conf):
        system = history[0]["content"] if history and history[0]["role"] == "system" else ""
        response = self.client.do(model=self.model_name, messages=[h for h in history if h["role"] != "system"], system=system, **gen_conf).body
        ans = response["result"]
        return ans, total_token_count_from_response(response)

    def chat_streamly(self, system, history, gen_conf={}, **kwargs):
        gen_conf["penalty_score"] = ((gen_conf.get("presence_penalty", 0) + gen_conf.get("frequency_penalty", 0)) / 2) + 1
        if "max_tokens" in gen_conf:
            del gen_conf["max_tokens"]
        ans = ""
        total_tokens = 0

        try:
            response = self.client.do(model=self.model_name, messages=history, system=system, stream=True, **gen_conf)
            for resp in response:
                resp = resp.body
                ans = resp["result"]
                total_tokens = total_token_count_from_response(resp)

                yield ans

        except Exception as e:
            return ans + "\n**ERROR**: " + str(e), 0

        yield total_tokens


class GoogleChat(Base):
    _FACTORY_NAME = "Google Cloud"

    def __init__(self, key, model_name, base_url=None, **kwargs):
        super().__init__(key, model_name, base_url=base_url, **kwargs)

        import base64

        from google.oauth2 import service_account

        key = json.loads(key)
        access_token = json.loads(base64.b64decode(key.get("google_service_account_key", "")))
        project_id = key.get("google_project_id", "")
        region = key.get("google_region", "")

        scopes = ["https://www.googleapis.com/auth/cloud-platform"]
        self.model_name = model_name

        if "claude" in self.model_name:
            from anthropic import AnthropicVertex
            from google.auth.transport.requests import Request

            if access_token:
                credits = service_account.Credentials.from_service_account_info(access_token, scopes=scopes)
                request = Request()
                credits.refresh(request)
                token = credits.token
                self.client = AnthropicVertex(region=region, project_id=project_id, access_token=token)
            else:
                self.client = AnthropicVertex(region=region, project_id=project_id)
        else:
            from google import genai

            if access_token:
                credits = service_account.Credentials.from_service_account_info(access_token, scopes=scopes)
                self.client = genai.Client(vertexai=True, project=project_id, location=region, credentials=credits)
            else:
                self.client = genai.Client(vertexai=True, project=project_id, location=region)

    def _clean_conf(self, gen_conf):
        if "claude" in self.model_name:
            if "max_tokens" in gen_conf:
                del gen_conf["max_tokens"]
        else:
            if "max_tokens" in gen_conf:
                gen_conf["max_output_tokens"] = gen_conf["max_tokens"]
                del gen_conf["max_tokens"]
            for k in list(gen_conf.keys()):
                if k not in ["temperature", "top_p", "max_output_tokens"]:
                    del gen_conf[k]
        return gen_conf

    def _chat(self, history, gen_conf={}, **kwargs):
        system = history[0]["content"] if history and history[0]["role"] == "system" else ""

        if "claude" in self.model_name:
            gen_conf = self._clean_conf(gen_conf)
            response = self.client.messages.create(
                model=self.model_name,
                messages=[h for h in history if h["role"] != "system"],
                system=system,
                stream=False,
                **gen_conf,
            ).json()
            ans = response["content"][0]["text"]
            if response["stop_reason"] == "max_tokens":
                ans += "...\nFor the content length reason, it stopped, continue?" if is_english([ans]) else "······\n由于长度的原因，回答被截断了，要继续吗？"
            return (
                ans,
                response["usage"]["input_tokens"] + response["usage"]["output_tokens"],
            )

        # Gemini models with google-genai SDK
        # Set default thinking_budget=0 if not specified
        if "thinking_budget" not in gen_conf:
            gen_conf["thinking_budget"] = 0

        thinking_budget = gen_conf.pop("thinking_budget", 0)
        gen_conf = self._clean_conf(gen_conf)

        # Build GenerateContentConfig
        try:
            from google.genai.types import GenerateContentConfig, ThinkingConfig, Content, Part
        except ImportError as e:
            logging.error(f"[GoogleChat] Failed to import google-genai: {e}. Please install: pip install google-genai>=1.41.0")
            raise

        config_dict = {}
        if system:
            config_dict["system_instruction"] = system
        if "temperature" in gen_conf:
            config_dict["temperature"] = gen_conf["temperature"]
        if "top_p" in gen_conf:
            config_dict["top_p"] = gen_conf["top_p"]
        if "max_output_tokens" in gen_conf:
            config_dict["max_output_tokens"] = gen_conf["max_output_tokens"]

        # Add ThinkingConfig
        config_dict["thinking_config"] = ThinkingConfig(thinking_budget=thinking_budget)

        config = GenerateContentConfig(**config_dict)

        # Convert history to google-genai Content format
        contents = []
        for item in history:
            if item["role"] == "system":
                continue
            # google-genai uses 'model' instead of 'assistant'
            role = "model" if item["role"] == "assistant" else item["role"]
            content = Content(
                role=role,
                parts=[Part(text=item["content"])]
            )
            contents.append(content)

        response = self.client.models.generate_content(
            model=self.model_name,
            contents=contents,
            config=config
        )

        ans = response.text
        # Get token count from response
        try:
            total_tokens = response.usage_metadata.total_token_count
        except Exception:
            total_tokens = 0

        return ans, total_tokens

    def chat_streamly(self, system, history, gen_conf={}, **kwargs):
        if "claude" in self.model_name:
            if "max_tokens" in gen_conf:
                del gen_conf["max_tokens"]
            ans = ""
            total_tokens = 0
            try:
                response = self.client.messages.create(
                    model=self.model_name,
                    messages=history,
                    system=system,
                    stream=True,
                    **gen_conf,
                )
                for res in response.iter_lines():
                    res = res.decode("utf-8")
                    if "content_block_delta" in res and "data" in res:
                        text = json.loads(res[6:])["delta"]["text"]
                        ans = text
                        total_tokens += num_tokens_from_string(text)
            except Exception as e:
                yield ans + "\n**ERROR**: " + str(e)

            yield total_tokens
        else:
            # Gemini models with google-genai SDK
            ans = ""
            total_tokens = 0

            # Set default thinking_budget=0 if not specified
            if "thinking_budget" not in gen_conf:
                gen_conf["thinking_budget"] = 0

            thinking_budget = gen_conf.pop("thinking_budget", 0)
            gen_conf = self._clean_conf(gen_conf)

            # Build GenerateContentConfig
            try:
                from google.genai.types import GenerateContentConfig, ThinkingConfig, Content, Part
            except ImportError as e:
                logging.error(f"[GoogleChat] Failed to import google-genai: {e}. Please install: pip install google-genai>=1.41.0")
                raise

            config_dict = {}
            if system:
                config_dict["system_instruction"] = system
            if "temperature" in gen_conf:
                config_dict["temperature"] = gen_conf["temperature"]
            if "top_p" in gen_conf:
                config_dict["top_p"] = gen_conf["top_p"]
            if "max_output_tokens" in gen_conf:
                config_dict["max_output_tokens"] = gen_conf["max_output_tokens"]

            # Add ThinkingConfig
            config_dict["thinking_config"] = ThinkingConfig(thinking_budget=thinking_budget)

            config = GenerateContentConfig(**config_dict)

            # Convert history to google-genai Content format
            contents = []
            for item in history:
                # google-genai uses 'model' instead of 'assistant'
                role = "model" if item["role"] == "assistant" else item["role"]
                content = Content(
                    role=role,
                    parts=[Part(text=item["content"])]
                )
                contents.append(content)

            try:
                for chunk in self.client.models.generate_content_stream(
                    model=self.model_name,
                    contents=contents,
                    config=config
                ):
                    text = chunk.text
                    ans = text
                    total_tokens += num_tokens_from_string(text)
                    yield ans

            except Exception as e:
                yield ans + "\n**ERROR**: " + str(e)

            yield total_tokens


class GPUStackChat(Base):
    _FACTORY_NAME = "GPUStack"

    def __init__(self, key=None, model_name="", base_url="", **kwargs):
        if not base_url:
            raise ValueError("Local llm url cannot be None")
        base_url = urljoin(base_url, "v1")
        super().__init__(key, model_name, base_url, **kwargs)


class TokenPonyChat(Base):
    _FACTORY_NAME = "TokenPony"

    def __init__(self, key, model_name, base_url="https://ragflow.vip-api.tokenpony.cn/v1", **kwargs):
        if not base_url:
            base_url = "https://ragflow.vip-api.tokenpony.cn/v1"
        super().__init__(key, model_name, base_url, **kwargs)


class DeerAPIChat(Base):
    _FACTORY_NAME = "DeerAPI"

    def __init__(self, key, model_name, base_url="https://api.deerapi.com/v1", **kwargs):
        if not base_url:
            base_url = "https://api.deerapi.com/v1"
        super().__init__(key, model_name, base_url, **kwargs)


class LiteLLMBase(ABC):
    _FACTORY_NAME = [
        "Tongyi-Qianwen",
        "Bedrock",
        "Moonshot",
        "xAI",
        "DeepInfra",
        "Groq",
        "Cohere",
        "Gemini",
        "DeepSeek",
        "NVIDIA",
        "TogetherAI",
        "Anthropic",
        "Ollama",
        "LongCat",
        "CometAPI",
        "SILICONFLOW",
        "OpenRouter",
        "StepFun",
        "PPIO",
        "PerfXCloud",
        "Upstage",
        "NovitaAI",
        "01.AI",
        "GiteeAI",
        "302.AI",
<<<<<<< HEAD
        "BurnCloud"
=======
        "Jiekou.AI",
>>>>>>> 83661efd
    ]

    def __init__(self, key, model_name, base_url=None, **kwargs):
        self.timeout = int(os.environ.get("LM_TIMEOUT_SECONDS", 600))
        self.provider = kwargs.get("provider", "")
        self.prefix = LITELLM_PROVIDER_PREFIX.get(self.provider, "")
        self.model_name = f"{self.prefix}{model_name}"
        self.api_key = key
        self.base_url = (base_url or FACTORY_DEFAULT_BASE_URL.get(self.provider, "")).rstrip("/")
        # Configure retry parameters
        self.max_retries = kwargs.get("max_retries", int(os.environ.get("LLM_MAX_RETRIES", 5)))
        self.base_delay = kwargs.get("retry_interval", float(os.environ.get("LLM_BASE_DELAY", 2.0)))
        self.max_rounds = kwargs.get("max_rounds", 5)
        self.is_tools = False
        self.tools = []
        self.toolcall_sessions = {}

        # Factory specific fields
        if self.provider == SupportedLiteLLMProvider.Bedrock:
            self.bedrock_ak = json.loads(key).get("bedrock_ak", "")
            self.bedrock_sk = json.loads(key).get("bedrock_sk", "")
            self.bedrock_region = json.loads(key).get("bedrock_region", "")
        elif self.provider == SupportedLiteLLMProvider.OpenRouter:
            self.api_key = json.loads(key).get("api_key", "")
            self.provider_order = json.loads(key).get("provider_order", "")

    def _get_delay(self):
        """Calculate retry delay time"""
        return self.base_delay * random.uniform(10, 150)

    def _classify_error(self, error):
        """Classify error based on error message content"""
        error_str = str(error).lower()

        keywords_mapping = [
            (["quota", "capacity", "credit", "billing", "balance", "欠费"], LLMErrorCode.ERROR_QUOTA),
            (["rate limit", "429", "tpm limit", "too many requests", "requests per minute"], LLMErrorCode.ERROR_RATE_LIMIT),
            (["auth", "key", "apikey", "401", "forbidden", "permission"], LLMErrorCode.ERROR_AUTHENTICATION),
            (["invalid", "bad request", "400", "format", "malformed", "parameter"], LLMErrorCode.ERROR_INVALID_REQUEST),
            (["server", "503", "502", "504", "500", "unavailable"], LLMErrorCode.ERROR_SERVER),
            (["timeout", "timed out"], LLMErrorCode.ERROR_TIMEOUT),
            (["connect", "network", "unreachable", "dns"], LLMErrorCode.ERROR_CONNECTION),
            (["filter", "content", "policy", "blocked", "safety", "inappropriate"], LLMErrorCode.ERROR_CONTENT_FILTER),
            (["model", "not found", "does not exist", "not available"], LLMErrorCode.ERROR_MODEL),
            (["max rounds"], LLMErrorCode.ERROR_MODEL),
        ]
        for words, code in keywords_mapping:
            if re.search("({})".format("|".join(words)), error_str):
                return code

        return LLMErrorCode.ERROR_GENERIC

    def _clean_conf(self, gen_conf):
        if "max_tokens" in gen_conf:
            del gen_conf["max_tokens"]
        return gen_conf

    def _chat(self, history, gen_conf, **kwargs):
        logging.info("[HISTORY]" + json.dumps(history, ensure_ascii=False, indent=2))
        if self.model_name.lower().find("qwen3") >= 0:
            kwargs["extra_body"] = {"enable_thinking": False}

        completion_args = self._construct_completion_args(history=history, stream=False, tools=False, **gen_conf)
        response = litellm.completion(
            **completion_args,
            drop_params=True,
            timeout=self.timeout,
        )
        # response = self.client.chat.completions.create(model=self.model_name, messages=history, **gen_conf, **kwargs)
        if any([not response.choices, not response.choices[0].message, not response.choices[0].message.content]):
            return "", 0
        ans = response.choices[0].message.content.strip()
        if response.choices[0].finish_reason == "length":
            ans = self._length_stop(ans)

        return ans, total_token_count_from_response(response)

    def _chat_streamly(self, history, gen_conf, **kwargs):
        logging.info("[HISTORY STREAMLY]" + json.dumps(history, ensure_ascii=False, indent=4))
        reasoning_start = False

        completion_args = self._construct_completion_args(history=history, stream=True, tools=False, **gen_conf)
        stop = kwargs.get("stop")
        if stop:
            completion_args["stop"] = stop
        response = litellm.completion(
            **completion_args,
            drop_params=True,
            timeout=self.timeout,
        )

        for resp in response:
            if not hasattr(resp, "choices") or not resp.choices:
                continue

            delta = resp.choices[0].delta
            if not hasattr(delta, "content") or delta.content is None:
                delta.content = ""

            if kwargs.get("with_reasoning", True) and hasattr(delta, "reasoning_content") and delta.reasoning_content:
                ans = ""
                if not reasoning_start:
                    reasoning_start = True
                    ans = "<think>"
                ans += delta.reasoning_content + "</think>"
            else:
                reasoning_start = False
                ans = delta.content

            tol = total_token_count_from_response(resp)
            if not tol:
                tol = num_tokens_from_string(delta.content)

            finish_reason = resp.choices[0].finish_reason if hasattr(resp.choices[0], "finish_reason") else ""
            if finish_reason == "length":
                if is_chinese(ans):
                    ans += LENGTH_NOTIFICATION_CN
                else:
                    ans += LENGTH_NOTIFICATION_EN

            yield ans, tol

    def _length_stop(self, ans):
        if is_chinese([ans]):
            return ans + LENGTH_NOTIFICATION_CN
        return ans + LENGTH_NOTIFICATION_EN

    @property
    def _retryable_errors(self) -> set[str]:
        return {
            LLMErrorCode.ERROR_RATE_LIMIT,
            LLMErrorCode.ERROR_SERVER,
        }

    def _should_retry(self, error_code: str) -> bool:
        return error_code in self._retryable_errors

    def _exceptions(self, e, attempt) -> str | None:
        logging.exception("OpenAI chat_with_tools")
        # Classify the error
        error_code = self._classify_error(e)
        if attempt == self.max_retries:
            error_code = LLMErrorCode.ERROR_MAX_RETRIES

        if self._should_retry(error_code):
            delay = self._get_delay()
            logging.warning(f"Error: {error_code}. Retrying in {delay:.2f} seconds... (Attempt {attempt + 1}/{self.max_retries})")
            time.sleep(delay)
            return None

        return f"{ERROR_PREFIX}: {error_code} - {str(e)}"

    def _verbose_tool_use(self, name, args, res):
        return "<tool_call>" + json.dumps({"name": name, "args": args, "result": res}, ensure_ascii=False, indent=2) + "</tool_call>"

    def _append_history(self, hist, tool_call, tool_res):
        hist.append(
            {
                "role": "assistant",
                "tool_calls": [
                    {
                        "index": tool_call.index,
                        "id": tool_call.id,
                        "function": {
                            "name": tool_call.function.name,
                            "arguments": tool_call.function.arguments,
                        },
                        "type": "function",
                    },
                ],
            }
        )
        try:
            if isinstance(tool_res, dict):
                tool_res = json.dumps(tool_res, ensure_ascii=False)
        finally:
            hist.append({"role": "tool", "tool_call_id": tool_call.id, "content": str(tool_res)})
        return hist

    def bind_tools(self, toolcall_session, tools):
        if not (toolcall_session and tools):
            return
        self.is_tools = True
        self.toolcall_session = toolcall_session
        self.tools = tools

    def _construct_completion_args(self, history, stream: bool, tools: bool, **kwargs):
        completion_args = {
            "model": self.model_name,
            "messages": history,
            "api_key": self.api_key,
            "num_retries": self.max_retries,
            **kwargs,
        }
        if stream:
            completion_args.update(
                {
                    "stream": stream,
                }
            )
        if tools and self.tools:
            completion_args.update(
                {
                    "tools": self.tools,
                    "tool_choice": "auto",
                }
            )
        if self.provider in FACTORY_DEFAULT_BASE_URL:
            completion_args.update({"api_base": self.base_url})
        elif self.provider == SupportedLiteLLMProvider.Bedrock:
            completion_args.pop("api_key", None)
            completion_args.pop("api_base", None)
            completion_args.update(
                {
                    "aws_access_key_id": self.bedrock_ak,
                    "aws_secret_access_key": self.bedrock_sk,
                    "aws_region_name": self.bedrock_region,
                }
            )

        if self.provider == SupportedLiteLLMProvider.OpenRouter:
            if self.provider_order:
                def _to_order_list(x):
                    if x is None:
                        return []
                    if isinstance(x, str):
                        return [s.strip() for s in x.split(",") if s.strip()]
                    if isinstance(x, (list, tuple)):
                        return [str(s).strip() for s in x if str(s).strip()]
                    return []
                extra_body = {}
                provider_cfg = {}
                provider_order = _to_order_list(self.provider_order)
                provider_cfg["order"] = provider_order
                provider_cfg["allow_fallbacks"] = False
                extra_body["provider"] = provider_cfg
                completion_args.update({"extra_body": extra_body})
        return completion_args

    def chat_with_tools(self, system: str, history: list, gen_conf: dict = {}):
        gen_conf = self._clean_conf(gen_conf)
        if system and history and history[0].get("role") != "system":
            history.insert(0, {"role": "system", "content": system})

        ans = ""
        tk_count = 0
        hist = deepcopy(history)

        # Implement exponential backoff retry strategy
        for attempt in range(self.max_retries + 1):
            history = deepcopy(hist)  # deepcopy is required here
            try:
                for _ in range(self.max_rounds + 1):
                    logging.info(f"{self.tools=}")

                    completion_args = self._construct_completion_args(history=history, stream=False, tools=True, **gen_conf)
                    response = litellm.completion(
                        **completion_args,
                        drop_params=True,
                        timeout=self.timeout,
                    )

                    tk_count += total_token_count_from_response(response)

                    if not hasattr(response, "choices") or not response.choices or not response.choices[0].message:
                        raise Exception(f"500 response structure error. Response: {response}")

                    message = response.choices[0].message

                    if not hasattr(message, "tool_calls") or not message.tool_calls:
                        if hasattr(message, "reasoning_content") and message.reasoning_content:
                            ans += f"<think>{message.reasoning_content}</think>"
                        ans += message.content or ""
                        if response.choices[0].finish_reason == "length":
                            ans = self._length_stop(ans)
                        return ans, tk_count

                    for tool_call in message.tool_calls:
                        logging.info(f"Response {tool_call=}")
                        name = tool_call.function.name
                        try:
                            args = json_repair.loads(tool_call.function.arguments)
                            tool_response = self.toolcall_session.tool_call(name, args)
                            history = self._append_history(history, tool_call, tool_response)
                            ans += self._verbose_tool_use(name, args, tool_response)
                        except Exception as e:
                            logging.exception(msg=f"Wrong JSON argument format in LLM tool call response: {tool_call}")
                            history.append({"role": "tool", "tool_call_id": tool_call.id, "content": f"Tool call error: \n{tool_call}\nException:\n" + str(e)})
                            ans += self._verbose_tool_use(name, {}, str(e))

                logging.warning(f"Exceed max rounds: {self.max_rounds}")
                history.append({"role": "user", "content": f"Exceed max rounds: {self.max_rounds}"})

                response, token_count = self._chat(history, gen_conf)
                ans += response
                tk_count += token_count
                return ans, tk_count

            except Exception as e:
                e = self._exceptions(e, attempt)
                if e:
                    return e, tk_count

        assert False, "Shouldn't be here."

    def chat(self, system, history, gen_conf={}, **kwargs):
        if system and history and history[0].get("role") != "system":
            history.insert(0, {"role": "system", "content": system})
        gen_conf = self._clean_conf(gen_conf)

        # Implement exponential backoff retry strategy
        for attempt in range(self.max_retries + 1):
            try:
                response = self._chat(history, gen_conf, **kwargs)
                return response
            except Exception as e:
                e = self._exceptions(e, attempt)
                if e:
                    return e, 0
        assert False, "Shouldn't be here."

    def _wrap_toolcall_message(self, stream):
        final_tool_calls = {}

        for chunk in stream:
            for tool_call in chunk.choices[0].delta.tool_calls or []:
                index = tool_call.index

                if index not in final_tool_calls:
                    final_tool_calls[index] = tool_call

                final_tool_calls[index].function.arguments += tool_call.function.arguments

        return final_tool_calls

    def chat_streamly_with_tools(self, system: str, history: list, gen_conf: dict = {}):
        gen_conf = self._clean_conf(gen_conf)
        tools = self.tools
        if system and history and history[0].get("role") != "system":
            history.insert(0, {"role": "system", "content": system})

        total_tokens = 0
        hist = deepcopy(history)

        # Implement exponential backoff retry strategy
        for attempt in range(self.max_retries + 1):
            history = deepcopy(hist)  # deepcopy is required here
            try:
                for _ in range(self.max_rounds + 1):
                    reasoning_start = False
                    logging.info(f"{tools=}")

                    completion_args = self._construct_completion_args(history=history, stream=True, tools=True, **gen_conf)
                    response = litellm.completion(
                        **completion_args,
                        drop_params=True,
                        timeout=self.timeout,
                    )

                    final_tool_calls = {}
                    answer = ""

                    for resp in response:
                        if not hasattr(resp, "choices") or not resp.choices:
                            continue

                        delta = resp.choices[0].delta

                        if hasattr(delta, "tool_calls") and delta.tool_calls:
                            for tool_call in delta.tool_calls:
                                index = tool_call.index
                                if index not in final_tool_calls:
                                    if not tool_call.function.arguments:
                                        tool_call.function.arguments = ""
                                    final_tool_calls[index] = tool_call
                                else:
                                    final_tool_calls[index].function.arguments += tool_call.function.arguments or ""
                            continue

                        if not hasattr(delta, "content") or delta.content is None:
                            delta.content = ""

                        if hasattr(delta, "reasoning_content") and delta.reasoning_content:
                            ans = ""
                            if not reasoning_start:
                                reasoning_start = True
                                ans = "<think>"
                            ans += delta.reasoning_content + "</think>"
                            yield ans
                        else:
                            reasoning_start = False
                            answer += delta.content
                            yield delta.content

                        tol = total_token_count_from_response(resp)
                        if not tol:
                            total_tokens += num_tokens_from_string(delta.content)
                        else:
                            total_tokens += tol

                        finish_reason = getattr(resp.choices[0], "finish_reason", "")
                        if finish_reason == "length":
                            yield self._length_stop("")

                    if answer:
                        yield total_tokens
                        return

                    for tool_call in final_tool_calls.values():
                        name = tool_call.function.name
                        try:
                            args = json_repair.loads(tool_call.function.arguments)
                            yield self._verbose_tool_use(name, args, "Begin to call...")
                            tool_response = self.toolcall_session.tool_call(name, args)
                            history = self._append_history(history, tool_call, tool_response)
                            yield self._verbose_tool_use(name, args, tool_response)
                        except Exception as e:
                            logging.exception(msg=f"Wrong JSON argument format in LLM tool call response: {tool_call}")
                            history.append(
                                {
                                    "role": "tool",
                                    "tool_call_id": tool_call.id,
                                    "content": f"Tool call error: \n{tool_call}\nException:\n{str(e)}",
                                }
                            )
                            yield self._verbose_tool_use(name, {}, str(e))

                logging.warning(f"Exceed max rounds: {self.max_rounds}")
                history.append({"role": "user", "content": f"Exceed max rounds: {self.max_rounds}"})

                completion_args = self._construct_completion_args(history=history, stream=True, tools=True, **gen_conf)
                response = litellm.completion(
                    **completion_args,
                    drop_params=True,
                    timeout=self.timeout,
                )

                for resp in response:
                    if not hasattr(resp, "choices") or not resp.choices:
                        continue
                    delta = resp.choices[0].delta
                    if not hasattr(delta, "content") or delta.content is None:
                        continue
                    tol = total_token_count_from_response(resp)
                    if not tol:
                        total_tokens += num_tokens_from_string(delta.content)
                    else:
                        total_tokens += tol
                    yield delta.content

                yield total_tokens
                return

            except Exception as e:
                e = self._exceptions(e, attempt)
                if e:
                    yield e
                    yield total_tokens
                    return

        assert False, "Shouldn't be here."

    def chat_streamly(self, system, history, gen_conf: dict = {}, **kwargs):
        if system and history and history[0].get("role") != "system":
            history.insert(0, {"role": "system", "content": system})
        gen_conf = self._clean_conf(gen_conf)
        ans = ""
        total_tokens = 0
        try:
            for delta_ans, tol in self._chat_streamly(history, gen_conf, **kwargs):
                yield delta_ans
                total_tokens += tol
        except openai.APIError as e:
            yield ans + "\n**ERROR**: " + str(e)

        yield total_tokens

    def _calculate_dynamic_ctx(self, history):
        """Calculate dynamic context window size"""

        def count_tokens(text):
            """Calculate token count for text"""
            # Simple calculation: 1 token per ASCII character
            # 2 tokens for non-ASCII characters (Chinese, Japanese, Korean, etc.)
            total = 0
            for char in text:
                if ord(char) < 128:  # ASCII characters
                    total += 1
                else:  # Non-ASCII characters (Chinese, Japanese, Korean, etc.)
                    total += 2
            return total

        # Calculate total tokens for all messages
        total_tokens = 0
        for message in history:
            content = message.get("content", "")
            # Calculate content tokens
            content_tokens = count_tokens(content)
            # Add role marker token overhead
            role_tokens = 4
            total_tokens += content_tokens + role_tokens

        # Apply 1.2x buffer ratio
        total_tokens_with_buffer = int(total_tokens * 1.2)

        if total_tokens_with_buffer <= 8192:
            ctx_size = 8192
        else:
            ctx_multiplier = (total_tokens_with_buffer // 8192) + 1
            ctx_size = ctx_multiplier * 8192

        return ctx_size<|MERGE_RESOLUTION|>--- conflicted
+++ resolved
@@ -1397,11 +1397,8 @@
         "01.AI",
         "GiteeAI",
         "302.AI",
-<<<<<<< HEAD
-        "BurnCloud"
-=======
         "Jiekou.AI",
->>>>>>> 83661efd
+        "BurnCloud",
     ]
 
     def __init__(self, key, model_name, base_url=None, **kwargs):
