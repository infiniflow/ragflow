#
#  Copyright 2025 The InfiniFlow Authors. All Rights Reserved.
#
#  Licensed under the Apache License, Version 2.0 (the "License");
#  you may not use this file except in compliance with the License.
#  You may obtain a copy of the License at
#
#      http://www.apache.org/licenses/LICENSE-2.0
#
#  Unless required by applicable law or agreed to in writing, software
#  distributed under the License is distributed on an "AS IS" BASIS,
#  WITHOUT WARRANTIES OR CONDITIONS OF ANY KIND, either express or implied.
#  See the License for the specific language governing permissions and
#  limitations under the License.
#
import asyncio
import json
import logging
import os
import random
import time
from abc import ABC
from copy import deepcopy
from typing import Any, Protocol
from urllib.parse import urljoin

import json_repair
import openai
import requests
from dashscope import Generation
from ollama import Client
from openai import OpenAI
from openai.lib.azure import AzureOpenAI
from zhipuai import ZhipuAI

from rag.nlp import is_chinese, is_english
from rag.utils import num_tokens_from_string

# Error message constants
ERROR_PREFIX = "**ERROR**"
ERROR_RATE_LIMIT = "RATE_LIMIT_EXCEEDED"
ERROR_AUTHENTICATION = "AUTH_ERROR"
ERROR_INVALID_REQUEST = "INVALID_REQUEST"
ERROR_SERVER = "SERVER_ERROR"
ERROR_TIMEOUT = "TIMEOUT"
ERROR_CONNECTION = "CONNECTION_ERROR"
ERROR_MODEL = "MODEL_ERROR"
ERROR_CONTENT_FILTER = "CONTENT_FILTERED"
ERROR_QUOTA = "QUOTA_EXCEEDED"
ERROR_MAX_RETRIES = "MAX_RETRIES_EXCEEDED"
ERROR_GENERIC = "GENERIC_ERROR"

LENGTH_NOTIFICATION_CN = "······\n由于大模型的上下文窗口大小限制，回答已经被大模型截断。"
LENGTH_NOTIFICATION_EN = "...\nThe answer is truncated by your chosen LLM due to its limitation on context length."


class ToolCallSession(Protocol):
    def tool_call(self, name: str, arguments: dict[str, Any]) -> str: ...


class Base(ABC):
    def __init__(self, key, model_name, base_url, **kwargs):
        timeout = int(os.environ.get("LM_TIMEOUT_SECONDS", 600))
        self.client = OpenAI(api_key=key, base_url=base_url, timeout=timeout)
        self.model_name = model_name
        # Configure retry parameters
        self.max_retries = kwargs.get("max_retries", int(os.environ.get("LLM_MAX_RETRIES", 5)))
        self.base_delay = kwargs.get("retry_interval", float(os.environ.get("LLM_BASE_DELAY", 2.0)))
        self.max_rounds = kwargs.get("max_rounds", 5)
        self.is_tools = False
        self.tools = []
        self.toolcall_sessions = {}

    def _get_delay(self):
        """Calculate retry delay time"""
        return self.base_delay + random.uniform(10, 150)

    def _classify_error(self, error):
        """Classify error based on error message content"""
        error_str = str(error).lower()

        if "rate limit" in error_str or "429" in error_str or "tpm limit" in error_str or "too many requests" in error_str or "requests per minute" in error_str:
            return ERROR_RATE_LIMIT
        elif "auth" in error_str or "key" in error_str or "apikey" in error_str or "401" in error_str or "forbidden" in error_str or "permission" in error_str:
            return ERROR_AUTHENTICATION
        elif "invalid" in error_str or "bad request" in error_str or "400" in error_str or "format" in error_str or "malformed" in error_str or "parameter" in error_str:
            return ERROR_INVALID_REQUEST
        elif "server" in error_str or "502" in error_str or "503" in error_str or "504" in error_str or "500" in error_str or "unavailable" in error_str:
            return ERROR_SERVER
        elif "timeout" in error_str or "timed out" in error_str:
            return ERROR_TIMEOUT
        elif "connect" in error_str or "network" in error_str or "unreachable" in error_str or "dns" in error_str:
            return ERROR_CONNECTION
        elif "quota" in error_str or "capacity" in error_str or "credit" in error_str or "billing" in error_str or "limit" in error_str and "rate" not in error_str:
            return ERROR_QUOTA
        elif "filter" in error_str or "content" in error_str or "policy" in error_str or "blocked" in error_str or "safety" in error_str or "inappropriate" in error_str:
            return ERROR_CONTENT_FILTER
        elif "model" in error_str or "not found" in error_str or "does not exist" in error_str or "not available" in error_str:
            return ERROR_MODEL
        else:
            return ERROR_GENERIC

    def _clean_conf(self, gen_conf):
        if "max_tokens" in gen_conf:
            del gen_conf["max_tokens"]
        return gen_conf

    def _chat(self, history, gen_conf):
        response = self.client.chat.completions.create(model=self.model_name, messages=history, **gen_conf)

        if any([not response.choices, not response.choices[0].message, not response.choices[0].message.content]):
            return "", 0
        ans = response.choices[0].message.content.strip()
        if response.choices[0].finish_reason == "length":
            if is_chinese(ans):
                ans += LENGTH_NOTIFICATION_CN
            else:
                ans += LENGTH_NOTIFICATION_EN
        return ans, self.total_token_count(response)

    def _length_stop(self, ans):
        if is_chinese([ans]):
            return ans + LENGTH_NOTIFICATION_CN
        return ans + LENGTH_NOTIFICATION_EN

    def _exceptions(self, e, attempt):
        logging.exception("OpenAI chat_with_tools")
        # Classify the error
        error_code = self._classify_error(e)

        # Check if it's a rate limit error or server error and not the last attempt
        should_retry = (error_code == ERROR_RATE_LIMIT or error_code == ERROR_SERVER) and attempt < self.max_retries

        if should_retry:
            delay = self._get_delay()
            logging.warning(f"Error: {error_code}. Retrying in {delay:.2f} seconds... (Attempt {attempt + 1}/{self.max_retries})")
            time.sleep(delay)
        else:
            # For non-rate limit errors or the last attempt, return an error message
            if attempt == self.max_retries:
                error_code = ERROR_MAX_RETRIES
            return f"{ERROR_PREFIX}: {error_code} - {str(e)}"

    def _verbose_tool_use(self, name, args, res):
        return "<tool_call>" + json.dumps({"name": name, "args": args, "result": res}, ensure_ascii=False, indent=2) + "</tool_call>"

    def _append_history(self, hist, tool_call, tool_res):
        hist.append(
            {
                "role": "assistant",
                "tool_calls": [
                    {
                        "index": tool_call.index,
                        "id": tool_call.id,
                        "function": {
                            "name": tool_call.function.name,
                            "arguments": tool_call.function.arguments,
                        },
                        "type": "function",
                    },
                ],
            }
        )
        try:
            if isinstance(tool_res, dict):
                tool_res = json.dumps(tool_res, ensure_ascii=False)
        finally:
            hist.append({"role": "tool", "tool_call_id": tool_call.id, "content": str(tool_res)})
        return hist

    def bind_tools(self, toolcall_session, tools):
        if not (toolcall_session and tools):
            return
        self.is_tools = True

        for tool in tools:
            self.toolcall_sessions[tool["function"]["name"]] = toolcall_session
            self.tools.append(tool)

    def chat_with_tools(self, system: str, history: list, gen_conf: dict):
        gen_conf = self._clean_conf(gen_conf)
        if system:
            history.insert(0, {"role": "system", "content": system})

        gen_conf = self._clean_conf(gen_conf)
        ans = ""
        tk_count = 0
        hist = deepcopy(history)
        # Implement exponential backoff retry strategy
        for attempt in range(self.max_retries + 1):
            history = hist
            try:
                for _ in range(self.max_rounds * 2):
                    response = self.client.chat.completions.create(model=self.model_name, messages=history, tools=self.tools, **gen_conf)
                    tk_count += self.total_token_count(response)
                    if any([not response.choices, not response.choices[0].message]):
                        raise Exception(f"500 response structure error. Response: {response}")

                    if not hasattr(response.choices[0].message, "tool_calls") or not response.choices[0].message.tool_calls:
                        if hasattr(response.choices[0].message, "reasoning_content") and response.choices[0].message.reasoning_content:
                            ans += "<think>" + response.choices[0].message.reasoning_content + "</think>"

                        ans += response.choices[0].message.content
                        if response.choices[0].finish_reason == "length":
                            ans = self._length_stop(ans)

                        return ans, tk_count

                    for tool_call in response.choices[0].message.tool_calls:
                        name = tool_call.function.name
                        try:
                            args = json_repair.loads(tool_call.function.arguments)
                            tool_response = self.toolcall_sessions[name].tool_call(name, args)
                            history = self._append_history(history, tool_call, tool_response)
                            ans += self._verbose_tool_use(name, args, tool_response)
                        except Exception as e:
                            logging.exception(msg=f"Wrong JSON argument format in LLM tool call response: {tool_call}")
                            history.append({"role": "tool", "tool_call_id": tool_call.id, "content": f"Tool call error: \n{tool_call}\nException:\n" + str(e)})
                            ans += self._verbose_tool_use(name, {}, str(e))

            except Exception as e:
                e = self._exceptions(e, attempt)
                if e:
                    return e, tk_count
        assert False, "Shouldn't be here."

    def chat(self, system, history, gen_conf):
        if system:
            history.insert(0, {"role": "system", "content": system})
        gen_conf = self._clean_conf(gen_conf)

        # Implement exponential backoff retry strategy
        for attempt in range(self.max_retries + 1):
            try:
                return self._chat(history, gen_conf)
            except Exception as e:
                e = self._exceptions(e, attempt)
                if e:
                    return e, 0
        assert False, "Shouldn't be here."

    def _wrap_toolcall_message(self, stream):
        final_tool_calls = {}

        for chunk in stream:
            for tool_call in chunk.choices[0].delta.tool_calls or []:
                index = tool_call.index

                if index not in final_tool_calls:
                    final_tool_calls[index] = tool_call

                final_tool_calls[index].function.arguments += tool_call.function.arguments

        return final_tool_calls

    def chat_streamly_with_tools(self, system: str, history: list, gen_conf: dict):
        gen_conf = self._clean_conf(gen_conf)
        tools = self.tools
        if system:
            history.insert(0, {"role": "system", "content": system})

        total_tokens = 0
        hist = deepcopy(history)
        # Implement exponential backoff retry strategy
        for attempt in range(self.max_retries + 1):
            history = hist
            try:
                for _ in range(self.max_rounds * 2):
                    reasoning_start = False
                    response = self.client.chat.completions.create(model=self.model_name, messages=history, stream=True, tools=tools, **gen_conf)
                    final_tool_calls = {}
                    answer = ""
                    for resp in response:
                        if resp.choices[0].delta.tool_calls:
                            for tool_call in resp.choices[0].delta.tool_calls or []:
                                index = tool_call.index

                                if index not in final_tool_calls:
                                    if not tool_call.function.arguments:
                                        tool_call.function.arguments = ""
                                    final_tool_calls[index] = tool_call
                                else:
                                    final_tool_calls[index].function.arguments += tool_call.function.arguments if tool_call.function.arguments else ""
                            continue

                        if any([not resp.choices, not resp.choices[0].delta, not hasattr(resp.choices[0].delta, "content")]):
                            raise Exception("500 response structure error.")

                        if not resp.choices[0].delta.content:
                            resp.choices[0].delta.content = ""

                        if hasattr(resp.choices[0].delta, "reasoning_content") and resp.choices[0].delta.reasoning_content:
                            ans = ""
                            if not reasoning_start:
                                reasoning_start = True
                                ans = "<think>"
                            ans += resp.choices[0].delta.reasoning_content + "</think>"
                            yield ans
                        else:
                            reasoning_start = False
                            answer += resp.choices[0].delta.content
                            yield resp.choices[0].delta.content

                        tol = self.total_token_count(resp)
                        if not tol:
                            total_tokens += num_tokens_from_string(resp.choices[0].delta.content)
                        else:
                            total_tokens += tol

                        finish_reason = resp.choices[0].finish_reason if hasattr(resp.choices[0], "finish_reason") else ""
                        if finish_reason == "length":
                            yield self._length_stop("")

                    if answer:
                        yield total_tokens
                        return

                    for tool_call in final_tool_calls.values():
                        name = tool_call.function.name
                        try:
                            args = json_repair.loads(tool_call.function.arguments)
                            tool_response = self.toolcall_session[name].tool_call(name, args)
                            history = self._append_history(history, tool_call, tool_response)
                            yield self._verbose_tool_use(name, args, tool_response)
                        except Exception as e:
                            logging.exception(msg=f"Wrong JSON argument format in LLM tool call response: {tool_call}")
                            history.append({"role": "tool", "tool_call_id": tool_call.id, "content": f"Tool call error: \n{tool_call}\nException:\n" + str(e)})
                            yield self._verbose_tool_use(name, {}, str(e))

            except Exception as e:
                e = self._exceptions(e, attempt)
                if e:
                    yield total_tokens
                    return

        yield total_tokens

    def chat_streamly(self, system, history, gen_conf):
        if system:
            history.insert(0, {"role": "system", "content": system})
        gen_conf = self._clean_conf(gen_conf)
        ans = ""
        total_tokens = 0
        reasoning_start = False
        try:
            response = self.client.chat.completions.create(model=self.model_name, messages=history, stream=True, **gen_conf)
            for resp in response:
                if not resp.choices:
                    continue
                if not resp.choices[0].delta.content:
                    resp.choices[0].delta.content = ""
                if hasattr(resp.choices[0].delta, "reasoning_content") and resp.choices[0].delta.reasoning_content:
                    ans = ""
                    if not reasoning_start:
                        reasoning_start = True
                        ans = "<think>"
                    ans += resp.choices[0].delta.reasoning_content + "</think>"
                else:
                    reasoning_start = False
                    ans = resp.choices[0].delta.content

                tol = self.total_token_count(resp)
                if not tol:
                    total_tokens += num_tokens_from_string(resp.choices[0].delta.content)
                else:
                    total_tokens += tol

                if resp.choices[0].finish_reason == "length":
                    if is_chinese(ans):
                        ans += LENGTH_NOTIFICATION_CN
                    else:
                        ans += LENGTH_NOTIFICATION_EN
                yield ans

        except openai.APIError as e:
            yield ans + "\n**ERROR**: " + str(e)

        yield total_tokens

    def total_token_count(self, resp):
        try:
            return resp.usage.total_tokens
        except Exception:
            pass
        try:
            return resp["usage"]["total_tokens"]
        except Exception:
            pass
        return 0

    def _calculate_dynamic_ctx(self, history):
        """Calculate dynamic context window size"""

        def count_tokens(text):
            """Calculate token count for text"""
            # Simple calculation: 1 token per ASCII character
            # 2 tokens for non-ASCII characters (Chinese, Japanese, Korean, etc.)
            total = 0
            for char in text:
                if ord(char) < 128:  # ASCII characters
                    total += 1
                else:  # Non-ASCII characters (Chinese, Japanese, Korean, etc.)
                    total += 2
            return total

        # Calculate total tokens for all messages
        total_tokens = 0
        for message in history:
            content = message.get("content", "")
            # Calculate content tokens
            content_tokens = count_tokens(content)
            # Add role marker token overhead
            role_tokens = 4
            total_tokens += content_tokens + role_tokens

        # Apply 1.2x buffer ratio
        total_tokens_with_buffer = int(total_tokens * 1.2)

        if total_tokens_with_buffer <= 8192:
            ctx_size = 8192
        else:
            ctx_multiplier = (total_tokens_with_buffer // 8192) + 1
            ctx_size = ctx_multiplier * 8192

        return ctx_size


class GptTurbo(Base):
    _FACTORY_NAME = "OpenAI"

    def __init__(self, key, model_name="gpt-3.5-turbo", base_url="https://api.openai.com/v1", **kwargs):
        if not base_url:
            base_url = "https://api.openai.com/v1"
        super().__init__(key, model_name, base_url, **kwargs)


class MoonshotChat(Base):
    _FACTORY_NAME = "Moonshot"

    def __init__(self, key, model_name="moonshot-v1-8k", base_url="https://api.moonshot.cn/v1", **kwargs):
        if not base_url:
            base_url = "https://api.moonshot.cn/v1"
        super().__init__(key, model_name, base_url)


class XinferenceChat(Base):
    _FACTORY_NAME = "Xinference"

    def __init__(self, key=None, model_name="", base_url="", **kwargs):
        if not base_url:
            raise ValueError("Local llm url cannot be None")
        base_url = urljoin(base_url, "v1")
        super().__init__(key, model_name, base_url, **kwargs)


class HuggingFaceChat(Base):
    _FACTORY_NAME = "HuggingFace"

    def __init__(self, key=None, model_name="", base_url="", **kwargs):
        if not base_url:
            raise ValueError("Local llm url cannot be None")
        base_url = urljoin(base_url, "v1")
        super().__init__(key, model_name.split("___")[0], base_url, **kwargs)


class ModelScopeChat(Base):
    _FACTORY_NAME = "ModelScope"

    def __init__(self, key=None, model_name="", base_url="", **kwargs):
        if not base_url:
            raise ValueError("Local llm url cannot be None")
        base_url = urljoin(base_url, "v1")
        super().__init__(key, model_name.split("___")[0], base_url, **kwargs)


class DeepSeekChat(Base):
    _FACTORY_NAME = "DeepSeek"

    def __init__(self, key, model_name="deepseek-chat", base_url="https://api.deepseek.com/v1", **kwargs):
        if not base_url:
            base_url = "https://api.deepseek.com/v1"
        super().__init__(key, model_name, base_url, **kwargs)


class AzureChat(Base):
    _FACTORY_NAME = "Azure-OpenAI"

    def __init__(self, key, model_name, base_url, **kwargs):
        api_key = json.loads(key).get("api_key", "")
        api_version = json.loads(key).get("api_version", "2024-02-01")
        super().__init__(key, model_name, base_url, **kwargs)
        self.client = AzureOpenAI(api_key=api_key, azure_endpoint=base_url, api_version=api_version)
        self.model_name = model_name


class BaiChuanChat(Base):
    _FACTORY_NAME = "BaiChuan"

    def __init__(self, key, model_name="Baichuan3-Turbo", base_url="https://api.baichuan-ai.com/v1", **kwargs):
        if not base_url:
            base_url = "https://api.baichuan-ai.com/v1"
        super().__init__(key, model_name, base_url, **kwargs)

    @staticmethod
    def _format_params(params):
        return {
            "temperature": params.get("temperature", 0.3),
            "top_p": params.get("top_p", 0.85),
        }

    def _clean_conf(self, gen_conf):
        return {
            "temperature": gen_conf.get("temperature", 0.3),
            "top_p": gen_conf.get("top_p", 0.85),
        }

    def _chat(self, history, gen_conf):
        response = self.client.chat.completions.create(
            model=self.model_name,
            messages=history,
            extra_body={"tools": [{"type": "web_search", "web_search": {"enable": True, "search_mode": "performance_first"}}]},
            **gen_conf,
        )
        ans = response.choices[0].message.content.strip()
        if response.choices[0].finish_reason == "length":
            if is_chinese([ans]):
                ans += LENGTH_NOTIFICATION_CN
            else:
                ans += LENGTH_NOTIFICATION_EN
        return ans, self.total_token_count(response)

    def chat_streamly(self, system, history, gen_conf):
        if system:
            history.insert(0, {"role": "system", "content": system})
        if "max_tokens" in gen_conf:
            del gen_conf["max_tokens"]
        ans = ""
        total_tokens = 0
        try:
            response = self.client.chat.completions.create(
                model=self.model_name,
                messages=history,
                extra_body={"tools": [{"type": "web_search", "web_search": {"enable": True, "search_mode": "performance_first"}}]},
                stream=True,
                **self._format_params(gen_conf),
            )
            for resp in response:
                if not resp.choices:
                    continue
                if not resp.choices[0].delta.content:
                    resp.choices[0].delta.content = ""
                ans = resp.choices[0].delta.content
                tol = self.total_token_count(resp)
                if not tol:
                    total_tokens += num_tokens_from_string(resp.choices[0].delta.content)
                else:
                    total_tokens = tol
                if resp.choices[0].finish_reason == "length":
                    if is_chinese([ans]):
                        ans += LENGTH_NOTIFICATION_CN
                    else:
                        ans += LENGTH_NOTIFICATION_EN
                yield ans

        except Exception as e:
            yield ans + "\n**ERROR**: " + str(e)

        yield total_tokens


class xAIChat(Base):
    _FACTORY_NAME = "xAI"

    def __init__(self, key, model_name="grok-3", base_url=None, **kwargs):
        if not base_url:
            base_url = "https://api.x.ai/v1"
        super().__init__(key, model_name, base_url=base_url, **kwargs)
        return


class QWenChat(Base):
    _FACTORY_NAME = "Tongyi-Qianwen"

    def __init__(self, key, model_name=Generation.Models.qwen_turbo, base_url=None, **kwargs):
        if not base_url:
            base_url = "https://dashscope.aliyuncs.com/compatible-mode/v1"
        super().__init__(key, model_name, base_url=base_url, **kwargs)
        return


class ZhipuChat(Base):
    _FACTORY_NAME = "ZHIPU-AI"

    def __init__(self, key, model_name="glm-3-turbo", base_url=None, **kwargs):
        super().__init__(key, model_name, base_url=base_url, **kwargs)

        self.client = ZhipuAI(api_key=key)
        self.model_name = model_name

    def _clean_conf(self, gen_conf):
        if "max_tokens" in gen_conf:
            del gen_conf["max_tokens"]
        if "presence_penalty" in gen_conf:
            del gen_conf["presence_penalty"]
        if "frequency_penalty" in gen_conf:
            del gen_conf["frequency_penalty"]
        return gen_conf

    def chat_with_tools(self, system: str, history: list, gen_conf: dict):
        if "presence_penalty" in gen_conf:
            del gen_conf["presence_penalty"]
        if "frequency_penalty" in gen_conf:
            del gen_conf["frequency_penalty"]

        return super().chat_with_tools(system, history, gen_conf)

    def chat_streamly(self, system, history, gen_conf):
        if system:
            history.insert(0, {"role": "system", "content": system})
        if "max_tokens" in gen_conf:
            del gen_conf["max_tokens"]
        if "presence_penalty" in gen_conf:
            del gen_conf["presence_penalty"]
        if "frequency_penalty" in gen_conf:
            del gen_conf["frequency_penalty"]
        ans = ""
        tk_count = 0
        try:
            response = self.client.chat.completions.create(model=self.model_name, messages=history, stream=True, **gen_conf)
            for resp in response:
                if not resp.choices[0].delta.content:
                    continue
                delta = resp.choices[0].delta.content
                ans = delta
                if resp.choices[0].finish_reason == "length":
                    if is_chinese(ans):
                        ans += LENGTH_NOTIFICATION_CN
                    else:
                        ans += LENGTH_NOTIFICATION_EN
                    tk_count = self.total_token_count(resp)
                if resp.choices[0].finish_reason == "stop":
                    tk_count = self.total_token_count(resp)
                yield ans
        except Exception as e:
            yield ans + "\n**ERROR**: " + str(e)

        yield tk_count

    def chat_streamly_with_tools(self, system: str, history: list, gen_conf: dict):
        if "presence_penalty" in gen_conf:
            del gen_conf["presence_penalty"]
        if "frequency_penalty" in gen_conf:
            del gen_conf["frequency_penalty"]

        return super().chat_streamly_with_tools(system, history, gen_conf)


class OllamaChat(Base):
    _FACTORY_NAME = "Ollama"

    def __init__(self, key, model_name, base_url=None, **kwargs):
        super().__init__(key, model_name, base_url=base_url, **kwargs)

        self.client = Client(host=base_url) if not key or key == "x" else Client(host=base_url, headers={"Authorization": f"Bearer {key}"})
        self.model_name = model_name
        self.keep_alive = kwargs.get("ollama_keep_alive", int(os.environ.get("OLLAMA_KEEP_ALIVE", -1)))

    def _clean_conf(self, gen_conf):
        options = {}
        if "max_tokens" in gen_conf:
            options["num_predict"] = gen_conf["max_tokens"]
        for k in ["temperature", "top_p", "presence_penalty", "frequency_penalty"]:
            if k not in gen_conf:
                continue
            options[k] = gen_conf[k]
        return options

    def _chat(self, history, gen_conf):
        # Calculate context size
        ctx_size = self._calculate_dynamic_ctx(history)

        gen_conf["num_ctx"] = ctx_size
        response = self.client.chat(model=self.model_name, messages=history, options=gen_conf, keep_alive=self.keep_alive)
        ans = response["message"]["content"].strip()
        token_count = response.get("eval_count", 0) + response.get("prompt_eval_count", 0)
        return ans, token_count

    def chat_streamly(self, system, history, gen_conf):
        if system:
            history.insert(0, {"role": "system", "content": system})
        if "max_tokens" in gen_conf:
            del gen_conf["max_tokens"]
        try:
            # Calculate context size
            ctx_size = self._calculate_dynamic_ctx(history)
            options = {"num_ctx": ctx_size}
            if "temperature" in gen_conf:
                options["temperature"] = gen_conf["temperature"]
            if "max_tokens" in gen_conf:
                options["num_predict"] = gen_conf["max_tokens"]
            if "top_p" in gen_conf:
                options["top_p"] = gen_conf["top_p"]
            if "presence_penalty" in gen_conf:
                options["presence_penalty"] = gen_conf["presence_penalty"]
            if "frequency_penalty" in gen_conf:
                options["frequency_penalty"] = gen_conf["frequency_penalty"]

            ans = ""
            try:
                response = self.client.chat(model=self.model_name, messages=history, stream=True, options=options, keep_alive=self.keep_alive)
                for resp in response:
                    if resp["done"]:
                        token_count = resp.get("prompt_eval_count", 0) + resp.get("eval_count", 0)
                        yield token_count
                    ans = resp["message"]["content"]
                    yield ans
            except Exception as e:
                yield ans + "\n**ERROR**: " + str(e)
            yield 0
        except Exception as e:
            yield "**ERROR**: " + str(e)
            yield 0


class LocalAIChat(Base):
    _FACTORY_NAME = "LocalAI"

    def __init__(self, key, model_name, base_url=None, **kwargs):
        super().__init__(key, model_name, base_url=base_url, **kwargs)

        if not base_url:
            raise ValueError("Local llm url cannot be None")
        base_url = urljoin(base_url, "v1")
        self.client = OpenAI(api_key="empty", base_url=base_url)
        self.model_name = model_name.split("___")[0]


class LocalLLM(Base):
    def __init__(self, key, model_name, base_url=None, **kwargs):
        super().__init__(key, model_name, base_url=base_url, **kwargs)
        from jina import Client

        self.client = Client(port=12345, protocol="grpc", asyncio=True)

    def _prepare_prompt(self, system, history, gen_conf):
        from rag.svr.jina_server import Prompt

        if system:
            history.insert(0, {"role": "system", "content": system})
        return Prompt(message=history, gen_conf=gen_conf)

    def _stream_response(self, endpoint, prompt):
        from rag.svr.jina_server import Generation

        answer = ""
        try:
            res = self.client.stream_doc(on=endpoint, inputs=prompt, return_type=Generation)
            loop = asyncio.get_event_loop()
            try:
                while True:
                    answer = loop.run_until_complete(res.__anext__()).text
                    yield answer
            except StopAsyncIteration:
                pass
        except Exception as e:
            yield answer + "\n**ERROR**: " + str(e)
        yield num_tokens_from_string(answer)

    def chat(self, system, history, gen_conf):
        if "max_tokens" in gen_conf:
            del gen_conf["max_tokens"]
        prompt = self._prepare_prompt(system, history, gen_conf)
        chat_gen = self._stream_response("/chat", prompt)
        ans = next(chat_gen)
        total_tokens = next(chat_gen)
        return ans, total_tokens

    def chat_streamly(self, system, history, gen_conf):
        if "max_tokens" in gen_conf:
            del gen_conf["max_tokens"]
        prompt = self._prepare_prompt(system, history, gen_conf)
        return self._stream_response("/stream", prompt)


class VolcEngineChat(Base):
    _FACTORY_NAME = "VolcEngine"

    def __init__(self, key, model_name, base_url="https://ark.cn-beijing.volces.com/api/v3", **kwargs):
        """
        Since do not want to modify the original database fields, and the VolcEngine authentication method is quite special,
        Assemble ark_api_key, ep_id into api_key, store it as a dictionary type, and parse it for use
        model_name is for display only
        """
        base_url = base_url if base_url else "https://ark.cn-beijing.volces.com/api/v3"
        ark_api_key = json.loads(key).get("ark_api_key", "")
        model_name = json.loads(key).get("ep_id", "") + json.loads(key).get("endpoint_id", "")
        super().__init__(ark_api_key, model_name, base_url, **kwargs)


class MiniMaxChat(Base):
    _FACTORY_NAME = "MiniMax"

    def __init__(self, key, model_name, base_url="https://api.minimax.chat/v1/text/chatcompletion_v2", **kwargs):
        super().__init__(key, model_name, base_url=base_url, **kwargs)

        if not base_url:
            base_url = "https://api.minimax.chat/v1/text/chatcompletion_v2"
        self.base_url = base_url
        self.model_name = model_name
        self.api_key = key

    def _clean_conf(self, gen_conf):
        for k in list(gen_conf.keys()):
            if k not in ["temperature", "top_p", "max_tokens"]:
                del gen_conf[k]
        return gen_conf

    def _chat(self, history, gen_conf):
        headers = {
            "Authorization": f"Bearer {self.api_key}",
            "Content-Type": "application/json",
        }
        payload = json.dumps({"model": self.model_name, "messages": history, **gen_conf})
        response = requests.request("POST", url=self.base_url, headers=headers, data=payload)
        response = response.json()
        ans = response["choices"][0]["message"]["content"].strip()
        if response["choices"][0]["finish_reason"] == "length":
            if is_chinese(ans):
                ans += LENGTH_NOTIFICATION_CN
            else:
                ans += LENGTH_NOTIFICATION_EN
        return ans, self.total_token_count(response)

    def chat_streamly(self, system, history, gen_conf):
        if system:
            history.insert(0, {"role": "system", "content": system})
        for k in list(gen_conf.keys()):
            if k not in ["temperature", "top_p", "max_tokens"]:
                del gen_conf[k]
        ans = ""
        total_tokens = 0
        try:
            headers = {
                "Authorization": f"Bearer {self.api_key}",
                "Content-Type": "application/json",
            }
            payload = json.dumps(
                {
                    "model": self.model_name,
                    "messages": history,
                    "stream": True,
                    **gen_conf,
                }
            )
            response = requests.request(
                "POST",
                url=self.base_url,
                headers=headers,
                data=payload,
            )
            for resp in response.text.split("\n\n")[:-1]:
                resp = json.loads(resp[6:])
                text = ""
                if "choices" in resp and "delta" in resp["choices"][0]:
                    text = resp["choices"][0]["delta"]["content"]
                ans = text
                tol = self.total_token_count(resp)
                if not tol:
                    total_tokens += num_tokens_from_string(text)
                else:
                    total_tokens = tol
                yield ans

        except Exception as e:
            yield ans + "\n**ERROR**: " + str(e)

        yield total_tokens


class MistralChat(Base):
    _FACTORY_NAME = "Mistral"

    def __init__(self, key, model_name, base_url=None, **kwargs):
        super().__init__(key, model_name, base_url=base_url, **kwargs)

        from mistralai.client import MistralClient

        self.client = MistralClient(api_key=key)
        self.model_name = model_name

    def _clean_conf(self, gen_conf):
        for k in list(gen_conf.keys()):
            if k not in ["temperature", "top_p", "max_tokens"]:
                del gen_conf[k]
        return gen_conf

    def _chat(self, history, gen_conf):
        response = self.client.chat(model=self.model_name, messages=history, **gen_conf)
        ans = response.choices[0].message.content
        if response.choices[0].finish_reason == "length":
            if is_chinese(ans):
                ans += LENGTH_NOTIFICATION_CN
            else:
                ans += LENGTH_NOTIFICATION_EN
        return ans, self.total_token_count(response)

    def chat_streamly(self, system, history, gen_conf):
        if system:
            history.insert(0, {"role": "system", "content": system})
        for k in list(gen_conf.keys()):
            if k not in ["temperature", "top_p", "max_tokens"]:
                del gen_conf[k]
        ans = ""
        total_tokens = 0
        try:
            response = self.client.chat_stream(model=self.model_name, messages=history, **gen_conf)
            for resp in response:
                if not resp.choices or not resp.choices[0].delta.content:
                    continue
                ans = resp.choices[0].delta.content
                total_tokens += 1
                if resp.choices[0].finish_reason == "length":
                    if is_chinese(ans):
                        ans += LENGTH_NOTIFICATION_CN
                    else:
                        ans += LENGTH_NOTIFICATION_EN
                yield ans

        except openai.APIError as e:
            yield ans + "\n**ERROR**: " + str(e)

        yield total_tokens


class BedrockChat(Base):
    _FACTORY_NAME = "Bedrock"

    def __init__(self, key, model_name, base_url=None, **kwargs):
        super().__init__(key, model_name, base_url=base_url, **kwargs)

        import boto3

        self.bedrock_ak = json.loads(key).get("bedrock_ak", "")
        self.bedrock_sk = json.loads(key).get("bedrock_sk", "")
        self.bedrock_region = json.loads(key).get("bedrock_region", "")
        self.model_name = model_name

        if self.bedrock_ak == "" or self.bedrock_sk == "" or self.bedrock_region == "":
            # Try to create a client using the default credentials (AWS_PROFILE, AWS_DEFAULT_REGION, etc.)
            self.client = boto3.client("bedrock-runtime")
        else:
            self.client = boto3.client(service_name="bedrock-runtime", region_name=self.bedrock_region, aws_access_key_id=self.bedrock_ak, aws_secret_access_key=self.bedrock_sk)

    def _clean_conf(self, gen_conf):
        for k in list(gen_conf.keys()):
            if k not in ["temperature"]:
                del gen_conf[k]
        return gen_conf

    def _chat(self, history, gen_conf):
        system = history[0]["content"] if history and history[0]["role"] == "system" else ""
        hist = []
        for item in history:
            if item["role"] == "system":
                continue
            hist.append(deepcopy(item))
            if not isinstance(hist[-1]["content"], list) and not isinstance(hist[-1]["content"], tuple):
                hist[-1]["content"] = [{"text": hist[-1]["content"]}]
        # Send the message to the model, using a basic inference configuration.
        response = self.client.converse(
            modelId=self.model_name,
            messages=hist,
            inferenceConfig=gen_conf,
            system=[{"text": (system if system else "Answer the user's message.")}],
        )

        # Extract and print the response text.
        ans = response["output"]["message"]["content"][0]["text"]
        return ans, num_tokens_from_string(ans)

    def chat_streamly(self, system, history, gen_conf):
        from botocore.exceptions import ClientError

        for k in list(gen_conf.keys()):
            if k not in ["temperature"]:
                del gen_conf[k]
        for item in history:
            if not isinstance(item["content"], list) and not isinstance(item["content"], tuple):
                item["content"] = [{"text": item["content"]}]

        if self.model_name.split(".")[0] == "ai21":
            try:
                response = self.client.converse(modelId=self.model_name, messages=history, inferenceConfig=gen_conf, system=[{"text": (system if system else "Answer the user's message.")}])
                ans = response["output"]["message"]["content"][0]["text"]
                return ans, num_tokens_from_string(ans)

            except (ClientError, Exception) as e:
                return f"ERROR: Can't invoke '{self.model_name}'. Reason: {e}", 0

        ans = ""
        try:
            # Send the message to the model, using a basic inference configuration.
            streaming_response = self.client.converse_stream(
                modelId=self.model_name, messages=history, inferenceConfig=gen_conf, system=[{"text": (system if system else "Answer the user's message.")}]
            )

            # Extract and print the streamed response text in real-time.
            for resp in streaming_response["stream"]:
                if "contentBlockDelta" in resp:
                    ans = resp["contentBlockDelta"]["delta"]["text"]
                    yield ans

        except (ClientError, Exception) as e:
            yield ans + f"ERROR: Can't invoke '{self.model_name}'. Reason: {e}"

        yield num_tokens_from_string(ans)


class GeminiChat(Base):
    _FACTORY_NAME = "Gemini"

    def __init__(self, key, model_name, base_url=None, **kwargs):
        super().__init__(key, model_name, base_url=base_url, **kwargs)

        from google.generativeai import GenerativeModel, client

        client.configure(api_key=key)
        _client = client.get_default_generative_client()
        self.model_name = "models/" + model_name
        self.model = GenerativeModel(model_name=self.model_name)
        self.model._client = _client

    def _clean_conf(self, gen_conf):
        for k in list(gen_conf.keys()):
            if k not in ["temperature", "top_p", "max_tokens"]:
                del gen_conf[k]
        return gen_conf

    def _chat(self, history, gen_conf):
        from google.generativeai.types import content_types

        system = history[0]["content"] if history and history[0]["role"] == "system" else ""
        hist = []
        for item in history:
            if item["role"] == "system":
                continue
            hist.append(deepcopy(item))
            item = hist[-1]
            if "role" in item and item["role"] == "assistant":
                item["role"] = "model"
            if "role" in item and item["role"] == "system":
                item["role"] = "user"
            if "content" in item:
                item["parts"] = item.pop("content")

        if system:
            self.model._system_instruction = content_types.to_content(system)
        response = self.model.generate_content(hist, generation_config=gen_conf)
        ans = response.text
        return ans, response.usage_metadata.total_token_count

    def chat_streamly(self, system, history, gen_conf):
        from google.generativeai.types import content_types

        gen_conf = self._clean_conf(gen_conf)
        if system:
            self.model._system_instruction = content_types.to_content(system)
        for item in history:
            if "role" in item and item["role"] == "assistant":
                item["role"] = "model"
            if "content" in item:
                item["parts"] = item.pop("content")
        ans = ""
        try:
            response = self.model.generate_content(history, generation_config=gen_conf, stream=True)
            for resp in response:
                ans = resp.text
                yield ans

            yield response._chunks[-1].usage_metadata.total_token_count
        except Exception as e:
            yield ans + "\n**ERROR**: " + str(e)

        yield 0


class GroqChat(Base):
    _FACTORY_NAME = "Groq"

    def __init__(self, key, model_name, base_url=None, **kwargs):
        super().__init__(key, model_name, base_url=base_url, **kwargs)

        from groq import Groq

        self.client = Groq(api_key=key)
        self.model_name = model_name

    def _clean_conf(self, gen_conf):
        for k in list(gen_conf.keys()):
            if k not in ["temperature", "top_p", "max_tokens"]:
                del gen_conf[k]
        return gen_conf

    def chat_streamly(self, system, history, gen_conf):
        if system:
            history.insert(0, {"role": "system", "content": system})
        for k in list(gen_conf.keys()):
            if k not in ["temperature", "top_p", "max_tokens"]:
                del gen_conf[k]
        ans = ""
        total_tokens = 0
        try:
            response = self.client.chat.completions.create(model=self.model_name, messages=history, stream=True, **gen_conf)
            for resp in response:
                if not resp.choices or not resp.choices[0].delta.content:
                    continue
                ans = resp.choices[0].delta.content
                total_tokens += 1
                if resp.choices[0].finish_reason == "length":
                    if is_chinese(ans):
                        ans += LENGTH_NOTIFICATION_CN
                    else:
                        ans += LENGTH_NOTIFICATION_EN
                yield ans

        except Exception as e:
            yield ans + "\n**ERROR**: " + str(e)

        yield total_tokens


## openrouter
class OpenRouterChat(Base):
    _FACTORY_NAME = "OpenRouter"

    def __init__(self, key, model_name, base_url="https://openrouter.ai/api/v1", **kwargs):
        if not base_url:
            base_url = "https://openrouter.ai/api/v1"
        super().__init__(key, model_name, base_url, **kwargs)


class StepFunChat(Base):
    _FACTORY_NAME = "StepFun"

    def __init__(self, key, model_name, base_url="https://api.stepfun.com/v1", **kwargs):
        if not base_url:
            base_url = "https://api.stepfun.com/v1"
        super().__init__(key, model_name, base_url, **kwargs)


class NvidiaChat(Base):
    _FACTORY_NAME = "NVIDIA"

    def __init__(self, key, model_name, base_url="https://integrate.api.nvidia.com/v1", **kwargs):
        if not base_url:
            base_url = "https://integrate.api.nvidia.com/v1"
        super().__init__(key, model_name, base_url, **kwargs)


class LmStudioChat(Base):
    _FACTORY_NAME = "LM-Studio"

    def __init__(self, key, model_name, base_url, **kwargs):
        if not base_url:
            raise ValueError("Local llm url cannot be None")
        base_url = urljoin(base_url, "v1")
        super().__init__(key, model_name, base_url, **kwargs)
        self.client = OpenAI(api_key="lm-studio", base_url=base_url)
        self.model_name = model_name


class OpenAI_APIChat(Base):
    _FACTORY_NAME = ["VLLM", "OpenAI-API-Compatible"]

    def __init__(self, key, model_name, base_url):
        if not base_url:
            raise ValueError("url cannot be None")
        model_name = model_name.split("___")[0]
        super().__init__(key, model_name, base_url)


class PPIOChat(Base):
    _FACTORY_NAME = "PPIO"

    def __init__(self, key, model_name, base_url="https://api.ppinfra.com/v3/openai", **kwargs):
        if not base_url:
            base_url = "https://api.ppinfra.com/v3/openai"
        super().__init__(key, model_name, base_url, **kwargs)


class CoHereChat(Base):
    _FACTORY_NAME = "Cohere"

    def __init__(self, key, model_name, base_url=None, **kwargs):
        super().__init__(key, model_name, base_url=base_url, **kwargs)

        from cohere import Client

        self.client = Client(api_key=key)
        self.model_name = model_name

    def _clean_conf(self, gen_conf):
        if "max_tokens" in gen_conf:
            del gen_conf["max_tokens"]
        if "top_p" in gen_conf:
            gen_conf["p"] = gen_conf.pop("top_p")
        if "frequency_penalty" in gen_conf and "presence_penalty" in gen_conf:
            gen_conf.pop("presence_penalty")
        return gen_conf

    def _chat(self, history, gen_conf):
        hist = []
        for item in history:
            hist.append(deepcopy(item))
            item = hist[-1]
            if "role" in item and item["role"] == "user":
                item["role"] = "USER"
            if "role" in item and item["role"] == "assistant":
                item["role"] = "CHATBOT"
            if "content" in item:
                item["message"] = item.pop("content")
        mes = hist.pop()["message"]
        response = self.client.chat(model=self.model_name, chat_history=hist, message=mes, **gen_conf)
        ans = response.text
        if response.finish_reason == "MAX_TOKENS":
            ans += "...\nFor the content length reason, it stopped, continue?" if is_english([ans]) else "······\n由于长度的原因，回答被截断了，要继续吗？"
        return (
            ans,
            response.meta.tokens.input_tokens + response.meta.tokens.output_tokens,
        )

    def chat_streamly(self, system, history, gen_conf):
        if system:
            history.insert(0, {"role": "system", "content": system})
        if "max_tokens" in gen_conf:
            del gen_conf["max_tokens"]
        if "top_p" in gen_conf:
            gen_conf["p"] = gen_conf.pop("top_p")
        if "frequency_penalty" in gen_conf and "presence_penalty" in gen_conf:
            gen_conf.pop("presence_penalty")
        for item in history:
            if "role" in item and item["role"] == "user":
                item["role"] = "USER"
            if "role" in item and item["role"] == "assistant":
                item["role"] = "CHATBOT"
            if "content" in item:
                item["message"] = item.pop("content")
        mes = history.pop()["message"]
        ans = ""
        total_tokens = 0
        try:
            response = self.client.chat_stream(model=self.model_name, chat_history=history, message=mes, **gen_conf)
            for resp in response:
                if resp.event_type == "text-generation":
                    ans = resp.text
                    total_tokens += num_tokens_from_string(resp.text)
                elif resp.event_type == "stream-end":
                    if resp.finish_reason == "MAX_TOKENS":
                        ans += "...\nFor the content length reason, it stopped, continue?" if is_english([ans]) else "······\n由于长度的原因，回答被截断了，要继续吗？"
                yield ans

        except Exception as e:
            yield ans + "\n**ERROR**: " + str(e)

        yield total_tokens


class LeptonAIChat(Base):
    _FACTORY_NAME = "LeptonAI"

    def __init__(self, key, model_name, base_url=None, **kwargs):
        if not base_url:
            base_url = urljoin("https://" + model_name + ".lepton.run", "api/v1")
        super().__init__(key, model_name, base_url, **kwargs)


class TogetherAIChat(Base):
    _FACTORY_NAME = "TogetherAI"

    def __init__(self, key, model_name, base_url="https://api.together.xyz/v1", **kwargs):
        if not base_url:
            base_url = "https://api.together.xyz/v1"
        super().__init__(key, model_name, base_url, **kwargs)


class PerfXCloudChat(Base):
    _FACTORY_NAME = "PerfXCloud"

    def __init__(self, key, model_name, base_url="https://cloud.perfxlab.cn/v1", **kwargs):
        if not base_url:
            base_url = "https://cloud.perfxlab.cn/v1"
        super().__init__(key, model_name, base_url, **kwargs)


class UpstageChat(Base):
    _FACTORY_NAME = "Upstage"

    def __init__(self, key, model_name, base_url="https://api.upstage.ai/v1/solar", **kwargs):
        if not base_url:
            base_url = "https://api.upstage.ai/v1/solar"
        super().__init__(key, model_name, base_url, **kwargs)


class NovitaAIChat(Base):
    _FACTORY_NAME = "NovitaAI"

    def __init__(self, key, model_name, base_url="https://api.novita.ai/v3/openai", **kwargs):
        if not base_url:
            base_url = "https://api.novita.ai/v3/openai"
        super().__init__(key, model_name, base_url, **kwargs)


class SILICONFLOWChat(Base):
    _FACTORY_NAME = "SILICONFLOW"

    def __init__(self, key, model_name, base_url="https://api.siliconflow.cn/v1", **kwargs):
        if not base_url:
            base_url = "https://api.siliconflow.cn/v1"
        super().__init__(key, model_name, base_url, **kwargs)


class YiChat(Base):
    _FACTORY_NAME = "01.AI"

    def __init__(self, key, model_name, base_url="https://api.lingyiwanwu.com/v1", **kwargs):
        if not base_url:
            base_url = "https://api.lingyiwanwu.com/v1"
        super().__init__(key, model_name, base_url, **kwargs)


class GiteeChat(Base):
    _FACTORY_NAME = "GiteeAI"

    def __init__(self, key, model_name, base_url="https://ai.gitee.com/v1/", **kwargs):
        if not base_url:
            base_url = "https://ai.gitee.com/v1/"
        super().__init__(key, model_name, base_url, **kwargs)


class ReplicateChat(Base):
    _FACTORY_NAME = "Replicate"

    def __init__(self, key, model_name, base_url=None, **kwargs):
        super().__init__(key, model_name, base_url=base_url, **kwargs)

        from replicate.client import Client

        self.model_name = model_name
        self.client = Client(api_token=key)

    def _chat(self, history, gen_conf):
        system = history[0]["content"] if history and history[0]["role"] == "system" else ""
        prompt = "\n".join([item["role"] + ":" + item["content"] for item in history[-5:] if item["role"] != "system"])
        response = self.client.run(
            self.model_name,
            input={"system_prompt": system, "prompt": prompt, **gen_conf},
        )
        ans = "".join(response)
        return ans, num_tokens_from_string(ans)

    def chat_streamly(self, system, history, gen_conf):
        if "max_tokens" in gen_conf:
            del gen_conf["max_tokens"]
        prompt = "\n".join([item["role"] + ":" + item["content"] for item in history[-5:]])
        ans = ""
        try:
            response = self.client.run(
                self.model_name,
                input={"system_prompt": system, "prompt": prompt, **gen_conf},
            )
            for resp in response:
                ans = resp
                yield ans

        except Exception as e:
            yield ans + "\n**ERROR**: " + str(e)

        yield num_tokens_from_string(ans)


class HunyuanChat(Base):
    _FACTORY_NAME = "Tencent Hunyuan"

    def __init__(self, key, model_name, base_url=None, **kwargs):
        super().__init__(key, model_name, base_url=base_url, **kwargs)

        from tencentcloud.common import credential
        from tencentcloud.hunyuan.v20230901 import hunyuan_client

        key = json.loads(key)
        sid = key.get("hunyuan_sid", "")
        sk = key.get("hunyuan_sk", "")
        cred = credential.Credential(sid, sk)
        self.model_name = model_name
        self.client = hunyuan_client.HunyuanClient(cred, "")

    def _clean_conf(self, gen_conf):
        _gen_conf = {}
        if "temperature" in gen_conf:
            _gen_conf["Temperature"] = gen_conf["temperature"]
        if "top_p" in gen_conf:
            _gen_conf["TopP"] = gen_conf["top_p"]
        return _gen_conf

    def _chat(self, history, gen_conf):
        from tencentcloud.hunyuan.v20230901 import models

        hist = [{k.capitalize(): v for k, v in item.items()} for item in history]
        req = models.ChatCompletionsRequest()
        params = {"Model": self.model_name, "Messages": hist, **gen_conf}
        req.from_json_string(json.dumps(params))
        response = self.client.ChatCompletions(req)
        ans = response.Choices[0].Message.Content
        return ans, response.Usage.TotalTokens

    def chat_streamly(self, system, history, gen_conf):
        from tencentcloud.common.exception.tencent_cloud_sdk_exception import (
            TencentCloudSDKException,
        )
        from tencentcloud.hunyuan.v20230901 import models

        _gen_conf = {}
        _history = [{k.capitalize(): v for k, v in item.items()} for item in history]
        if system:
            _history.insert(0, {"Role": "system", "Content": system})
        if "max_tokens" in gen_conf:
            del gen_conf["max_tokens"]
        if "temperature" in gen_conf:
            _gen_conf["Temperature"] = gen_conf["temperature"]
        if "top_p" in gen_conf:
            _gen_conf["TopP"] = gen_conf["top_p"]
        req = models.ChatCompletionsRequest()
        params = {
            "Model": self.model_name,
            "Messages": _history,
            "Stream": True,
            **_gen_conf,
        }
        req.from_json_string(json.dumps(params))
        ans = ""
        total_tokens = 0
        try:
            response = self.client.ChatCompletions(req)
            for resp in response:
                resp = json.loads(resp["data"])
                if not resp["Choices"] or not resp["Choices"][0]["Delta"]["Content"]:
                    continue
                ans = resp["Choices"][0]["Delta"]["Content"]
                total_tokens += 1

                yield ans

        except TencentCloudSDKException as e:
            yield ans + "\n**ERROR**: " + str(e)

        yield total_tokens


class SparkChat(Base):
    _FACTORY_NAME = "XunFei Spark"

    def __init__(self, key, model_name, base_url="https://spark-api-open.xf-yun.com/v1", **kwargs):
        if not base_url:
            base_url = "https://spark-api-open.xf-yun.com/v1"
        model2version = {
            "Spark-Max": "generalv3.5",
            "Spark-Lite": "general",
            "Spark-Pro": "generalv3",
            "Spark-Pro-128K": "pro-128k",
            "Spark-4.0-Ultra": "4.0Ultra",
        }
        version2model = {v: k for k, v in model2version.items()}
        assert model_name in model2version or model_name in version2model, f"The given model name is not supported yet. Support: {list(model2version.keys())}"
        if model_name in model2version:
            model_version = model2version[model_name]
        else:
            model_version = model_name
        super().__init__(key, model_version, base_url, **kwargs)


class BaiduYiyanChat(Base):
    _FACTORY_NAME = "BaiduYiyan"

    def __init__(self, key, model_name, base_url=None, **kwargs):
        super().__init__(key, model_name, base_url=base_url, **kwargs)

        import qianfan

        key = json.loads(key)
        ak = key.get("yiyan_ak", "")
        sk = key.get("yiyan_sk", "")
        self.client = qianfan.ChatCompletion(ak=ak, sk=sk)
        self.model_name = model_name.lower()

    def _clean_conf(self, gen_conf):
        gen_conf["penalty_score"] = ((gen_conf.get("presence_penalty", 0) + gen_conf.get("frequency_penalty", 0)) / 2) + 1
        if "max_tokens" in gen_conf:
            del gen_conf["max_tokens"]
        return gen_conf

    def _chat(self, history, gen_conf):
        system = history[0]["content"] if history and history[0]["role"] == "system" else ""
        response = self.client.do(model=self.model_name, messages=[h for h in history if h["role"] != "system"], system=system, **gen_conf).body
        ans = response["result"]
        return ans, self.total_token_count(response)

    def chat_streamly(self, system, history, gen_conf):
        gen_conf["penalty_score"] = ((gen_conf.get("presence_penalty", 0) + gen_conf.get("frequency_penalty", 0)) / 2) + 1
        if "max_tokens" in gen_conf:
            del gen_conf["max_tokens"]
        ans = ""
        total_tokens = 0

        try:
            response = self.client.do(model=self.model_name, messages=history, system=system, stream=True, **gen_conf)
            for resp in response:
                resp = resp.body
                ans = resp["result"]
                total_tokens = self.total_token_count(resp)

                yield ans

        except Exception as e:
            return ans + "\n**ERROR**: " + str(e), 0

        yield total_tokens


class AnthropicChat(Base):
    _FACTORY_NAME = "Anthropic"

    def __init__(self, key, model_name, base_url="https://api.anthropic.com/v1/", **kwargs):
        if not base_url:
            base_url = "https://api.anthropic.com/v1/"
        super().__init__(key, model_name, base_url=base_url, **kwargs)


class GoogleChat(Base):
    _FACTORY_NAME = "Google Cloud"

    def __init__(self, key, model_name, base_url=None, **kwargs):
        super().__init__(key, model_name, base_url=base_url, **kwargs)

        import base64

        from google.oauth2 import service_account

        key = json.loads(key)
        access_token = json.loads(base64.b64decode(key.get("google_service_account_key", "")))
        project_id = key.get("google_project_id", "")
        region = key.get("google_region", "")

        scopes = ["https://www.googleapis.com/auth/cloud-platform"]
        self.model_name = model_name

        if "claude" in self.model_name:
            from anthropic import AnthropicVertex
            from google.auth.transport.requests import Request

            if access_token:
                credits = service_account.Credentials.from_service_account_info(access_token, scopes=scopes)
                request = Request()
                credits.refresh(request)
                token = credits.token
                self.client = AnthropicVertex(region=region, project_id=project_id, access_token=token)
            else:
                self.client = AnthropicVertex(region=region, project_id=project_id)
        else:
            import vertexai.generative_models as glm
            from google.cloud import aiplatform

            if access_token:
                credits = service_account.Credentials.from_service_account_info(access_token)
                aiplatform.init(credentials=credits, project=project_id, location=region)
            else:
                aiplatform.init(project=project_id, location=region)
            self.client = glm.GenerativeModel(model_name=self.model_name)

    def _clean_conf(self, gen_conf):
        if "claude" in self.model_name:
            if "max_tokens" in gen_conf:
                del gen_conf["max_tokens"]
        else:
            if "max_tokens" in gen_conf:
                gen_conf["max_output_tokens"] = gen_conf["max_tokens"]
            for k in list(gen_conf.keys()):
                if k not in ["temperature", "top_p", "max_output_tokens"]:
                    del gen_conf[k]
        return gen_conf

    def _chat(self, history, gen_conf):
        system = history[0]["content"] if history and history[0]["role"] == "system" else ""
        if "claude" in self.model_name:
            response = self.client.messages.create(
                model=self.model_name,
                messages=[h for h in history if h["role"] != "system"],
                system=system,
                stream=False,
                **gen_conf,
            ).json()
            ans = response["content"][0]["text"]
            if response["stop_reason"] == "max_tokens":
                ans += "...\nFor the content length reason, it stopped, continue?" if is_english([ans]) else "······\n由于长度的原因，回答被截断了，要继续吗？"
            return (
                ans,
                response["usage"]["input_tokens"] + response["usage"]["output_tokens"],
            )

        self.client._system_instruction = system
        hist = []
        for item in history:
            if item["role"] == "system":
                continue
            hist.append(deepcopy(item))
            item = hist[-1]
            if "role" in item and item["role"] == "assistant":
                item["role"] = "model"
            if "content" in item:
                item["parts"] = [
                    {
                        "text": item.pop("content"),
                    }
                ]

        response = self.client.generate_content(hist, generation_config=gen_conf)
        ans = response.text
        return ans, response.usage_metadata.total_token_count

    def chat_streamly(self, system, history, gen_conf):
        if "claude" in self.model_name:
            if "max_tokens" in gen_conf:
                del gen_conf["max_tokens"]
            ans = ""
            total_tokens = 0
            try:
                response = self.client.messages.create(
                    model=self.model_name,
                    messages=history,
                    system=system,
                    stream=True,
                    **gen_conf,
                )
                for res in response.iter_lines():
                    res = res.decode("utf-8")
                    if "content_block_delta" in res and "data" in res:
                        text = json.loads(res[6:])["delta"]["text"]
                        ans = text
                        total_tokens += num_tokens_from_string(text)
            except Exception as e:
                yield ans + "\n**ERROR**: " + str(e)

            yield total_tokens
        else:
            self.client._system_instruction = system
            if "max_tokens" in gen_conf:
                gen_conf["max_output_tokens"] = gen_conf["max_tokens"]
            for k in list(gen_conf.keys()):
                if k not in ["temperature", "top_p", "max_output_tokens"]:
                    del gen_conf[k]
            for item in history:
                if "role" in item and item["role"] == "assistant":
                    item["role"] = "model"
                if "content" in item:
                    item["parts"] = item.pop("content")
            ans = ""
            try:
                response = self.model.generate_content(history, generation_config=gen_conf, stream=True)
                for resp in response:
                    ans = resp.text
                    yield ans

            except Exception as e:
                yield ans + "\n**ERROR**: " + str(e)

            yield response._chunks[-1].usage_metadata.total_token_count


class GPUStackChat(Base):
    _FACTORY_NAME = "GPUStack"

    def __init__(self, key=None, model_name="", base_url="", **kwargs):
        if not base_url:
            raise ValueError("Local llm url cannot be None")
        base_url = urljoin(base_url, "v1")
        super().__init__(key, model_name, base_url, **kwargs)

<<<<<<< HEAD
class Ai302Chat(Base):
    _FACTORY_NAME = "302.AI"

    def __init__(self, key, model_name, base_url="https://api.302.ai/v1", **kwargs):
        if not base_url:
            base_url = "https://api.302.ai/v1"
=======

class DeepInfraChat(Base):
    _FACTORY_NAME = "DeepInfra"

    def __init__(self, key, model_name, base_url="https://api.deepinfra.com/v1/openai", **kwargs):
        if not base_url:
            base_url = "https://api.deepinfra.com/v1/openai"
>>>>>>> b9d3846b
        super().__init__(key, model_name, base_url, **kwargs)<|MERGE_RESOLUTION|>--- conflicted
+++ resolved
@@ -1683,21 +1683,18 @@
             raise ValueError("Local llm url cannot be None")
         base_url = urljoin(base_url, "v1")
         super().__init__(key, model_name, base_url, **kwargs)
-
-<<<<<<< HEAD
+class DeepInfraChat(Base):
+    _FACTORY_NAME = "DeepInfra"
+
+    def __init__(self, key, model_name, base_url="https://api.deepinfra.com/v1/openai", **kwargs):
+        if not base_url:
+            base_url = "https://api.deepinfra.com/v1/openai"
+        super().__init__(key, model_name, base_url, **kwargs)
+
 class Ai302Chat(Base):
     _FACTORY_NAME = "302.AI"
 
     def __init__(self, key, model_name, base_url="https://api.302.ai/v1", **kwargs):
         if not base_url:
             base_url = "https://api.302.ai/v1"
-=======
-
-class DeepInfraChat(Base):
-    _FACTORY_NAME = "DeepInfra"
-
-    def __init__(self, key, model_name, base_url="https://api.deepinfra.com/v1/openai", **kwargs):
-        if not base_url:
-            base_url = "https://api.deepinfra.com/v1/openai"
->>>>>>> b9d3846b
         super().__init__(key, model_name, base_url, **kwargs)