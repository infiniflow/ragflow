--- conflicted
+++ resolved
@@ -1641,11 +1641,8 @@
         "GiteeAI",
         "302.AI",
         "Jiekou.AI",
-<<<<<<< HEAD
         "BurnCloud",
-=======
         "ZHIPU-AI",
->>>>>>> d1e17217
     ]
 
     def __init__(self, key, model_name, base_url=None, **kwargs):
