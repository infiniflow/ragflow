#
#  Copyright 2024 The InfiniFlow Authors. All Rights Reserved.
#
#  Licensed under the Apache License, Version 2.0 (the "License");
#  you may not use this file except in compliance with the License.
#  You may obtain a copy of the License at
#
#      http://www.apache.org/licenses/LICENSE-2.0
#
#  Unless required by applicable law or agreed to in writing, software
#  distributed under the License is distributed on an "AS IS" BASIS,
#  WITHOUT WARRANTIES OR CONDITIONS OF ANY KIND, either express or implied.
#  See the License for the specific language governing permissions and
#  limitations under the License.
#
from openai.lib.azure import AzureOpenAI
from zhipuai import ZhipuAI
from dashscope import Generation
from abc import ABC
from openai import OpenAI
import openai
from ollama import Client
from rag.nlp import is_english
from rag.utils import num_tokens_from_string
from groq import Groq
import os
import json
import requests
import asyncio


class Base(ABC):
    def __init__(self, key, model_name, base_url):
        timeout = int(os.environ.get('LM_TIMEOUT_SECONDS', 600))
        self.client = OpenAI(api_key=key, base_url=base_url, timeout=timeout)
        self.model_name = model_name

    def chat(self, system, history, gen_conf):
        if system:
            history.insert(0, {"role": "system", "content": system})
        try:
            response = self.client.chat.completions.create(
                model=self.model_name,
                messages=history,
                **gen_conf)
            ans = response.choices[0].message.content.strip()
            if response.choices[0].finish_reason == "length":
                ans += "...\nFor the content length reason, it stopped, continue?" if is_english(
                    [ans]) else "······\n由于长度的原因，回答被截断了，要继续吗？"
            return ans, response.usage.total_tokens
        except openai.APIError as e:
            return "**ERROR**: " + str(e), 0

    def chat_streamly(self, system, history, gen_conf):
        if system:
            history.insert(0, {"role": "system", "content": system})
        ans = ""
        total_tokens = 0
        try:
            response = self.client.chat.completions.create(
                model=self.model_name,
                messages=history,
                stream=True,
                **gen_conf)
            for resp in response:
                if not resp.choices: continue
                if not resp.choices[0].delta.content:
                    resp.choices[0].delta.content = ""
                ans += resp.choices[0].delta.content
<<<<<<< HEAD
                total_tokens = (
                    (
                            total_tokens
                            + num_tokens_from_string(resp.choices[0].delta.content)
                    )
                    if not hasattr(resp, "usage") or not resp.usage
                    else dict(resp.usage).get('total_tokens', total_tokens)
                )
=======
                total_tokens += 1
                if not hasattr(resp, "usage") or not resp.usage:
                    total_tokens = (
                                total_tokens
                                + num_tokens_from_string(resp.choices[0].delta.content)
                        )
                elif isinstance(resp.usage, dict):
                    total_tokens = resp.usage.get("total_tokens", total_tokens)
                else: total_tokens = resp.usage.total_tokens

>>>>>>> b2524eec
                if resp.choices[0].finish_reason == "length":
                    ans += "...\nFor the content length reason, it stopped, continue?" if is_english(
                        [ans]) else "······\n由于长度的原因，回答被截断了，要继续吗？"
                yield ans

        except openai.APIError as e:
            yield ans + "\n**ERROR**: " + str(e)

        yield total_tokens


class GptTurbo(Base):
    def __init__(self, key, model_name="gpt-3.5-turbo", base_url="https://api.openai.com/v1"):
        if not base_url: base_url = "https://api.openai.com/v1"
        super().__init__(key, model_name, base_url)


class MoonshotChat(Base):
    def __init__(self, key, model_name="moonshot-v1-8k", base_url="https://api.moonshot.cn/v1"):
        if not base_url: base_url = "https://api.moonshot.cn/v1"
        super().__init__(key, model_name, base_url)


class XinferenceChat(Base):
    def __init__(self, key=None, model_name="", base_url=""):
        if not base_url:
            raise ValueError("Local llm url cannot be None")
        if base_url.split("/")[-1] != "v1":
            base_url = os.path.join(base_url, "v1")
        super().__init__(key, model_name, base_url)
class HuggingFaceChat(Base):
    def __init__(self, key=None, model_name="", base_url=""):
        if not base_url:
            raise ValueError("Local llm url cannot be None")
        if base_url.split("/")[-1] != "v1":
            base_url = os.path.join(base_url, "v1")
        super().__init__(key, model_name, base_url)

class DeepSeekChat(Base):
    def __init__(self, key, model_name="deepseek-chat", base_url="https://api.deepseek.com/v1"):
        if not base_url: base_url = "https://api.deepseek.com/v1"
        super().__init__(key, model_name, base_url)


class AzureChat(Base):
    def __init__(self, key, model_name, **kwargs):
        api_key = json.loads(key).get('api_key', '')
        api_version = json.loads(key).get('api_version', '2024-02-01')
        self.client = AzureOpenAI(api_key=api_key, azure_endpoint=kwargs["base_url"], api_version=api_version)
        self.model_name = model_name


class BaiChuanChat(Base):
    def __init__(self, key, model_name="Baichuan3-Turbo", base_url="https://api.baichuan-ai.com/v1"):
        if not base_url:
            base_url = "https://api.baichuan-ai.com/v1"
        super().__init__(key, model_name, base_url)

    @staticmethod
    def _format_params(params):
        return {
            "temperature": params.get("temperature", 0.3),
            "max_tokens": params.get("max_tokens", 2048),
            "top_p": params.get("top_p", 0.85),
        }

    def chat(self, system, history, gen_conf):
        if system:
            history.insert(0, {"role": "system", "content": system})
        try:
            response = self.client.chat.completions.create(
                model=self.model_name,
                messages=history,
                extra_body={
                    "tools": [{
                        "type": "web_search",
                        "web_search": {
                            "enable": True,
                            "search_mode": "performance_first"
                        }
                    }]
                },
                **self._format_params(gen_conf))
            ans = response.choices[0].message.content.strip()
            if response.choices[0].finish_reason == "length":
                ans += "...\nFor the content length reason, it stopped, continue?" if is_english(
                    [ans]) else "······\n由于长度的原因，回答被截断了，要继续吗？"
            return ans, response.usage.total_tokens
        except openai.APIError as e:
            return "**ERROR**: " + str(e), 0

    def chat_streamly(self, system, history, gen_conf):
        if system:
            history.insert(0, {"role": "system", "content": system})
        ans = ""
        total_tokens = 0
        try:
            response = self.client.chat.completions.create(
                model=self.model_name,
                messages=history,
                extra_body={
                    "tools": [{
                        "type": "web_search",
                        "web_search": {
                            "enable": True,
                            "search_mode": "performance_first"
                        }
                    }]
                },
                stream=True,
                **self._format_params(gen_conf))
            for resp in response:
                if not resp.choices: continue
                if not resp.choices[0].delta.content:
                    resp.choices[0].delta.content = ""
                ans += resp.choices[0].delta.content
                total_tokens = (
                    (
                            total_tokens
                            + num_tokens_from_string(resp.choices[0].delta.content)
                    )
                    if not hasattr(resp, "usage")
                    else resp.usage["total_tokens"]
                )
                if resp.choices[0].finish_reason == "length":
                    ans += "...\nFor the content length reason, it stopped, continue?" if is_english(
                        [ans]) else "······\n由于长度的原因，回答被截断了，要继续吗？"
                yield ans

        except Exception as e:
            yield ans + "\n**ERROR**: " + str(e)

        yield total_tokens


class QWenChat(Base):
    def __init__(self, key, model_name=Generation.Models.qwen_turbo, **kwargs):
        import dashscope
        dashscope.api_key = key
        self.model_name = model_name

    def chat(self, system, history, gen_conf):
        stream_flag = str(os.environ.get('QWEN_CHAT_BY_STREAM', 'true')).lower() == 'true'
        if not stream_flag:
            from http import HTTPStatus
            if system:
                history.insert(0, {"role": "system", "content": system})

            response = Generation.call(
                self.model_name,
                messages=history,
                result_format='message',
                **gen_conf
            )
            ans = ""
            tk_count = 0
            if response.status_code == HTTPStatus.OK:
                ans += response.output.choices[0]['message']['content']
                tk_count += response.usage.total_tokens
                if response.output.choices[0].get("finish_reason", "") == "length":
                    ans += "...\nFor the content length reason, it stopped, continue?" if is_english(
                        [ans]) else "······\n由于长度的原因，回答被截断了，要继续吗？"
                return ans, tk_count

            return "**ERROR**: " + response.message, tk_count
        else:
            g = self._chat_streamly(system, history, gen_conf, incremental_output=True)
            result_list = list(g)
            error_msg_list = [item for item in result_list if str(item).find("**ERROR**") >= 0]
            if len(error_msg_list) > 0:
                return "**ERROR**: " + "".join(error_msg_list) , 0
            else:
                return "".join(result_list[:-1]), result_list[-1]

    def _chat_streamly(self, system, history, gen_conf, incremental_output=False):
        from http import HTTPStatus
        if system:
            history.insert(0, {"role": "system", "content": system})
        ans = ""
        tk_count = 0
        try:
            response = Generation.call(
                self.model_name,
                messages=history,
                result_format='message',
                stream=True,
                incremental_output=incremental_output,
                **gen_conf
            )
            for resp in response:
                if resp.status_code == HTTPStatus.OK:
                    ans = resp.output.choices[0]['message']['content']
                    tk_count = resp.usage.total_tokens
                    if resp.output.choices[0].get("finish_reason", "") == "length":
                        ans += "...\nFor the content length reason, it stopped, continue?" if is_english(
                            [ans]) else "······\n由于长度的原因，回答被截断了，要继续吗？"
                    yield ans
                else:
                    yield ans + "\n**ERROR**: " + resp.message if str(resp.message).find(
                        "Access") < 0 else "Out of credit. Please set the API key in **settings > Model providers.**"
        except Exception as e:
            yield ans + "\n**ERROR**: " + str(e)

        yield tk_count

    def chat_streamly(self, system, history, gen_conf):
        return self._chat_streamly(system, history, gen_conf)


class ZhipuChat(Base):
    def __init__(self, key, model_name="glm-3-turbo", **kwargs):
        self.client = ZhipuAI(api_key=key)
        self.model_name = model_name

    def chat(self, system, history, gen_conf):
        if system:
            history.insert(0, {"role": "system", "content": system})
        try:
            if "presence_penalty" in gen_conf: del gen_conf["presence_penalty"]
            if "frequency_penalty" in gen_conf: del gen_conf["frequency_penalty"]
            response = self.client.chat.completions.create(
                model=self.model_name,
                messages=history,
                **gen_conf
            )
            ans = response.choices[0].message.content.strip()
            if response.choices[0].finish_reason == "length":
                ans += "...\nFor the content length reason, it stopped, continue?" if is_english(
                    [ans]) else "······\n由于长度的原因，回答被截断了，要继续吗？"
            return ans, response.usage.total_tokens
        except Exception as e:
            return "**ERROR**: " + str(e), 0

    def chat_streamly(self, system, history, gen_conf):
        if system:
            history.insert(0, {"role": "system", "content": system})
        if "presence_penalty" in gen_conf: del gen_conf["presence_penalty"]
        if "frequency_penalty" in gen_conf: del gen_conf["frequency_penalty"]
        ans = ""
        tk_count = 0
        try:
            response = self.client.chat.completions.create(
                model=self.model_name,
                messages=history,
                stream=True,
                **gen_conf
            )
            for resp in response:
                if not resp.choices[0].delta.content: continue
                delta = resp.choices[0].delta.content
                ans += delta
                if resp.choices[0].finish_reason == "length":
                    ans += "...\nFor the content length reason, it stopped, continue?" if is_english(
                        [ans]) else "······\n由于长度的原因，回答被截断了，要继续吗？"
                    tk_count = resp.usage.total_tokens
                if resp.choices[0].finish_reason == "stop": tk_count = resp.usage.total_tokens
                yield ans
        except Exception as e:
            yield ans + "\n**ERROR**: " + str(e)

        yield tk_count


class OllamaChat(Base):
    def __init__(self, key, model_name, **kwargs):
        self.client = Client(host=kwargs["base_url"])
        self.model_name = model_name

    def chat(self, system, history, gen_conf):
        if system:
            history.insert(0, {"role": "system", "content": system})
        try:
            options = {}
            if "temperature" in gen_conf: options["temperature"] = gen_conf["temperature"]
            if "max_tokens" in gen_conf: options["num_predict"] = gen_conf["max_tokens"]
            if "top_p" in gen_conf: options["top_k"] = gen_conf["top_p"]
            if "presence_penalty" in gen_conf: options["presence_penalty"] = gen_conf["presence_penalty"]
            if "frequency_penalty" in gen_conf: options["frequency_penalty"] = gen_conf["frequency_penalty"]
            response = self.client.chat(
                model=self.model_name,
                messages=history,
                options=options,
                keep_alive=-1
            )
            ans = response["message"]["content"].strip()
            return ans, response["eval_count"] + response.get("prompt_eval_count", 0)
        except Exception as e:
            return "**ERROR**: " + str(e), 0

    def chat_streamly(self, system, history, gen_conf):
        if system:
            history.insert(0, {"role": "system", "content": system})
        options = {}
        if "temperature" in gen_conf: options["temperature"] = gen_conf["temperature"]
        if "max_tokens" in gen_conf: options["num_predict"] = gen_conf["max_tokens"]
        if "top_p" in gen_conf: options["top_k"] = gen_conf["top_p"]
        if "presence_penalty" in gen_conf: options["presence_penalty"] = gen_conf["presence_penalty"]
        if "frequency_penalty" in gen_conf: options["frequency_penalty"] = gen_conf["frequency_penalty"]
        ans = ""
        try:
            response = self.client.chat(
                model=self.model_name,
                messages=history,
                stream=True,
                options=options,
                keep_alive=-1
            )
            for resp in response:
                if resp["done"]:
                    yield resp.get("prompt_eval_count", 0) + resp.get("eval_count", 0)
                ans += resp["message"]["content"]
                yield ans
        except Exception as e:
            yield ans + "\n**ERROR**: " + str(e)
        yield 0


class LocalAIChat(Base):
    def __init__(self, key, model_name, base_url):
        if not base_url:
            raise ValueError("Local llm url cannot be None")
        if base_url.split("/")[-1] != "v1":
            base_url = os.path.join(base_url, "v1")
        self.client = OpenAI(api_key="empty", base_url=base_url)
        self.model_name = model_name.split("___")[0]


class LocalLLM(Base):
    class RPCProxy:
        def __init__(self, host, port):
            self.host = host
            self.port = int(port)
            self.__conn()

        def __conn(self):
            from multiprocessing.connection import Client

            self._connection = Client(
                (self.host, self.port), authkey=b"infiniflow-token4kevinhu"
            )

        def __getattr__(self, name):
            import pickle

            def do_rpc(*args, **kwargs):
                for _ in range(3):
                    try:
                        self._connection.send(pickle.dumps((name, args, kwargs)))
                        return pickle.loads(self._connection.recv())
                    except Exception as e:
                        self.__conn()
                raise Exception("RPC connection lost!")

            return do_rpc

    def __init__(self, key, model_name):
        from jina import Client

        self.client = Client(port=12345, protocol="grpc", asyncio=True)

    def _prepare_prompt(self, system, history, gen_conf):
        from rag.svr.jina_server import Prompt, Generation
        if system:
            history.insert(0, {"role": "system", "content": system})
        if "max_tokens" in gen_conf:
            gen_conf["max_new_tokens"] = gen_conf.pop("max_tokens")
        return Prompt(message=history, gen_conf=gen_conf)

    def _stream_response(self, endpoint, prompt):
        from rag.svr.jina_server import Prompt, Generation
        answer = ""
        try:
            res = self.client.stream_doc(
                on=endpoint, inputs=prompt, return_type=Generation
            )
            loop = asyncio.get_event_loop()
            try:
                while True:
                    answer = loop.run_until_complete(res.__anext__()).text
                    yield answer
            except StopAsyncIteration:
                pass
        except Exception as e:
            yield answer + "\n**ERROR**: " + str(e)
        yield num_tokens_from_string(answer)

    def chat(self, system, history, gen_conf):
        prompt = self._prepare_prompt(system, history, gen_conf)
        chat_gen = self._stream_response("/chat", prompt)
        ans = next(chat_gen)
        total_tokens = next(chat_gen)
        return ans, total_tokens

    def chat_streamly(self, system, history, gen_conf):
        prompt = self._prepare_prompt(system, history, gen_conf)
        return self._stream_response("/stream", prompt)


class VolcEngineChat(Base):
    def __init__(self, key, model_name, base_url='https://ark.cn-beijing.volces.com/api/v3'):
        """
        Since do not want to modify the original database fields, and the VolcEngine authentication method is quite special,
        Assemble ark_api_key, ep_id into api_key, store it as a dictionary type, and parse it for use
        model_name is for display only
        """
        base_url = base_url if base_url else 'https://ark.cn-beijing.volces.com/api/v3'
        ark_api_key = json.loads(key).get('ark_api_key', '')
        model_name = json.loads(key).get('ep_id', '') + json.loads(key).get('endpoint_id', '')
        super().__init__(ark_api_key, model_name, base_url)


class MiniMaxChat(Base):
    def __init__(
            self,
            key,
            model_name,
            base_url="https://api.minimax.chat/v1/text/chatcompletion_v2",
    ):
        if not base_url:
            base_url = "https://api.minimax.chat/v1/text/chatcompletion_v2"
        self.base_url = base_url
        self.model_name = model_name
        self.api_key = key

    def chat(self, system, history, gen_conf):
        if system:
            history.insert(0, {"role": "system", "content": system})
        for k in list(gen_conf.keys()):
            if k not in ["temperature", "top_p", "max_tokens"]:
                del gen_conf[k]
        headers = {
            "Authorization": f"Bearer {self.api_key}",
            "Content-Type": "application/json",
        }
        payload = json.dumps(
            {"model": self.model_name, "messages": history, **gen_conf}
        )
        try:
            response = requests.request(
                "POST", url=self.base_url, headers=headers, data=payload
            )
            response = response.json()
            ans = response["choices"][0]["message"]["content"].strip()
            if response["choices"][0]["finish_reason"] == "length":
                ans += "...\nFor the content length reason, it stopped, continue?" if is_english(
                    [ans]) else "······\n由于长度的原因，回答被截断了，要继续吗？"
            return ans, response["usage"]["total_tokens"]
        except Exception as e:
            return "**ERROR**: " + str(e), 0

    def chat_streamly(self, system, history, gen_conf):
        if system:
            history.insert(0, {"role": "system", "content": system})
        ans = ""
        total_tokens = 0
        try:
            headers = {
                "Authorization": f"Bearer {self.api_key}",
                "Content-Type": "application/json",
            }
            payload = json.dumps(
                {
                    "model": self.model_name,
                    "messages": history,
                    "stream": True,
                    **gen_conf,
                }
            )
            response = requests.request(
                "POST",
                url=self.base_url,
                headers=headers,
                data=payload,
            )
            for resp in response.text.split("\n\n")[:-1]:
                resp = json.loads(resp[6:])
                text = ""
                if "choices" in resp and "delta" in resp["choices"][0]:
                    text = resp["choices"][0]["delta"]["content"]
                ans += text
                total_tokens = (
                    total_tokens + num_tokens_from_string(text)
                    if "usage" not in resp
                    else resp["usage"]["total_tokens"]
                )
                yield ans

        except Exception as e:
            yield ans + "\n**ERROR**: " + str(e)

        yield total_tokens


class MistralChat(Base):

    def __init__(self, key, model_name, base_url=None):
        from mistralai.client import MistralClient
        self.client = MistralClient(api_key=key)
        self.model_name = model_name

    def chat(self, system, history, gen_conf):
        if system:
            history.insert(0, {"role": "system", "content": system})
        for k in list(gen_conf.keys()):
            if k not in ["temperature", "top_p", "max_tokens"]:
                del gen_conf[k]
        try:
            response = self.client.chat(
                model=self.model_name,
                messages=history,
                **gen_conf)
            ans = response.choices[0].message.content
            if response.choices[0].finish_reason == "length":
                ans += "...\nFor the content length reason, it stopped, continue?" if is_english(
                    [ans]) else "······\n由于长度的原因，回答被截断了，要继续吗？"
            return ans, response.usage.total_tokens
        except openai.APIError as e:
            return "**ERROR**: " + str(e), 0

    def chat_streamly(self, system, history, gen_conf):
        if system:
            history.insert(0, {"role": "system", "content": system})
        for k in list(gen_conf.keys()):
            if k not in ["temperature", "top_p", "max_tokens"]:
                del gen_conf[k]
        ans = ""
        total_tokens = 0
        try:
            response = self.client.chat_stream(
                model=self.model_name,
                messages=history,
                **gen_conf)
            for resp in response:
                if not resp.choices or not resp.choices[0].delta.content: continue
                ans += resp.choices[0].delta.content
                total_tokens += 1
                if resp.choices[0].finish_reason == "length":
                    ans += "...\nFor the content length reason, it stopped, continue?" if is_english(
                        [ans]) else "······\n由于长度的原因，回答被截断了，要继续吗？"
                yield ans

        except openai.APIError as e:
            yield ans + "\n**ERROR**: " + str(e)

        yield total_tokens


class BedrockChat(Base):

    def __init__(self, key, model_name, **kwargs):
        import boto3
        self.bedrock_ak = json.loads(key).get('bedrock_ak', '')
        self.bedrock_sk = json.loads(key).get('bedrock_sk', '')
        self.bedrock_region = json.loads(key).get('bedrock_region', '')
        self.model_name = model_name
        self.client = boto3.client(service_name='bedrock-runtime', region_name=self.bedrock_region,
                                   aws_access_key_id=self.bedrock_ak, aws_secret_access_key=self.bedrock_sk)

    def chat(self, system, history, gen_conf):
        from botocore.exceptions import ClientError
        for k in list(gen_conf.keys()):
            if k not in ["temperature", "top_p", "max_tokens"]:
                del gen_conf[k]
        if "max_tokens" in gen_conf:
            gen_conf["maxTokens"] = gen_conf["max_tokens"]
            _ = gen_conf.pop("max_tokens")
        if "top_p" in gen_conf:
            gen_conf["topP"] = gen_conf["top_p"]
            _ = gen_conf.pop("top_p")
        for item in history:
            if not isinstance(item["content"], list) and not isinstance(item["content"], tuple):
                item["content"] = [{"text": item["content"]}]

        try:
            # Send the message to the model, using a basic inference configuration.
            response = self.client.converse(
                modelId=self.model_name,
                messages=history,
                inferenceConfig=gen_conf,
                system=[{"text": (system if system else "Answer the user's message.")}],
            )

            # Extract and print the response text.
            ans = response["output"]["message"]["content"][0]["text"]
            return ans, num_tokens_from_string(ans)

        except (ClientError, Exception) as e:
            return f"ERROR: Can't invoke '{self.model_name}'. Reason: {e}", 0

    def chat_streamly(self, system, history, gen_conf):
        from botocore.exceptions import ClientError
        for k in list(gen_conf.keys()):
            if k not in ["temperature", "top_p", "max_tokens"]:
                del gen_conf[k]
        if "max_tokens" in gen_conf:
            gen_conf["maxTokens"] = gen_conf["max_tokens"]
            _ = gen_conf.pop("max_tokens")
        if "top_p" in gen_conf:
            gen_conf["topP"] = gen_conf["top_p"]
            _ = gen_conf.pop("top_p")
        for item in history:
            if not isinstance(item["content"], list) and not isinstance(item["content"], tuple):
                item["content"] = [{"text": item["content"]}]

        if self.model_name.split('.')[0] == 'ai21':
            try:
                response = self.client.converse(
                    modelId=self.model_name,
                    messages=history,
                    inferenceConfig=gen_conf,
                    system=[{"text": (system if system else "Answer the user's message.")}]
                )
                ans = response["output"]["message"]["content"][0]["text"]
                return ans, num_tokens_from_string(ans)

            except (ClientError, Exception) as e:
                return f"ERROR: Can't invoke '{self.model_name}'. Reason: {e}", 0

        ans = ""
        try:
            # Send the message to the model, using a basic inference configuration.
            streaming_response = self.client.converse_stream(
                modelId=self.model_name,
                messages=history,
                inferenceConfig=gen_conf,
                system=[{"text": (system if system else "Answer the user's message.")}]
            )

            # Extract and print the streamed response text in real-time.
            for resp in streaming_response["stream"]:
                if "contentBlockDelta" in resp:
                    ans += resp["contentBlockDelta"]["delta"]["text"]
                    yield ans

        except (ClientError, Exception) as e:
            yield ans + f"ERROR: Can't invoke '{self.model_name}'. Reason: {e}"

        yield num_tokens_from_string(ans)


class GeminiChat(Base):

    def __init__(self, key, model_name, base_url=None):
        from google.generativeai import client, GenerativeModel

        client.configure(api_key=key)
        _client = client.get_default_generative_client()
        self.model_name = 'models/' + model_name
        self.model = GenerativeModel(model_name=self.model_name)
        self.model._client = _client

    def chat(self, system, history, gen_conf):
        from google.generativeai.types import content_types

        if system:
            self.model._system_instruction = content_types.to_content(system)

        if 'max_tokens' in gen_conf:
            gen_conf['max_output_tokens'] = gen_conf['max_tokens']
        for k in list(gen_conf.keys()):
            if k not in ["temperature", "top_p", "max_output_tokens"]:
                del gen_conf[k]
        for item in history:
            if 'role' in item and item['role'] == 'assistant':
                item['role'] = 'model'
            if 'role' in item and item['role'] == 'system':
                item['role'] = 'user'
            if 'content' in item:
                item['parts'] = item.pop('content')

        try:
            response = self.model.generate_content(
                history,
                generation_config=gen_conf)
            ans = response.text
            return ans, response.usage_metadata.total_token_count
        except Exception as e:
            return "**ERROR**: " + str(e), 0

    def chat_streamly(self, system, history, gen_conf):
        from google.generativeai.types import content_types

        if system:
            self.model._system_instruction = content_types.to_content(system)
        if 'max_tokens' in gen_conf:
            gen_conf['max_output_tokens'] = gen_conf['max_tokens']
        for k in list(gen_conf.keys()):
            if k not in ["temperature", "top_p", "max_output_tokens"]:
                del gen_conf[k]
        for item in history:
            if 'role' in item and item['role'] == 'assistant':
                item['role'] = 'model'
            if 'content' in item:
                item['parts'] = item.pop('content')
        ans = ""
        try:
            response = self.model.generate_content(
                history,
                generation_config=gen_conf, stream=True)
            for resp in response:
                ans += resp.text
                yield ans

        except Exception as e:
            yield ans + "\n**ERROR**: " + str(e)

        yield response._chunks[-1].usage_metadata.total_token_count


class GroqChat:
    def __init__(self, key, model_name, base_url=''):
        self.client = Groq(api_key=key)
        self.model_name = model_name

    def chat(self, system, history, gen_conf):
        if system:
            history.insert(0, {"role": "system", "content": system})
        for k in list(gen_conf.keys()):
            if k not in ["temperature", "top_p", "max_tokens"]:
                del gen_conf[k]
        ans = ""
        try:
            response = self.client.chat.completions.create(
                model=self.model_name,
                messages=history,
                **gen_conf
            )
            ans = response.choices[0].message.content
            if response.choices[0].finish_reason == "length":
                ans += "...\nFor the content length reason, it stopped, continue?" if is_english(
                    [ans]) else "······\n由于长度的原因，回答被截断了，要继续吗？"
            return ans, response.usage.total_tokens
        except Exception as e:
            return ans + "\n**ERROR**: " + str(e), 0

    def chat_streamly(self, system, history, gen_conf):
        if system:
            history.insert(0, {"role": "system", "content": system})
        for k in list(gen_conf.keys()):
            if k not in ["temperature", "top_p", "max_tokens"]:
                del gen_conf[k]
        ans = ""
        total_tokens = 0
        try:
            response = self.client.chat.completions.create(
                model=self.model_name,
                messages=history,
                stream=True,
                **gen_conf
            )
            for resp in response:
                if not resp.choices or not resp.choices[0].delta.content:
                    continue
                ans += resp.choices[0].delta.content
                total_tokens += 1
                if resp.choices[0].finish_reason == "length":
                    ans += "...\nFor the content length reason, it stopped, continue?" if is_english(
                        [ans]) else "······\n由于长度的原因，回答被截断了，要继续吗？"
                yield ans

        except Exception as e:
            yield ans + "\n**ERROR**: " + str(e)

        yield total_tokens


## openrouter
class OpenRouterChat(Base):
    def __init__(self, key, model_name, base_url="https://openrouter.ai/api/v1"):
        if not base_url:
            base_url = "https://openrouter.ai/api/v1"
        super().__init__(key, model_name, base_url)


class StepFunChat(Base):
    def __init__(self, key, model_name, base_url="https://api.stepfun.com/v1"):
        if not base_url:
            base_url = "https://api.stepfun.com/v1"
        super().__init__(key, model_name, base_url)


class NvidiaChat(Base):
    def __init__(self, key, model_name, base_url="https://integrate.api.nvidia.com/v1"):
        if not base_url:
            base_url = "https://integrate.api.nvidia.com/v1"
        super().__init__(key, model_name, base_url)


class LmStudioChat(Base):
    def __init__(self, key, model_name, base_url):
        if not base_url:
            raise ValueError("Local llm url cannot be None")
        if base_url.split("/")[-1] != "v1":
            base_url = os.path.join(base_url, "v1")
        self.client = OpenAI(api_key="lm-studio", base_url=base_url)
        self.model_name = model_name


class OpenAI_APIChat(Base):
    def __init__(self, key, model_name, base_url):
        if not base_url:
            raise ValueError("url cannot be None")
        if base_url.split("/")[-1] != "v1":
            base_url = os.path.join(base_url, "v1")
        model_name = model_name.split("___")[0]
        super().__init__(key, model_name, base_url)


class CoHereChat(Base):
    def __init__(self, key, model_name, base_url=""):
        from cohere import Client

        self.client = Client(api_key=key)
        self.model_name = model_name

    def chat(self, system, history, gen_conf):
        if system:
            history.insert(0, {"role": "system", "content": system})
        if "top_p" in gen_conf:
            gen_conf["p"] = gen_conf.pop("top_p")
        if "frequency_penalty" in gen_conf and "presence_penalty" in gen_conf:
            gen_conf.pop("presence_penalty")
        for item in history:
            if "role" in item and item["role"] == "user":
                item["role"] = "USER"
            if "role" in item and item["role"] == "assistant":
                item["role"] = "CHATBOT"
            if "content" in item:
                item["message"] = item.pop("content")
        mes = history.pop()["message"]
        ans = ""
        try:
            response = self.client.chat(
                model=self.model_name, chat_history=history, message=mes, **gen_conf
            )
            ans = response.text
            if response.finish_reason == "MAX_TOKENS":
                ans += (
                    "...\nFor the content length reason, it stopped, continue?"
                    if is_english([ans])
                    else "······\n由于长度的原因，回答被截断了，要继续吗？"
                )
            return (
                ans,
                response.meta.tokens.input_tokens + response.meta.tokens.output_tokens,
            )
        except Exception as e:
            return ans + "\n**ERROR**: " + str(e), 0

    def chat_streamly(self, system, history, gen_conf):
        if system:
            history.insert(0, {"role": "system", "content": system})
        if "top_p" in gen_conf:
            gen_conf["p"] = gen_conf.pop("top_p")
        if "frequency_penalty" in gen_conf and "presence_penalty" in gen_conf:
            gen_conf.pop("presence_penalty")
        for item in history:
            if "role" in item and item["role"] == "user":
                item["role"] = "USER"
            if "role" in item and item["role"] == "assistant":
                item["role"] = "CHATBOT"
            if "content" in item:
                item["message"] = item.pop("content")
        mes = history.pop()["message"]
        ans = ""
        total_tokens = 0
        try:
            response = self.client.chat_stream(
                model=self.model_name, chat_history=history, message=mes, **gen_conf
            )
            for resp in response:
                if resp.event_type == "text-generation":
                    ans += resp.text
                    total_tokens += num_tokens_from_string(resp.text)
                elif resp.event_type == "stream-end":
                    if resp.finish_reason == "MAX_TOKENS":
                        ans += (
                            "...\nFor the content length reason, it stopped, continue?"
                            if is_english([ans])
                            else "······\n由于长度的原因，回答被截断了，要继续吗？"
                        )
                yield ans

        except Exception as e:
            yield ans + "\n**ERROR**: " + str(e)

        yield total_tokens


class LeptonAIChat(Base):
    def __init__(self, key, model_name, base_url=None):
        if not base_url:
            base_url = os.path.join("https://" + model_name + ".lepton.run", "api", "v1")
        super().__init__(key, model_name, base_url)


class TogetherAIChat(Base):
    def __init__(self, key, model_name, base_url="https://api.together.xyz/v1"):
        if not base_url:
            base_url = "https://api.together.xyz/v1"
        super().__init__(key, model_name, base_url)


class PerfXCloudChat(Base):
    def __init__(self, key, model_name, base_url="https://cloud.perfxlab.cn/v1"):
        if not base_url:
            base_url = "https://cloud.perfxlab.cn/v1"
        super().__init__(key, model_name, base_url)


class UpstageChat(Base):
    def __init__(self, key, model_name, base_url="https://api.upstage.ai/v1/solar"):
        if not base_url:
            base_url = "https://api.upstage.ai/v1/solar"
        super().__init__(key, model_name, base_url)


class NovitaAIChat(Base):
    def __init__(self, key, model_name, base_url="https://api.novita.ai/v3/openai"):
        if not base_url:
            base_url = "https://api.novita.ai/v3/openai"
        super().__init__(key, model_name, base_url)


class SILICONFLOWChat(Base):
    def __init__(self, key, model_name, base_url="https://api.siliconflow.cn/v1"):
        if not base_url:
            base_url = "https://api.siliconflow.cn/v1"
        super().__init__(key, model_name, base_url)


class YiChat(Base):
    def __init__(self, key, model_name, base_url="https://api.lingyiwanwu.com/v1"):
        if not base_url:
            base_url = "https://api.lingyiwanwu.com/v1"
        super().__init__(key, model_name, base_url)


class ReplicateChat(Base):
    def __init__(self, key, model_name, base_url=None):
        from replicate.client import Client

        self.model_name = model_name
        self.client = Client(api_token=key)
        self.system = ""

    def chat(self, system, history, gen_conf):
        if "max_tokens" in gen_conf:
            gen_conf["max_new_tokens"] = gen_conf.pop("max_tokens")
        if system:
            self.system = system
        prompt = "\n".join(
            [item["role"] + ":" + item["content"] for item in history[-5:]]
        )
        ans = ""
        try:
            response = self.client.run(
                self.model_name,
                input={"system_prompt": self.system, "prompt": prompt, **gen_conf},
            )
            ans = "".join(response)
            return ans, num_tokens_from_string(ans)
        except Exception as e:
            return ans + "\n**ERROR**: " + str(e), 0

    def chat_streamly(self, system, history, gen_conf):
        if "max_tokens" in gen_conf:
            gen_conf["max_new_tokens"] = gen_conf.pop("max_tokens")
        if system:
            self.system = system
        prompt = "\n".join(
            [item["role"] + ":" + item["content"] for item in history[-5:]]
        )
        ans = ""
        try:
            response = self.client.run(
                self.model_name,
                input={"system_prompt": self.system, "prompt": prompt, **gen_conf},
            )
            for resp in response:
                ans += resp
                yield ans

        except Exception as e:
            yield ans + "\n**ERROR**: " + str(e)

        yield num_tokens_from_string(ans)


class HunyuanChat(Base):
    def __init__(self, key, model_name, base_url=None):
        from tencentcloud.common import credential
        from tencentcloud.hunyuan.v20230901 import hunyuan_client

        key = json.loads(key)
        sid = key.get("hunyuan_sid", "")
        sk = key.get("hunyuan_sk", "")
        cred = credential.Credential(sid, sk)
        self.model_name = model_name
        self.client = hunyuan_client.HunyuanClient(cred, "")

    def chat(self, system, history, gen_conf):
        from tencentcloud.hunyuan.v20230901 import models
        from tencentcloud.common.exception.tencent_cloud_sdk_exception import (
            TencentCloudSDKException,
        )

        _gen_conf = {}
        _history = [{k.capitalize(): v for k, v in item.items()} for item in history]
        if system:
            _history.insert(0, {"Role": "system", "Content": system})
        if "temperature" in gen_conf:
            _gen_conf["Temperature"] = gen_conf["temperature"]
        if "top_p" in gen_conf:
            _gen_conf["TopP"] = gen_conf["top_p"]

        req = models.ChatCompletionsRequest()
        params = {"Model": self.model_name, "Messages": _history, **_gen_conf}
        req.from_json_string(json.dumps(params))
        ans = ""
        try:
            response = self.client.ChatCompletions(req)
            ans = response.Choices[0].Message.Content
            return ans, response.Usage.TotalTokens
        except TencentCloudSDKException as e:
            return ans + "\n**ERROR**: " + str(e), 0

    def chat_streamly(self, system, history, gen_conf):
        from tencentcloud.hunyuan.v20230901 import models
        from tencentcloud.common.exception.tencent_cloud_sdk_exception import (
            TencentCloudSDKException,
        )

        _gen_conf = {}
        _history = [{k.capitalize(): v for k, v in item.items()} for item in history]
        if system:
            _history.insert(0, {"Role": "system", "Content": system})

        if "temperature" in gen_conf:
            _gen_conf["Temperature"] = gen_conf["temperature"]
        if "top_p" in gen_conf:
            _gen_conf["TopP"] = gen_conf["top_p"]
        req = models.ChatCompletionsRequest()
        params = {
            "Model": self.model_name,
            "Messages": _history,
            "Stream": True,
            **_gen_conf,
        }
        req.from_json_string(json.dumps(params))
        ans = ""
        total_tokens = 0
        try:
            response = self.client.ChatCompletions(req)
            for resp in response:
                resp = json.loads(resp["data"])
                if not resp["Choices"] or not resp["Choices"][0]["Delta"]["Content"]:
                    continue
                ans += resp["Choices"][0]["Delta"]["Content"]
                total_tokens += 1

                yield ans

        except TencentCloudSDKException as e:
            yield ans + "\n**ERROR**: " + str(e)

        yield total_tokens


class SparkChat(Base):
    def __init__(
            self, key, model_name, base_url="https://spark-api-open.xf-yun.com/v1"
    ):
        if not base_url:
            base_url = "https://spark-api-open.xf-yun.com/v1"
        model2version = {
            "Spark-Max": "generalv3.5",
            "Spark-Lite": "general",
            "Spark-Pro": "generalv3",
            "Spark-Pro-128K": "pro-128k",
            "Spark-4.0-Ultra": "4.0Ultra",
        }
        model_version = model2version[model_name]
        super().__init__(key, model_version, base_url)


class BaiduYiyanChat(Base):
    def __init__(self, key, model_name, base_url=None):
        import qianfan

        key = json.loads(key)
        ak = key.get("yiyan_ak", "")
        sk = key.get("yiyan_sk", "")
        self.client = qianfan.ChatCompletion(ak=ak, sk=sk)
        self.model_name = model_name.lower()
        self.system = ""

    def chat(self, system, history, gen_conf):
        if system:
            self.system = system
        gen_conf["penalty_score"] = (
                                            (gen_conf.get("presence_penalty", 0) + gen_conf.get("frequency_penalty",
                                                                                                0)) / 2
                                    ) + 1
        if "max_tokens" in gen_conf:
            gen_conf["max_output_tokens"] = gen_conf["max_tokens"]
        ans = ""

        try:
            response = self.client.do(
                model=self.model_name,
                messages=history,
                system=self.system,
                **gen_conf
            ).body
            ans = response['result']
            return ans, response["usage"]["total_tokens"]

        except Exception as e:
            return ans + "\n**ERROR**: " + str(e), 0

    def chat_streamly(self, system, history, gen_conf):
        if system:
            self.system = system
        gen_conf["penalty_score"] = (
                                            (gen_conf.get("presence_penalty", 0) + gen_conf.get("frequency_penalty",
                                                                                                0)) / 2
                                    ) + 1
        if "max_tokens" in gen_conf:
            gen_conf["max_output_tokens"] = gen_conf["max_tokens"]
        ans = ""
        total_tokens = 0

        try:
            response = self.client.do(
                model=self.model_name,
                messages=history,
                system=self.system,
                stream=True,
                **gen_conf
            )
            for resp in response:
                resp = resp.body
                ans += resp['result']
                total_tokens = resp["usage"]["total_tokens"]

                yield ans

        except Exception as e:
            return ans + "\n**ERROR**: " + str(e), 0

        yield total_tokens


class AnthropicChat(Base):
    def __init__(self, key, model_name, base_url=None):
        import anthropic

        self.client = anthropic.Anthropic(api_key=key)
        self.model_name = model_name
        self.system = ""

    def chat(self, system, history, gen_conf):
        if system:
            self.system = system
        if "max_tokens" not in gen_conf:
            gen_conf["max_tokens"] = 4096

        try:
            response = self.client.messages.create(
                model=self.model_name,
                messages=history,
                system=self.system,
                stream=False,
                **gen_conf,
            ).json()
            ans = response["content"][0]["text"]
            if response["stop_reason"] == "max_tokens":
                ans += (
                    "...\nFor the content length reason, it stopped, continue?"
                    if is_english([ans])
                    else "······\n由于长度的原因，回答被截断了，要继续吗？"
                )
            return (
                ans,
                response["usage"]["input_tokens"] + response["usage"]["output_tokens"],
            )
        except Exception as e:
            return ans + "\n**ERROR**: " + str(e), 0

    def chat_streamly(self, system, history, gen_conf):
        if system:
            self.system = system
        if "max_tokens" not in gen_conf:
            gen_conf["max_tokens"] = 4096

        ans = ""
        total_tokens = 0
        try:
            response = self.client.messages.create(
                model=self.model_name,
                messages=history,
                system=self.system,
                stream=True,
                **gen_conf,
            )
            for res in response.iter_lines():
                res = res.decode("utf-8")
                if "content_block_delta" in res and "data" in res:
                    text = json.loads(res[6:])["delta"]["text"]
                    ans += text
                    total_tokens += num_tokens_from_string(text)
        except Exception as e:
            yield ans + "\n**ERROR**: " + str(e)

        yield total_tokens


class GoogleChat(Base):
    def __init__(self, key, model_name, base_url=None):
        from google.oauth2 import service_account
        import base64

        key = json.load(key)
        access_token = json.loads(
            base64.b64decode(key.get("google_service_account_key", ""))
        )
        project_id = key.get("google_project_id", "")
        region = key.get("google_region", "")

        scopes = ["https://www.googleapis.com/auth/cloud-platform"]
        self.model_name = model_name
        self.system = ""

        if "claude" in self.model_name:
            from anthropic import AnthropicVertex
            from google.auth.transport.requests import Request

            if access_token:
                credits = service_account.Credentials.from_service_account_info(
                    access_token, scopes=scopes
                )
                request = Request()
                credits.refresh(request)
                token = credits.token
                self.client = AnthropicVertex(
                    region=region, project_id=project_id, access_token=token
                )
            else:
                self.client = AnthropicVertex(region=region, project_id=project_id)
        else:
            from google.cloud import aiplatform
            import vertexai.generative_models as glm

            if access_token:
                credits = service_account.Credentials.from_service_account_info(
                    access_token
                )
                aiplatform.init(
                    credentials=credits, project=project_id, location=region
                )
            else:
                aiplatform.init(project=project_id, location=region)
            self.client = glm.GenerativeModel(model_name=self.model_name)

    def chat(self, system, history, gen_conf):
        if system:
            self.system = system

        if "claude" in self.model_name:
            if "max_tokens" not in gen_conf:
                gen_conf["max_tokens"] = 4096
            try:
                response = self.client.messages.create(
                    model=self.model_name,
                    messages=history,
                    system=self.system,
                    stream=False,
                    **gen_conf,
                ).json()
                ans = response["content"][0]["text"]
                if response["stop_reason"] == "max_tokens":
                    ans += (
                        "...\nFor the content length reason, it stopped, continue?"
                        if is_english([ans])
                        else "······\n由于长度的原因，回答被截断了，要继续吗？"
                    )
                return (
                    ans,
                    response["usage"]["input_tokens"]
                    + response["usage"]["output_tokens"],
                )
            except Exception as e:
                return "\n**ERROR**: " + str(e), 0
        else:
            self.client._system_instruction = self.system
            if "max_tokens" in gen_conf:
                gen_conf["max_output_tokens"] = gen_conf["max_tokens"]
            for k in list(gen_conf.keys()):
                if k not in ["temperature", "top_p", "max_output_tokens"]:
                    del gen_conf[k]
            for item in history:
                if "role" in item and item["role"] == "assistant":
                    item["role"] = "model"
                if "content" in item:
                    item["parts"] = item.pop("content")
            try:
                response = self.client.generate_content(
                    history, generation_config=gen_conf
                )
                ans = response.text
                return ans, response.usage_metadata.total_token_count
            except Exception as e:
                return "**ERROR**: " + str(e), 0

    def chat_streamly(self, system, history, gen_conf):
        if system:
            self.system = system

        if "claude" in self.model_name:
            if "max_tokens" not in gen_conf:
                gen_conf["max_tokens"] = 4096
            ans = ""
            total_tokens = 0
            try:
                response = self.client.messages.create(
                    model=self.model_name,
                    messages=history,
                    system=self.system,
                    stream=True,
                    **gen_conf,
                )
                for res in response.iter_lines():
                    res = res.decode("utf-8")
                    if "content_block_delta" in res and "data" in res:
                        text = json.loads(res[6:])["delta"]["text"]
                        ans += text
                        total_tokens += num_tokens_from_string(text)
            except Exception as e:
                yield ans + "\n**ERROR**: " + str(e)

            yield total_tokens
        else:
            self.client._system_instruction = self.system
            if "max_tokens" in gen_conf:
                gen_conf["max_output_tokens"] = gen_conf["max_tokens"]
            for k in list(gen_conf.keys()):
                if k not in ["temperature", "top_p", "max_output_tokens"]:
                    del gen_conf[k]
            for item in history:
                if "role" in item and item["role"] == "assistant":
                    item["role"] = "model"
                if "content" in item:
                    item["parts"] = item.pop("content")
            ans = ""
            try:
                response = self.model.generate_content(
                    history, generation_config=gen_conf, stream=True
                )
                for resp in response:
                    ans += resp.text
                    yield ans

            except Exception as e:
                yield ans + "\n**ERROR**: " + str(e)

            yield response._chunks[-1].usage_metadata.total_token_count<|MERGE_RESOLUTION|>--- conflicted
+++ resolved
@@ -67,16 +67,7 @@
                 if not resp.choices[0].delta.content:
                     resp.choices[0].delta.content = ""
                 ans += resp.choices[0].delta.content
-<<<<<<< HEAD
-                total_tokens = (
-                    (
-                            total_tokens
-                            + num_tokens_from_string(resp.choices[0].delta.content)
-                    )
-                    if not hasattr(resp, "usage") or not resp.usage
-                    else dict(resp.usage).get('total_tokens', total_tokens)
-                )
-=======
+
                 total_tokens += 1
                 if not hasattr(resp, "usage") or not resp.usage:
                     total_tokens = (
@@ -87,7 +78,6 @@
                     total_tokens = resp.usage.get("total_tokens", total_tokens)
                 else: total_tokens = resp.usage.total_tokens
 
->>>>>>> b2524eec
                 if resp.choices[0].finish_reason == "length":
                     ans += "...\nFor the content length reason, it stopped, continue?" if is_english(
                         [ans]) else "······\n由于长度的原因，回答被截断了，要继续吗？"
