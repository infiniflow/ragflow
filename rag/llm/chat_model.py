--- conflicted
+++ resolved
@@ -112,31 +112,6 @@
             for resp in response:
                 if not resp.choices:
                     continue
-<<<<<<< HEAD
-                # 获取delta内容，确保其为字符串
-                delta_content = resp.choices[0].delta.content or ""
-                if not delta_content:
-                    continue
-                # 累积答案
-                ans += delta_content
-
-                # 更新令牌计数
-                if not hasattr(resp, "usage") or not resp.usage:
-                    total_tokens = (
-                            total_tokens
-                            + num_tokens_from_string(delta_content)
-                    )
-                elif isinstance(resp.usage, dict):
-                    total_tokens = resp.usage.get("total_tokens", total_tokens)
-                else:
-                    total_tokens = resp.usage.total_tokens
-
-                # 仅返回新增的部分
-                yield delta_content
-
-                # 处理完成原因
-                if resp.choices[0].finish_reason == "length":
-=======
 
                 finish_reason = resp.choices[0].finish_reason
                 delta_content = resp.choices[0].delta.content if resp.choices[0].delta.content else ""
@@ -161,28 +136,20 @@
                 # 即使delta_content为空，也要检查finish_reason
                 if finish_reason == "length":
                     # 长度受限时添加提示信息
->>>>>>> 96dd4279
                     if is_chinese(ans):
                         notification = LENGTH_NOTIFICATION_CN
                     else:
                         notification = LENGTH_NOTIFICATION_EN
                     yield notification
-<<<<<<< HEAD
-=======
 
                 # 如果finish_reason为"stop"或其他值，可以在此添加相应逻辑
                 # (本示例中未对"stop"做额外处理，因为通常这意味着回答正常结束)
->>>>>>> 96dd4279
 
         except openai.APIError as e:
             # 返回错误信息
             yield ans + "\n**ERROR**: " + str(e)
 
-<<<<<<< HEAD
-        # 返回总令牌数
-=======
         # 最终返回总令牌数
->>>>>>> 96dd4279
         yield total_tokens
 
 
