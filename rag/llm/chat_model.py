#
#  Copyright 2025 The InfiniFlow Authors. All Rights Reserved.
#
#  Licensed under the Apache License, Version 2.0 (the "License");
#  you may not use this file except in compliance with the License.
#  You may obtain a copy of the License at
#
#      http://www.apache.org/licenses/LICENSE-2.0
#
#  Unless required by applicable law or agreed to in writing, software
#  distributed under the License is distributed on an "AS IS" BASIS,
#  WITHOUT WARRANTIES OR CONDITIONS OF ANY KIND, either express or implied.
#  See the License for the specific language governing permissions and
#  limitations under the License.
#
import asyncio
import json
import logging
import os
import random
import re
import time
from abc import ABC
from copy import deepcopy
from typing import Any, Protocol
from urllib.parse import urljoin

import json_repair
import litellm
import openai
import requests
from openai import OpenAI
from openai.lib.azure import AzureOpenAI
from strenum import StrEnum
from zhipuai import ZhipuAI

from rag.llm import FACTORY_DEFAULT_BASE_URL, LITELLM_PROVIDER_PREFIX, SupportedLiteLLMProvider
from rag.nlp import is_chinese, is_english
from rag.utils import num_tokens_from_string


# Error message constants
class LLMErrorCode(StrEnum):
    ERROR_RATE_LIMIT = "RATE_LIMIT_EXCEEDED"
    ERROR_AUTHENTICATION = "AUTH_ERROR"
    ERROR_INVALID_REQUEST = "INVALID_REQUEST"
    ERROR_SERVER = "SERVER_ERROR"
    ERROR_TIMEOUT = "TIMEOUT"
    ERROR_CONNECTION = "CONNECTION_ERROR"
    ERROR_MODEL = "MODEL_ERROR"
    ERROR_MAX_ROUNDS = "ERROR_MAX_ROUNDS"
    ERROR_CONTENT_FILTER = "CONTENT_FILTERED"
    ERROR_QUOTA = "QUOTA_EXCEEDED"
    ERROR_MAX_RETRIES = "MAX_RETRIES_EXCEEDED"
    ERROR_GENERIC = "GENERIC_ERROR"


class ReActMode(StrEnum):
    FUNCTION_CALL = "function_call"
    REACT = "react"


ERROR_PREFIX = "**ERROR**"
LENGTH_NOTIFICATION_CN = "······\n由于大模型的上下文窗口大小限制，回答已经被大模型截断。"
LENGTH_NOTIFICATION_EN = "...\nThe answer is truncated by your chosen LLM due to its limitation on context length."


class ToolCallSession(Protocol):
    def tool_call(self, name: str, arguments: dict[str, Any]) -> str: ...


class Base(ABC):
    def __init__(self, key, model_name, base_url, **kwargs):
        timeout = int(os.environ.get("LM_TIMEOUT_SECONDS", 600))
        self.client = OpenAI(api_key=key, base_url=base_url, timeout=timeout)
        self.model_name = model_name
        # Configure retry parameters
        self.max_retries = kwargs.get("max_retries", int(os.environ.get("LLM_MAX_RETRIES", 5)))
        self.base_delay = kwargs.get("retry_interval", float(os.environ.get("LLM_BASE_DELAY", 2.0)))
        self.max_rounds = kwargs.get("max_rounds", 5)
        self.is_tools = False
        self.tools = []
        self.toolcall_sessions = {}

    def _get_delay(self):
        """Calculate retry delay time"""
        return self.base_delay * random.uniform(10, 150)

    def _classify_error(self, error):
        """Classify error based on error message content"""
        error_str = str(error).lower()

        keywords_mapping = [
            (["quota", "capacity", "credit", "billing", "balance", "欠费"], LLMErrorCode.ERROR_QUOTA),
            (["rate limit", "429", "tpm limit", "too many requests", "requests per minute"], LLMErrorCode.ERROR_RATE_LIMIT),
            (["auth", "key", "apikey", "401", "forbidden", "permission"], LLMErrorCode.ERROR_AUTHENTICATION),
            (["invalid", "bad request", "400", "format", "malformed", "parameter"], LLMErrorCode.ERROR_INVALID_REQUEST),
            (["server", "503", "502", "504", "500", "unavailable"], LLMErrorCode.ERROR_SERVER),
            (["timeout", "timed out"], LLMErrorCode.ERROR_TIMEOUT),
            (["connect", "network", "unreachable", "dns"], LLMErrorCode.ERROR_CONNECTION),
            (["filter", "content", "policy", "blocked", "safety", "inappropriate"], LLMErrorCode.ERROR_CONTENT_FILTER),
            (["model", "not found", "does not exist", "not available"], LLMErrorCode.ERROR_MODEL),
            (["max rounds"], LLMErrorCode.ERROR_MODEL),
        ]
        for words, code in keywords_mapping:
            if re.search("({})".format("|".join(words)), error_str):
                return code

        return LLMErrorCode.ERROR_GENERIC

    def _clean_conf(self, gen_conf):
        if "max_tokens" in gen_conf:
            del gen_conf["max_tokens"]

        allowed_conf = {
            "temperature",
            "max_completion_tokens",
            "top_p",
            "stream",
            "stream_options",
            "stop",
            "n",
            "presence_penalty",
            "frequency_penalty",
            "functions",
            "function_call",
            "logit_bias",
            "user",
            "response_format",
            "seed",
            "tools",
            "tool_choice",
            "logprobs",
            "top_logprobs",
            "extra_headers",
        }

        gen_conf = {k: v for k, v in gen_conf.items() if k in allowed_conf}

        return gen_conf

    def _chat(self, history, gen_conf, **kwargs):
        logging.info("[HISTORY]" + json.dumps(history, ensure_ascii=False, indent=2))
        if self.model_name.lower().find("qwen3") >= 0:
            kwargs["extra_body"] = {"enable_thinking": False}
        response = self.client.chat.completions.create(model=self.model_name, messages=history, **gen_conf, **kwargs)

        if any([not response.choices, not response.choices[0].message, not response.choices[0].message.content]):
            return "", 0
        ans = response.choices[0].message.content.strip()
        if response.choices[0].finish_reason == "length":
            ans = self._length_stop(ans)
        return ans, self.total_token_count(response)

    def _chat_streamly(self, history, gen_conf, **kwargs):
        logging.info("[HISTORY STREAMLY]" + json.dumps(history, ensure_ascii=False, indent=4))
        reasoning_start = False
        if kwargs.get("stop") or "stop" in gen_conf:
            response = self.client.chat.completions.create(model=self.model_name, messages=history, stream=True, **gen_conf, stop=kwargs.get("stop"))
        else:
            response = self.client.chat.completions.create(model=self.model_name, messages=history, stream=True, **gen_conf)
        for resp in response:
            if not resp.choices:
                continue
            if not resp.choices[0].delta.content:
                resp.choices[0].delta.content = ""
            if kwargs.get("with_reasoning", True) and hasattr(resp.choices[0].delta, "reasoning_content") and resp.choices[0].delta.reasoning_content:
                ans = ""
                if not reasoning_start:
                    reasoning_start = True
                    ans = "<think>"
                ans += resp.choices[0].delta.reasoning_content + "</think>"
            else:
                reasoning_start = False
                ans = resp.choices[0].delta.content

            tol = self.total_token_count(resp)
            if not tol:
                tol = num_tokens_from_string(resp.choices[0].delta.content)

            if resp.choices[0].finish_reason == "length":
                if is_chinese(ans):
                    ans += LENGTH_NOTIFICATION_CN
                else:
                    ans += LENGTH_NOTIFICATION_EN
            yield ans, tol

    def _length_stop(self, ans):
        if is_chinese([ans]):
            return ans + LENGTH_NOTIFICATION_CN
        return ans + LENGTH_NOTIFICATION_EN

    def _exceptions(self, e, attempt):
        logging.exception("OpenAI chat_with_tools")
        # Classify the error
        error_code = self._classify_error(e)
        if attempt == self.max_retries:
            error_code = LLMErrorCode.ERROR_MAX_RETRIES

        # Check if it's a rate limit error or server error and not the last attempt
        should_retry = error_code == LLMErrorCode.ERROR_RATE_LIMIT or error_code == LLMErrorCode.ERROR_SERVER
        if not should_retry:
            return f"{ERROR_PREFIX}: {error_code} - {str(e)}"

        delay = self._get_delay()
        logging.warning(f"Error: {error_code}. Retrying in {delay:.2f} seconds... (Attempt {attempt + 1}/{self.max_retries})")
        time.sleep(delay)

    def _verbose_tool_use(self, name, args, res):
        return "<tool_call>" + json.dumps({"name": name, "args": args, "result": res}, ensure_ascii=False, indent=2) + "</tool_call>"

    def _append_history(self, hist, tool_call, tool_res):
        hist.append(
            {
                "role": "assistant",
                "tool_calls": [
                    {
                        "index": tool_call.index,
                        "id": tool_call.id,
                        "function": {
                            "name": tool_call.function.name,
                            "arguments": tool_call.function.arguments,
                        },
                        "type": "function",
                    },
                ],
            }
        )
        try:
            if isinstance(tool_res, dict):
                tool_res = json.dumps(tool_res, ensure_ascii=False)
        finally:
            hist.append({"role": "tool", "tool_call_id": tool_call.id, "content": str(tool_res)})
        return hist

    def bind_tools(self, toolcall_session, tools):
        if not (toolcall_session and tools):
            return
        self.is_tools = True
        self.toolcall_session = toolcall_session
        self.tools = tools

    def chat_with_tools(self, system: str, history: list, gen_conf: dict = {}):
        gen_conf = self._clean_conf(gen_conf)
        if system and history and history[0].get("role") != "system":
            history.insert(0, {"role": "system", "content": system})

        ans = ""
        tk_count = 0
        hist = deepcopy(history)
        # Implement exponential backoff retry strategy
        for attempt in range(self.max_retries + 1):
            history = hist
            try:
                for _ in range(self.max_rounds + 1):
                    logging.info(f"{self.tools=}")
                    response = self.client.chat.completions.create(model=self.model_name, messages=history, tools=self.tools, tool_choice="auto", **gen_conf)
                    tk_count += self.total_token_count(response)
                    if any([not response.choices, not response.choices[0].message]):
                        raise Exception(f"500 response structure error. Response: {response}")

                    if not hasattr(response.choices[0].message, "tool_calls") or not response.choices[0].message.tool_calls:
                        if hasattr(response.choices[0].message, "reasoning_content") and response.choices[0].message.reasoning_content:
                            ans += "<think>" + response.choices[0].message.reasoning_content + "</think>"

                        ans += response.choices[0].message.content
                        if response.choices[0].finish_reason == "length":
                            ans = self._length_stop(ans)

                        return ans, tk_count

                    for tool_call in response.choices[0].message.tool_calls:
                        logging.info(f"Response {tool_call=}")
                        name = tool_call.function.name
                        try:
                            args = json_repair.loads(tool_call.function.arguments)
                            tool_response = self.toolcall_session.tool_call(name, args)
                            history = self._append_history(history, tool_call, tool_response)
                            ans += self._verbose_tool_use(name, args, tool_response)
                        except Exception as e:
                            logging.exception(msg=f"Wrong JSON argument format in LLM tool call response: {tool_call}")
                            history.append({"role": "tool", "tool_call_id": tool_call.id, "content": f"Tool call error: \n{tool_call}\nException:\n" + str(e)})
                            ans += self._verbose_tool_use(name, {}, str(e))

                logging.warning(f"Exceed max rounds: {self.max_rounds}")
                history.append({"role": "user", "content": f"Exceed max rounds: {self.max_rounds}"})
                response, token_count = self._chat(history, gen_conf)
                ans += response
                tk_count += token_count
                return ans, tk_count
            except Exception as e:
                e = self._exceptions(e, attempt)
                if e:
                    return e, tk_count

        assert False, "Shouldn't be here."

    def chat(self, system, history, gen_conf={}, **kwargs):
        if system and history and history[0].get("role") != "system":
            history.insert(0, {"role": "system", "content": system})
        gen_conf = self._clean_conf(gen_conf)

        # Implement exponential backoff retry strategy
        for attempt in range(self.max_retries + 1):
            try:
                return self._chat(history, gen_conf, **kwargs)
            except Exception as e:
                e = self._exceptions(e, attempt)
                if e:
                    return e, 0
        assert False, "Shouldn't be here."

    def _wrap_toolcall_message(self, stream):
        final_tool_calls = {}

        for chunk in stream:
            for tool_call in chunk.choices[0].delta.tool_calls or []:
                index = tool_call.index

                if index not in final_tool_calls:
                    final_tool_calls[index] = tool_call

                final_tool_calls[index].function.arguments += tool_call.function.arguments

        return final_tool_calls

    def chat_streamly_with_tools(self, system: str, history: list, gen_conf: dict = {}):
        gen_conf = self._clean_conf(gen_conf)
        tools = self.tools
        if system and history and history[0].get("role") != "system":
            history.insert(0, {"role": "system", "content": system})

        total_tokens = 0
        hist = deepcopy(history)
        # Implement exponential backoff retry strategy
        for attempt in range(self.max_retries + 1):
            history = hist
            try:
                for _ in range(self.max_rounds + 1):
                    reasoning_start = False
                    logging.info(f"{tools=}")
                    response = self.client.chat.completions.create(model=self.model_name, messages=history, stream=True, tools=tools, tool_choice="auto", **gen_conf)
                    final_tool_calls = {}
                    answer = ""
                    for resp in response:
                        if resp.choices[0].delta.tool_calls:
                            for tool_call in resp.choices[0].delta.tool_calls or []:
                                index = tool_call.index

                                if index not in final_tool_calls:
                                    if not tool_call.function.arguments:
                                        tool_call.function.arguments = ""
                                    final_tool_calls[index] = tool_call
                                else:
                                    final_tool_calls[index].function.arguments += tool_call.function.arguments if tool_call.function.arguments else ""
                            continue

                        if any([not resp.choices, not resp.choices[0].delta, not hasattr(resp.choices[0].delta, "content")]):
                            raise Exception("500 response structure error.")

                        if not resp.choices[0].delta.content:
                            resp.choices[0].delta.content = ""

                        if hasattr(resp.choices[0].delta, "reasoning_content") and resp.choices[0].delta.reasoning_content:
                            ans = ""
                            if not reasoning_start:
                                reasoning_start = True
                                ans = "<think>"
                            ans += resp.choices[0].delta.reasoning_content + "</think>"
                            yield ans
                        else:
                            reasoning_start = False
                            answer += resp.choices[0].delta.content
                            yield resp.choices[0].delta.content

                        tol = self.total_token_count(resp)
                        if not tol:
                            total_tokens += num_tokens_from_string(resp.choices[0].delta.content)
                        else:
                            total_tokens = tol

                        finish_reason = resp.choices[0].finish_reason if hasattr(resp.choices[0], "finish_reason") else ""
                        if finish_reason == "length":
                            yield self._length_stop("")

                    if answer:
                        yield total_tokens
                        return

                    for tool_call in final_tool_calls.values():
                        name = tool_call.function.name
                        try:
                            args = json_repair.loads(tool_call.function.arguments)
                            yield self._verbose_tool_use(name, args, "Begin to call...")
                            tool_response = self.toolcall_session.tool_call(name, args)
                            history = self._append_history(history, tool_call, tool_response)
                            yield self._verbose_tool_use(name, args, tool_response)
                        except Exception as e:
                            logging.exception(msg=f"Wrong JSON argument format in LLM tool call response: {tool_call}")
                            history.append({"role": "tool", "tool_call_id": tool_call.id, "content": f"Tool call error: \n{tool_call}\nException:\n" + str(e)})
                            yield self._verbose_tool_use(name, {}, str(e))

                logging.warning(f"Exceed max rounds: {self.max_rounds}")
                history.append({"role": "user", "content": f"Exceed max rounds: {self.max_rounds}"})
                response = self.client.chat.completions.create(model=self.model_name, messages=history, stream=True, **gen_conf)
                for resp in response:
                    if any([not resp.choices, not resp.choices[0].delta, not hasattr(resp.choices[0].delta, "content")]):
                        raise Exception("500 response structure error.")
                    if not resp.choices[0].delta.content:
                        resp.choices[0].delta.content = ""
                        continue
                    tol = self.total_token_count(resp)
                    if not tol:
                        total_tokens += num_tokens_from_string(resp.choices[0].delta.content)
                    else:
                        total_tokens = tol
                    answer += resp.choices[0].delta.content
                    yield resp.choices[0].delta.content

                yield total_tokens
                return

            except Exception as e:
                e = self._exceptions(e, attempt)
                if e:
                    yield e
                    yield total_tokens
                    return

        assert False, "Shouldn't be here."

    def chat_streamly(self, system, history, gen_conf: dict = {}, **kwargs):
        if system and history and history[0].get("role") != "system":
            history.insert(0, {"role": "system", "content": system})
        gen_conf = self._clean_conf(gen_conf)
        ans = ""
        total_tokens = 0
        try:
            for delta_ans, tol in self._chat_streamly(history, gen_conf, **kwargs):
                yield delta_ans
                total_tokens += tol
        except openai.APIError as e:
            yield ans + "\n**ERROR**: " + str(e)

        yield total_tokens

    def total_token_count(self, resp):
        try:
            return resp.usage.total_tokens
        except Exception:
            pass
        try:
            return resp["usage"]["total_tokens"]
        except Exception:
            pass
        return 0

    def _calculate_dynamic_ctx(self, history):
        """Calculate dynamic context window size"""

        def count_tokens(text):
            """Calculate token count for text"""
            # Simple calculation: 1 token per ASCII character
            # 2 tokens for non-ASCII characters (Chinese, Japanese, Korean, etc.)
            total = 0
            for char in text:
                if ord(char) < 128:  # ASCII characters
                    total += 1
                else:  # Non-ASCII characters (Chinese, Japanese, Korean, etc.)
                    total += 2
            return total

        # Calculate total tokens for all messages
        total_tokens = 0
        for message in history:
            content = message.get("content", "")
            # Calculate content tokens
            content_tokens = count_tokens(content)
            # Add role marker token overhead
            role_tokens = 4
            total_tokens += content_tokens + role_tokens

        # Apply 1.2x buffer ratio
        total_tokens_with_buffer = int(total_tokens * 1.2)

        if total_tokens_with_buffer <= 8192:
            ctx_size = 8192
        else:
            ctx_multiplier = (total_tokens_with_buffer // 8192) + 1
            ctx_size = ctx_multiplier * 8192

        return ctx_size


class GptTurbo(Base):
    _FACTORY_NAME = "OpenAI"

    def __init__(self, key, model_name="gpt-3.5-turbo", base_url="https://api.openai.com/v1", **kwargs):
        if not base_url:
            base_url = "https://api.openai.com/v1"
        super().__init__(key, model_name, base_url, **kwargs)


class XinferenceChat(Base):
    _FACTORY_NAME = "Xinference"

    def __init__(self, key=None, model_name="", base_url="", **kwargs):
        if not base_url:
            raise ValueError("Local llm url cannot be None")
        base_url = urljoin(base_url, "v1")
        super().__init__(key, model_name, base_url, **kwargs)


class HuggingFaceChat(Base):
    _FACTORY_NAME = "HuggingFace"

    def __init__(self, key=None, model_name="", base_url="", **kwargs):
        if not base_url:
            raise ValueError("Local llm url cannot be None")
        base_url = urljoin(base_url, "v1")
        super().__init__(key, model_name.split("___")[0], base_url, **kwargs)


class ModelScopeChat(Base):
    _FACTORY_NAME = "ModelScope"

    def __init__(self, key=None, model_name="", base_url="", **kwargs):
        if not base_url:
            raise ValueError("Local llm url cannot be None")
        base_url = urljoin(base_url, "v1")
        super().__init__(key, model_name.split("___")[0], base_url, **kwargs)


class AzureChat(Base):
    _FACTORY_NAME = "Azure-OpenAI"

    def __init__(self, key, model_name, base_url, **kwargs):
        api_key = json.loads(key).get("api_key", "")
        api_version = json.loads(key).get("api_version", "2024-02-01")
        super().__init__(key, model_name, base_url, **kwargs)
        self.client = AzureOpenAI(api_key=api_key, azure_endpoint=base_url, api_version=api_version)
        self.model_name = model_name


class BaiChuanChat(Base):
    _FACTORY_NAME = "BaiChuan"

    def __init__(self, key, model_name="Baichuan3-Turbo", base_url="https://api.baichuan-ai.com/v1", **kwargs):
        if not base_url:
            base_url = "https://api.baichuan-ai.com/v1"
        super().__init__(key, model_name, base_url, **kwargs)

    @staticmethod
    def _format_params(params):
        return {
            "temperature": params.get("temperature", 0.3),
            "top_p": params.get("top_p", 0.85),
        }

    def _clean_conf(self, gen_conf):
        return {
            "temperature": gen_conf.get("temperature", 0.3),
            "top_p": gen_conf.get("top_p", 0.85),
        }

    def _chat(self, history, gen_conf={}, **kwargs):
        response = self.client.chat.completions.create(
            model=self.model_name,
            messages=history,
            extra_body={"tools": [{"type": "web_search", "web_search": {"enable": True, "search_mode": "performance_first"}}]},
            **gen_conf,
        )
        ans = response.choices[0].message.content.strip()
        if response.choices[0].finish_reason == "length":
            if is_chinese([ans]):
                ans += LENGTH_NOTIFICATION_CN
            else:
                ans += LENGTH_NOTIFICATION_EN
        return ans, self.total_token_count(response)

    def chat_streamly(self, system, history, gen_conf={}, **kwargs):
        if system and history and history[0].get("role") != "system":
            history.insert(0, {"role": "system", "content": system})
        if "max_tokens" in gen_conf:
            del gen_conf["max_tokens"]
        ans = ""
        total_tokens = 0
        try:
            response = self.client.chat.completions.create(
                model=self.model_name,
                messages=history,
                extra_body={"tools": [{"type": "web_search", "web_search": {"enable": True, "search_mode": "performance_first"}}]},
                stream=True,
                **self._format_params(gen_conf),
            )
            for resp in response:
                if not resp.choices:
                    continue
                if not resp.choices[0].delta.content:
                    resp.choices[0].delta.content = ""
                ans = resp.choices[0].delta.content
                tol = self.total_token_count(resp)
                if not tol:
                    total_tokens += num_tokens_from_string(resp.choices[0].delta.content)
                else:
                    total_tokens = tol
                if resp.choices[0].finish_reason == "length":
                    if is_chinese([ans]):
                        ans += LENGTH_NOTIFICATION_CN
                    else:
                        ans += LENGTH_NOTIFICATION_EN
                yield ans

        except Exception as e:
            yield ans + "\n**ERROR**: " + str(e)

        yield total_tokens


class ZhipuChat(Base):
    _FACTORY_NAME = "ZHIPU-AI"

    def __init__(self, key, model_name="glm-3-turbo", base_url=None, **kwargs):
        super().__init__(key, model_name, base_url=base_url, **kwargs)

        self.client = ZhipuAI(api_key=key)
        self.model_name = model_name

    def _clean_conf(self, gen_conf):
        if "max_tokens" in gen_conf:
            del gen_conf["max_tokens"]
        if "presence_penalty" in gen_conf:
            del gen_conf["presence_penalty"]
        if "frequency_penalty" in gen_conf:
            del gen_conf["frequency_penalty"]
        return gen_conf

    def chat_with_tools(self, system: str, history: list, gen_conf: dict):
        if "presence_penalty" in gen_conf:
            del gen_conf["presence_penalty"]
        if "frequency_penalty" in gen_conf:
            del gen_conf["frequency_penalty"]

        return super().chat_with_tools(system, history, gen_conf)

    def chat_streamly(self, system, history, gen_conf={}, **kwargs):
        if system and history and history[0].get("role") != "system":
            history.insert(0, {"role": "system", "content": system})
        if "max_tokens" in gen_conf:
            del gen_conf["max_tokens"]
        if "presence_penalty" in gen_conf:
            del gen_conf["presence_penalty"]
        if "frequency_penalty" in gen_conf:
            del gen_conf["frequency_penalty"]
        ans = ""
        tk_count = 0
        try:
            logging.info(json.dumps(history, ensure_ascii=False, indent=2))
            response = self.client.chat.completions.create(model=self.model_name, messages=history, stream=True, **gen_conf)
            for resp in response:
                if not resp.choices[0].delta.content:
                    continue
                delta = resp.choices[0].delta.content
                ans = delta
                if resp.choices[0].finish_reason == "length":
                    if is_chinese(ans):
                        ans += LENGTH_NOTIFICATION_CN
                    else:
                        ans += LENGTH_NOTIFICATION_EN
                    tk_count = self.total_token_count(resp)
                if resp.choices[0].finish_reason == "stop":
                    tk_count = self.total_token_count(resp)
                yield ans
        except Exception as e:
            yield ans + "\n**ERROR**: " + str(e)

        yield tk_count

    def chat_streamly_with_tools(self, system: str, history: list, gen_conf: dict):
        if "presence_penalty" in gen_conf:
            del gen_conf["presence_penalty"]
        if "frequency_penalty" in gen_conf:
            del gen_conf["frequency_penalty"]

        return super().chat_streamly_with_tools(system, history, gen_conf)


class LocalAIChat(Base):
    _FACTORY_NAME = "LocalAI"

    def __init__(self, key, model_name, base_url=None, **kwargs):
        super().__init__(key, model_name, base_url=base_url, **kwargs)

        if not base_url:
            raise ValueError("Local llm url cannot be None")
        base_url = urljoin(base_url, "v1")
        self.client = OpenAI(api_key="empty", base_url=base_url)
        self.model_name = model_name.split("___")[0]


class LocalLLM(Base):
    def __init__(self, key, model_name, base_url=None, **kwargs):
        super().__init__(key, model_name, base_url=base_url, **kwargs)
        from jina import Client

        self.client = Client(port=12345, protocol="grpc", asyncio=True)

    def _prepare_prompt(self, system, history, gen_conf):
        from rag.svr.jina_server import Prompt

        if system and history and history[0].get("role") != "system":
            history.insert(0, {"role": "system", "content": system})
        return Prompt(message=history, gen_conf=gen_conf)

    def _stream_response(self, endpoint, prompt):
        from rag.svr.jina_server import Generation

        answer = ""
        try:
            res = self.client.stream_doc(on=endpoint, inputs=prompt, return_type=Generation)
            loop = asyncio.get_event_loop()
            try:
                while True:
                    answer = loop.run_until_complete(res.__anext__()).text
                    yield answer
            except StopAsyncIteration:
                pass
        except Exception as e:
            yield answer + "\n**ERROR**: " + str(e)
        yield num_tokens_from_string(answer)

    def chat(self, system, history, gen_conf={}, **kwargs):
        if "max_tokens" in gen_conf:
            del gen_conf["max_tokens"]
        prompt = self._prepare_prompt(system, history, gen_conf)
        chat_gen = self._stream_response("/chat", prompt)
        ans = next(chat_gen)
        total_tokens = next(chat_gen)
        return ans, total_tokens

    def chat_streamly(self, system, history, gen_conf={}, **kwargs):
        if "max_tokens" in gen_conf:
            del gen_conf["max_tokens"]
        prompt = self._prepare_prompt(system, history, gen_conf)
        return self._stream_response("/stream", prompt)


class VolcEngineChat(Base):
    _FACTORY_NAME = "VolcEngine"

    def __init__(self, key, model_name, base_url="https://ark.cn-beijing.volces.com/api/v3", **kwargs):
        """
        Since do not want to modify the original database fields, and the VolcEngine authentication method is quite special,
        Assemble ark_api_key, ep_id into api_key, store it as a dictionary type, and parse it for use
        model_name is for display only
        """
        base_url = base_url if base_url else "https://ark.cn-beijing.volces.com/api/v3"
        ark_api_key = json.loads(key).get("ark_api_key", "")
        model_name = json.loads(key).get("ep_id", "") + json.loads(key).get("endpoint_id", "")
        super().__init__(ark_api_key, model_name, base_url, **kwargs)


class MiniMaxChat(Base):
    _FACTORY_NAME = "MiniMax"

    def __init__(self, key, model_name, base_url="https://api.minimax.chat/v1/text/chatcompletion_v2", **kwargs):
        super().__init__(key, model_name, base_url=base_url, **kwargs)

        if not base_url:
            base_url = "https://api.minimax.chat/v1/text/chatcompletion_v2"
        self.base_url = base_url
        self.model_name = model_name
        self.api_key = key

    def _clean_conf(self, gen_conf):
        for k in list(gen_conf.keys()):
            if k not in ["temperature", "top_p", "max_tokens"]:
                del gen_conf[k]
        return gen_conf

    def _chat(self, history, gen_conf):
        headers = {
            "Authorization": f"Bearer {self.api_key}",
            "Content-Type": "application/json",
        }
        payload = json.dumps({"model": self.model_name, "messages": history, **gen_conf})
        response = requests.request("POST", url=self.base_url, headers=headers, data=payload)
        response = response.json()
        ans = response["choices"][0]["message"]["content"].strip()
        if response["choices"][0]["finish_reason"] == "length":
            if is_chinese(ans):
                ans += LENGTH_NOTIFICATION_CN
            else:
                ans += LENGTH_NOTIFICATION_EN
        return ans, self.total_token_count(response)

    def chat_streamly(self, system, history, gen_conf):
        if system and history and history[0].get("role") != "system":
            history.insert(0, {"role": "system", "content": system})
        for k in list(gen_conf.keys()):
            if k not in ["temperature", "top_p", "max_tokens"]:
                del gen_conf[k]
        ans = ""
        total_tokens = 0
        try:
            headers = {
                "Authorization": f"Bearer {self.api_key}",
                "Content-Type": "application/json",
            }
            payload = json.dumps(
                {
                    "model": self.model_name,
                    "messages": history,
                    "stream": True,
                    **gen_conf,
                }
            )
            response = requests.request(
                "POST",
                url=self.base_url,
                headers=headers,
                data=payload,
            )
            for resp in response.text.split("\n\n")[:-1]:
                resp = json.loads(resp[6:])
                text = ""
                if "choices" in resp and "delta" in resp["choices"][0]:
                    text = resp["choices"][0]["delta"]["content"]
                ans = text
                tol = self.total_token_count(resp)
                if not tol:
                    total_tokens += num_tokens_from_string(text)
                else:
                    total_tokens = tol
                yield ans

        except Exception as e:
            yield ans + "\n**ERROR**: " + str(e)

        yield total_tokens


class MistralChat(Base):
    _FACTORY_NAME = "Mistral"

    def __init__(self, key, model_name, base_url=None, **kwargs):
        super().__init__(key, model_name, base_url=base_url, **kwargs)

        from mistralai.client import MistralClient

        self.client = MistralClient(api_key=key)
        self.model_name = model_name

    def _clean_conf(self, gen_conf):
        for k in list(gen_conf.keys()):
            if k not in ["temperature", "top_p", "max_tokens"]:
                del gen_conf[k]
        return gen_conf

    def _chat(self, history, gen_conf={}, **kwargs):
        response = self.client.chat(model=self.model_name, messages=history, **gen_conf)
        ans = response.choices[0].message.content
        if response.choices[0].finish_reason == "length":
            if is_chinese(ans):
                ans += LENGTH_NOTIFICATION_CN
            else:
                ans += LENGTH_NOTIFICATION_EN
        return ans, self.total_token_count(response)

    def chat_streamly(self, system, history, gen_conf={}, **kwargs):
        if system and history and history[0].get("role") != "system":
            history.insert(0, {"role": "system", "content": system})
        for k in list(gen_conf.keys()):
            if k not in ["temperature", "top_p", "max_tokens"]:
                del gen_conf[k]
        ans = ""
        total_tokens = 0
        try:
            response = self.client.chat_stream(model=self.model_name, messages=history, **gen_conf, **kwargs)
            for resp in response:
                if not resp.choices or not resp.choices[0].delta.content:
                    continue
                ans = resp.choices[0].delta.content
                total_tokens += 1
                if resp.choices[0].finish_reason == "length":
                    if is_chinese(ans):
                        ans += LENGTH_NOTIFICATION_CN
                    else:
                        ans += LENGTH_NOTIFICATION_EN
                yield ans

        except openai.APIError as e:
            yield ans + "\n**ERROR**: " + str(e)

        yield total_tokens


## openrouter
class OpenRouterChat(Base):
    _FACTORY_NAME = "OpenRouter"

    def __init__(self, key, model_name, base_url="https://openrouter.ai/api/v1", **kwargs):
        if not base_url:
            base_url = "https://openrouter.ai/api/v1"
        super().__init__(key, model_name, base_url, **kwargs)


class StepFunChat(Base):
    _FACTORY_NAME = "StepFun"

    def __init__(self, key, model_name, base_url="https://api.stepfun.com/v1", **kwargs):
        if not base_url:
            base_url = "https://api.stepfun.com/v1"
        super().__init__(key, model_name, base_url, **kwargs)


class LmStudioChat(Base):
    _FACTORY_NAME = "LM-Studio"

    def __init__(self, key, model_name, base_url, **kwargs):
        if not base_url:
            raise ValueError("Local llm url cannot be None")
        base_url = urljoin(base_url, "v1")
        super().__init__(key, model_name, base_url, **kwargs)
        self.client = OpenAI(api_key="lm-studio", base_url=base_url)
        self.model_name = model_name


class OpenAI_APIChat(Base):
    _FACTORY_NAME = ["VLLM", "OpenAI-API-Compatible"]

    def __init__(self, key, model_name, base_url, **kwargs):
        if not base_url:
            raise ValueError("url cannot be None")
        model_name = model_name.split("___")[0]
        super().__init__(key, model_name, base_url, **kwargs)


class PPIOChat(Base):
    _FACTORY_NAME = "PPIO"

    def __init__(self, key, model_name, base_url="https://api.ppinfra.com/v3/openai", **kwargs):
        if not base_url:
            base_url = "https://api.ppinfra.com/v3/openai"
        super().__init__(key, model_name, base_url, **kwargs)


class LeptonAIChat(Base):
    _FACTORY_NAME = "LeptonAI"

    def __init__(self, key, model_name, base_url=None, **kwargs):
        if not base_url:
            base_url = urljoin("https://" + model_name + ".lepton.run", "api/v1")
        super().__init__(key, model_name, base_url, **kwargs)


class PerfXCloudChat(Base):
    _FACTORY_NAME = "PerfXCloud"

    def __init__(self, key, model_name, base_url="https://cloud.perfxlab.cn/v1", **kwargs):
        if not base_url:
            base_url = "https://cloud.perfxlab.cn/v1"
        super().__init__(key, model_name, base_url, **kwargs)


class UpstageChat(Base):
    _FACTORY_NAME = "Upstage"

    def __init__(self, key, model_name, base_url="https://api.upstage.ai/v1/solar", **kwargs):
        if not base_url:
            base_url = "https://api.upstage.ai/v1/solar"
        super().__init__(key, model_name, base_url, **kwargs)


class NovitaAIChat(Base):
    _FACTORY_NAME = "NovitaAI"

    def __init__(self, key, model_name, base_url="https://api.novita.ai/v3/openai", **kwargs):
        if not base_url:
            base_url = "https://api.novita.ai/v3/openai"
        super().__init__(key, model_name, base_url, **kwargs)


class SILICONFLOWChat(Base):
    _FACTORY_NAME = "SILICONFLOW"

    def __init__(self, key, model_name, base_url="https://api.siliconflow.cn/v1", **kwargs):
        if not base_url:
            base_url = "https://api.siliconflow.cn/v1"
        super().__init__(key, model_name, base_url, **kwargs)


class YiChat(Base):
    _FACTORY_NAME = "01.AI"

    def __init__(self, key, model_name, base_url="https://api.lingyiwanwu.com/v1", **kwargs):
        if not base_url:
            base_url = "https://api.lingyiwanwu.com/v1"
        super().__init__(key, model_name, base_url, **kwargs)


class GiteeChat(Base):
    _FACTORY_NAME = "GiteeAI"

    def __init__(self, key, model_name, base_url="https://ai.gitee.com/v1/", **kwargs):
        if not base_url:
            base_url = "https://ai.gitee.com/v1/"
        super().__init__(key, model_name, base_url, **kwargs)


class ReplicateChat(Base):
    _FACTORY_NAME = "Replicate"

    def __init__(self, key, model_name, base_url=None, **kwargs):
        super().__init__(key, model_name, base_url=base_url, **kwargs)

        from replicate.client import Client

        self.model_name = model_name
        self.client = Client(api_token=key)

    def _chat(self, history, gen_conf={}, **kwargs):
        system = history[0]["content"] if history and history[0]["role"] == "system" else ""
        prompt = "\n".join([item["role"] + ":" + item["content"] for item in history[-5:] if item["role"] != "system"])
        response = self.client.run(
            self.model_name,
            input={"system_prompt": system, "prompt": prompt, **gen_conf},
        )
        ans = "".join(response)
        return ans, num_tokens_from_string(ans)

    def chat_streamly(self, system, history, gen_conf={}, **kwargs):
        if "max_tokens" in gen_conf:
            del gen_conf["max_tokens"]
        prompt = "\n".join([item["role"] + ":" + item["content"] for item in history[-5:]])
        ans = ""
        try:
            response = self.client.run(
                self.model_name,
                input={"system_prompt": system, "prompt": prompt, **gen_conf},
            )
            for resp in response:
                ans = resp
                yield ans

        except Exception as e:
            yield ans + "\n**ERROR**: " + str(e)

        yield num_tokens_from_string(ans)


class HunyuanChat(Base):
    _FACTORY_NAME = "Tencent Hunyuan"

    def __init__(self, key, model_name, base_url=None, **kwargs):
        super().__init__(key, model_name, base_url=base_url, **kwargs)

        from tencentcloud.common import credential
        from tencentcloud.hunyuan.v20230901 import hunyuan_client

        key = json.loads(key)
        sid = key.get("hunyuan_sid", "")
        sk = key.get("hunyuan_sk", "")
        cred = credential.Credential(sid, sk)
        self.model_name = model_name
        self.client = hunyuan_client.HunyuanClient(cred, "")

    def _clean_conf(self, gen_conf):
        _gen_conf = {}
        if "temperature" in gen_conf:
            _gen_conf["Temperature"] = gen_conf["temperature"]
        if "top_p" in gen_conf:
            _gen_conf["TopP"] = gen_conf["top_p"]
        return _gen_conf

    def _chat(self, history, gen_conf={}, **kwargs):
        from tencentcloud.hunyuan.v20230901 import models

        hist = [{k.capitalize(): v for k, v in item.items()} for item in history]
        req = models.ChatCompletionsRequest()
        params = {"Model": self.model_name, "Messages": hist, **gen_conf}
        req.from_json_string(json.dumps(params))
        response = self.client.ChatCompletions(req)
        ans = response.Choices[0].Message.Content
        return ans, response.Usage.TotalTokens

    def chat_streamly(self, system, history, gen_conf={}, **kwargs):
        from tencentcloud.common.exception.tencent_cloud_sdk_exception import (
            TencentCloudSDKException,
        )
        from tencentcloud.hunyuan.v20230901 import models

        _gen_conf = {}
        _history = [{k.capitalize(): v for k, v in item.items()} for item in history]
        if system and history and history[0].get("role") != "system":
            _history.insert(0, {"Role": "system", "Content": system})
        if "max_tokens" in gen_conf:
            del gen_conf["max_tokens"]
        if "temperature" in gen_conf:
            _gen_conf["Temperature"] = gen_conf["temperature"]
        if "top_p" in gen_conf:
            _gen_conf["TopP"] = gen_conf["top_p"]
        req = models.ChatCompletionsRequest()
        params = {
            "Model": self.model_name,
            "Messages": _history,
            "Stream": True,
            **_gen_conf,
        }
        req.from_json_string(json.dumps(params))
        ans = ""
        total_tokens = 0
        try:
            response = self.client.ChatCompletions(req)
            for resp in response:
                resp = json.loads(resp["data"])
                if not resp["Choices"] or not resp["Choices"][0]["Delta"]["Content"]:
                    continue
                ans = resp["Choices"][0]["Delta"]["Content"]
                total_tokens += 1

                yield ans

        except TencentCloudSDKException as e:
            yield ans + "\n**ERROR**: " + str(e)

        yield total_tokens


class SparkChat(Base):
    _FACTORY_NAME = "XunFei Spark"

    def __init__(self, key, model_name, base_url="https://spark-api-open.xf-yun.com/v1", **kwargs):
        if not base_url:
            base_url = "https://spark-api-open.xf-yun.com/v1"
        model2version = {
            "Spark-Max": "generalv3.5",
            "Spark-Lite": "general",
            "Spark-Pro": "generalv3",
            "Spark-Pro-128K": "pro-128k",
            "Spark-4.0-Ultra": "4.0Ultra",
        }
        version2model = {v: k for k, v in model2version.items()}
        assert model_name in model2version or model_name in version2model, f"The given model name is not supported yet. Support: {list(model2version.keys())}"
        if model_name in model2version:
            model_version = model2version[model_name]
        else:
            model_version = model_name
        super().__init__(key, model_version, base_url, **kwargs)


class BaiduYiyanChat(Base):
    _FACTORY_NAME = "BaiduYiyan"

    def __init__(self, key, model_name, base_url=None, **kwargs):
        super().__init__(key, model_name, base_url=base_url, **kwargs)

        import qianfan

        key = json.loads(key)
        ak = key.get("yiyan_ak", "")
        sk = key.get("yiyan_sk", "")
        self.client = qianfan.ChatCompletion(ak=ak, sk=sk)
        self.model_name = model_name.lower()

    def _clean_conf(self, gen_conf):
        gen_conf["penalty_score"] = ((gen_conf.get("presence_penalty", 0) + gen_conf.get("frequency_penalty", 0)) / 2) + 1
        if "max_tokens" in gen_conf:
            del gen_conf["max_tokens"]
        return gen_conf

    def _chat(self, history, gen_conf):
        system = history[0]["content"] if history and history[0]["role"] == "system" else ""
        response = self.client.do(model=self.model_name, messages=[h for h in history if h["role"] != "system"], system=system, **gen_conf).body
        ans = response["result"]
        return ans, self.total_token_count(response)

    def chat_streamly(self, system, history, gen_conf={}, **kwargs):
        gen_conf["penalty_score"] = ((gen_conf.get("presence_penalty", 0) + gen_conf.get("frequency_penalty", 0)) / 2) + 1
        if "max_tokens" in gen_conf:
            del gen_conf["max_tokens"]
        ans = ""
        total_tokens = 0

        try:
            response = self.client.do(model=self.model_name, messages=history, system=system, stream=True, **gen_conf)
            for resp in response:
                resp = resp.body
                ans = resp["result"]
                total_tokens = self.total_token_count(resp)

                yield ans

        except Exception as e:
            return ans + "\n**ERROR**: " + str(e), 0

        yield total_tokens


class GoogleChat(Base):
    _FACTORY_NAME = "Google Cloud"

    def __init__(self, key, model_name, base_url=None, **kwargs):
        super().__init__(key, model_name, base_url=base_url, **kwargs)

        import base64

        from google.oauth2 import service_account

        key = json.loads(key)
        access_token = json.loads(base64.b64decode(key.get("google_service_account_key", "")))
        project_id = key.get("google_project_id", "")
        region = key.get("google_region", "")

        scopes = ["https://www.googleapis.com/auth/cloud-platform"]
        self.model_name = model_name

        if "claude" in self.model_name:
            from anthropic import AnthropicVertex
            from google.auth.transport.requests import Request

            if access_token:
                credits = service_account.Credentials.from_service_account_info(access_token, scopes=scopes)
                request = Request()
                credits.refresh(request)
                token = credits.token
                self.client = AnthropicVertex(region=region, project_id=project_id, access_token=token)
            else:
                self.client = AnthropicVertex(region=region, project_id=project_id)
        else:
            import vertexai.generative_models as glm
            from google.cloud import aiplatform

            if access_token:
                credits = service_account.Credentials.from_service_account_info(access_token)
                aiplatform.init(credentials=credits, project=project_id, location=region)
            else:
                aiplatform.init(project=project_id, location=region)
            self.client = glm.GenerativeModel(model_name=self.model_name)

    def _clean_conf(self, gen_conf):
        if "claude" in self.model_name:
            if "max_tokens" in gen_conf:
                del gen_conf["max_tokens"]
        else:
            if "max_tokens" in gen_conf:
                gen_conf["max_output_tokens"] = gen_conf["max_tokens"]
            for k in list(gen_conf.keys()):
                if k not in ["temperature", "top_p", "max_output_tokens"]:
                    del gen_conf[k]
        return gen_conf

    def _chat(self, history, gen_conf={}, **kwargs):
        system = history[0]["content"] if history and history[0]["role"] == "system" else ""
        if "claude" in self.model_name:
            response = self.client.messages.create(
                model=self.model_name,
                messages=[h for h in history if h["role"] != "system"],
                system=system,
                stream=False,
                **gen_conf,
            ).json()
            ans = response["content"][0]["text"]
            if response["stop_reason"] == "max_tokens":
                ans += "...\nFor the content length reason, it stopped, continue?" if is_english([ans]) else "······\n由于长度的原因，回答被截断了，要继续吗？"
            return (
                ans,
                response["usage"]["input_tokens"] + response["usage"]["output_tokens"],
            )

        self.client._system_instruction = system
        hist = []
        for item in history:
            if item["role"] == "system":
                continue
            hist.append(deepcopy(item))
            item = hist[-1]
            if "role" in item and item["role"] == "assistant":
                item["role"] = "model"
            if "content" in item:
                item["parts"] = [
                    {
                        "text": item.pop("content"),
                    }
                ]

        response = self.client.generate_content(hist, generation_config=gen_conf)
        ans = response.text
        return ans, response.usage_metadata.total_token_count

    def chat_streamly(self, system, history, gen_conf={}, **kwargs):
        if "claude" in self.model_name:
            if "max_tokens" in gen_conf:
                del gen_conf["max_tokens"]
            ans = ""
            total_tokens = 0
            try:
                response = self.client.messages.create(
                    model=self.model_name,
                    messages=history,
                    system=system,
                    stream=True,
                    **gen_conf,
                )
                for res in response.iter_lines():
                    res = res.decode("utf-8")
                    if "content_block_delta" in res and "data" in res:
                        text = json.loads(res[6:])["delta"]["text"]
                        ans = text
                        total_tokens += num_tokens_from_string(text)
            except Exception as e:
                yield ans + "\n**ERROR**: " + str(e)

            yield total_tokens
        else:
            self.client._system_instruction = system
            if "max_tokens" in gen_conf:
                gen_conf["max_output_tokens"] = gen_conf["max_tokens"]
            for k in list(gen_conf.keys()):
                if k not in ["temperature", "top_p", "max_output_tokens"]:
                    del gen_conf[k]
            for item in history:
                if "role" in item and item["role"] == "assistant":
                    item["role"] = "model"
                if "content" in item:
                    item["parts"] = item.pop("content")
            ans = ""
            try:
                response = self.model.generate_content(history, generation_config=gen_conf, stream=True)
                for resp in response:
                    ans = resp.text
                    yield ans

            except Exception as e:
                yield ans + "\n**ERROR**: " + str(e)

            yield response._chunks[-1].usage_metadata.total_token_count


class GPUStackChat(Base):
    _FACTORY_NAME = "GPUStack"

    def __init__(self, key=None, model_name="", base_url="", **kwargs):
        if not base_url:
            raise ValueError("Local llm url cannot be None")
        base_url = urljoin(base_url, "v1")
        super().__init__(key, model_name, base_url, **kwargs)


class Ai302Chat(Base):
    _FACTORY_NAME = "302.AI"

    def __init__(self, key, model_name, base_url="https://api.302.ai/v1", **kwargs):
        if not base_url:
            base_url = "https://api.302.ai/v1"
        super().__init__(key, model_name, base_url, **kwargs)


<<<<<<< HEAD
class TokenPonyChat(Base):
    _FACTORY_NAME = "TokenPony"

    def __init__(self, key, model_name, base_url="https://ragflow.vip-api.tokenpony.cn/v1", **kwargs):
        if not base_url:
            base_url = "https://ragflow.vip-api.tokenpony.cn/v1"
=======
class MeituanChat(Base):
    _FACTORY_NAME = "Meituan"

    def __init__(self, key, model_name, base_url="https://api.longcat.chat/openai", **kwargs):
        if not base_url:
            base_url = "https://api.longcat.chat/openai"
>>>>>>> 79076ffb
        super().__init__(key, model_name, base_url, **kwargs)


class LiteLLMBase(ABC):
    _FACTORY_NAME = ["Tongyi-Qianwen", "Bedrock", "Moonshot", "xAI", "DeepInfra", "Groq", "Cohere", "Gemini", "DeepSeek", "NVIDIA", "TogetherAI", "Anthropic", "Ollama"]

    def __init__(self, key, model_name, base_url=None, **kwargs):
        self.timeout = int(os.environ.get("LM_TIMEOUT_SECONDS", 600))
        self.provider = kwargs.get("provider", "")
        self.prefix = LITELLM_PROVIDER_PREFIX.get(self.provider, "")
        self.model_name = f"{self.prefix}{model_name}"
        self.api_key = key
        self.base_url = (base_url or FACTORY_DEFAULT_BASE_URL.get(self.provider, "")).rstrip('/')
        # Configure retry parameters
        self.max_retries = kwargs.get("max_retries", int(os.environ.get("LLM_MAX_RETRIES", 5)))
        self.base_delay = kwargs.get("retry_interval", float(os.environ.get("LLM_BASE_DELAY", 2.0)))
        self.max_rounds = kwargs.get("max_rounds", 5)
        self.is_tools = False
        self.tools = []
        self.toolcall_sessions = {}

        # Factory specific fields
        if self.provider == SupportedLiteLLMProvider.Bedrock:
            self.bedrock_ak = json.loads(key).get("bedrock_ak", "")
            self.bedrock_sk = json.loads(key).get("bedrock_sk", "")
            self.bedrock_region = json.loads(key).get("bedrock_region", "")

    def _get_delay(self):
        """Calculate retry delay time"""
        return self.base_delay * random.uniform(10, 150)

    def _classify_error(self, error):
        """Classify error based on error message content"""
        error_str = str(error).lower()

        keywords_mapping = [
            (["quota", "capacity", "credit", "billing", "balance", "欠费"], LLMErrorCode.ERROR_QUOTA),
            (["rate limit", "429", "tpm limit", "too many requests", "requests per minute"], LLMErrorCode.ERROR_RATE_LIMIT),
            (["auth", "key", "apikey", "401", "forbidden", "permission"], LLMErrorCode.ERROR_AUTHENTICATION),
            (["invalid", "bad request", "400", "format", "malformed", "parameter"], LLMErrorCode.ERROR_INVALID_REQUEST),
            (["server", "503", "502", "504", "500", "unavailable"], LLMErrorCode.ERROR_SERVER),
            (["timeout", "timed out"], LLMErrorCode.ERROR_TIMEOUT),
            (["connect", "network", "unreachable", "dns"], LLMErrorCode.ERROR_CONNECTION),
            (["filter", "content", "policy", "blocked", "safety", "inappropriate"], LLMErrorCode.ERROR_CONTENT_FILTER),
            (["model", "not found", "does not exist", "not available"], LLMErrorCode.ERROR_MODEL),
            (["max rounds"], LLMErrorCode.ERROR_MODEL),
        ]
        for words, code in keywords_mapping:
            if re.search("({})".format("|".join(words)), error_str):
                return code

        return LLMErrorCode.ERROR_GENERIC

    def _clean_conf(self, gen_conf):
        if "max_tokens" in gen_conf:
            del gen_conf["max_tokens"]
        return gen_conf

    def _chat(self, history, gen_conf, **kwargs):
        logging.info("[HISTORY]" + json.dumps(history, ensure_ascii=False, indent=2))
        if self.model_name.lower().find("qwen3") >= 0:
            kwargs["extra_body"] = {"enable_thinking": False}

        completion_args = self._construct_completion_args(history=history, stream=False, tools=False, **gen_conf)
        response = litellm.completion(
            **completion_args,
            drop_params=True,
            timeout=self.timeout,
        )
        # response = self.client.chat.completions.create(model=self.model_name, messages=history, **gen_conf, **kwargs)

        if any([not response.choices, not response.choices[0].message, not response.choices[0].message.content]):
            return "", 0
        ans = response.choices[0].message.content.strip()
        if response.choices[0].finish_reason == "length":
            ans = self._length_stop(ans)

        return ans, self.total_token_count(response)

    def _chat_streamly(self, history, gen_conf, **kwargs):
        logging.info("[HISTORY STREAMLY]" + json.dumps(history, ensure_ascii=False, indent=4))
        reasoning_start = False

        completion_args = self._construct_completion_args(history=history, stream=True, tools=False, **gen_conf)
        stop = kwargs.get("stop")
        if stop:
            completion_args["stop"] = stop
        response = litellm.completion(
            **completion_args,
            drop_params=True,
            timeout=self.timeout,
        )

        for resp in response:
            if not hasattr(resp, "choices") or not resp.choices:
                continue

            delta = resp.choices[0].delta
            if not hasattr(delta, "content") or delta.content is None:
                delta.content = ""

            if kwargs.get("with_reasoning", True) and hasattr(delta, "reasoning_content") and delta.reasoning_content:
                ans = ""
                if not reasoning_start:
                    reasoning_start = True
                    ans = "<think>"
                ans += delta.reasoning_content + "</think>"
            else:
                reasoning_start = False
                ans = delta.content

            tol = self.total_token_count(resp)
            if not tol:
                tol = num_tokens_from_string(delta.content)

            finish_reason = resp.choices[0].finish_reason if hasattr(resp.choices[0], "finish_reason") else ""
            if finish_reason == "length":
                if is_chinese(ans):
                    ans += LENGTH_NOTIFICATION_CN
                else:
                    ans += LENGTH_NOTIFICATION_EN

            yield ans, tol

    def _length_stop(self, ans):
        if is_chinese([ans]):
            return ans + LENGTH_NOTIFICATION_CN
        return ans + LENGTH_NOTIFICATION_EN

    def _exceptions(self, e, attempt):
        logging.exception("OpenAI chat_with_tools")
        # Classify the error
        error_code = self._classify_error(e)
        if attempt == self.max_retries:
            error_code = LLMErrorCode.ERROR_MAX_RETRIES

        # Check if it's a rate limit error or server error and not the last attempt
        should_retry = error_code == LLMErrorCode.ERROR_RATE_LIMIT or error_code == LLMErrorCode.ERROR_SERVER
        if not should_retry:
            return f"{ERROR_PREFIX}: {error_code} - {str(e)}"

        delay = self._get_delay()
        logging.warning(f"Error: {error_code}. Retrying in {delay:.2f} seconds... (Attempt {attempt + 1}/{self.max_retries})")
        time.sleep(delay)

    def _verbose_tool_use(self, name, args, res):
        return "<tool_call>" + json.dumps({"name": name, "args": args, "result": res}, ensure_ascii=False, indent=2) + "</tool_call>"

    def _append_history(self, hist, tool_call, tool_res):
        hist.append(
            {
                "role": "assistant",
                "tool_calls": [
                    {
                        "index": tool_call.index,
                        "id": tool_call.id,
                        "function": {
                            "name": tool_call.function.name,
                            "arguments": tool_call.function.arguments,
                        },
                        "type": "function",
                    },
                ],
            }
        )
        try:
            if isinstance(tool_res, dict):
                tool_res = json.dumps(tool_res, ensure_ascii=False)
        finally:
            hist.append({"role": "tool", "tool_call_id": tool_call.id, "content": str(tool_res)})
        return hist

    def bind_tools(self, toolcall_session, tools):
        if not (toolcall_session and tools):
            return
        self.is_tools = True
        self.toolcall_session = toolcall_session
        self.tools = tools

    def _construct_completion_args(self, history, stream: bool, tools: bool, **kwargs):
        completion_args = {
            "model": self.model_name,
            "messages": history,
            "api_key": self.api_key,
            "num_retries": self.max_retries,
            **kwargs,
        }
        if stream:
            completion_args.update(
                {
                    "stream": stream,
                }
            )
        if tools and self.tools:
            completion_args.update(
                {
                    "tools": self.tools,
                    "tool_choice": "auto",
                }
            )
        if self.provider in FACTORY_DEFAULT_BASE_URL:
            completion_args.update({"api_base": self.base_url})
        elif self.provider == SupportedLiteLLMProvider.Bedrock:
            completion_args.pop("api_key", None)
            completion_args.pop("api_base", None)
            completion_args.update(
                {
                    "aws_access_key_id": self.bedrock_ak,
                    "aws_secret_access_key": self.bedrock_sk,
                    "aws_region_name": self.bedrock_region,
                }
            )
        return completion_args

    def chat_with_tools(self, system: str, history: list, gen_conf: dict = {}):
        gen_conf = self._clean_conf(gen_conf)
        if system and history and history[0].get("role") != "system":
            history.insert(0, {"role": "system", "content": system})

        ans = ""
        tk_count = 0
        hist = deepcopy(history)

        # Implement exponential backoff retry strategy
        for attempt in range(self.max_retries + 1):
            history = deepcopy(hist)  # deepcopy is required here
            try:
                for _ in range(self.max_rounds + 1):
                    logging.info(f"{self.tools=}")

                    completion_args = self._construct_completion_args(history=history, stream=False, tools=True, **gen_conf)
                    response = litellm.completion(
                        **completion_args,
                        drop_params=True,
                        timeout=self.timeout,
                    )

                    tk_count += self.total_token_count(response)

                    if not hasattr(response, "choices") or not response.choices or not response.choices[0].message:
                        raise Exception(f"500 response structure error. Response: {response}")

                    message = response.choices[0].message

                    if not hasattr(message, "tool_calls") or not message.tool_calls:
                        if hasattr(message, "reasoning_content") and message.reasoning_content:
                            ans += f"<think>{message.reasoning_content}</think>"
                        ans += message.content or ""
                        if response.choices[0].finish_reason == "length":
                            ans = self._length_stop(ans)
                        return ans, tk_count

                    for tool_call in message.tool_calls:
                        logging.info(f"Response {tool_call=}")
                        name = tool_call.function.name
                        try:
                            args = json_repair.loads(tool_call.function.arguments)
                            tool_response = self.toolcall_session.tool_call(name, args)
                            history = self._append_history(history, tool_call, tool_response)
                            ans += self._verbose_tool_use(name, args, tool_response)
                        except Exception as e:
                            logging.exception(msg=f"Wrong JSON argument format in LLM tool call response: {tool_call}")
                            history.append({"role": "tool", "tool_call_id": tool_call.id, "content": f"Tool call error: \n{tool_call}\nException:\n" + str(e)})
                            ans += self._verbose_tool_use(name, {}, str(e))

                logging.warning(f"Exceed max rounds: {self.max_rounds}")
                history.append({"role": "user", "content": f"Exceed max rounds: {self.max_rounds}"})

                response, token_count = self._chat(history, gen_conf)
                ans += response
                tk_count += token_count
                return ans, tk_count

            except Exception as e:
                e = self._exceptions(e, attempt)
                if e:
                    return e, tk_count

        assert False, "Shouldn't be here."

    def chat(self, system, history, gen_conf={}, **kwargs):
        if system and history and history[0].get("role") != "system":
            history.insert(0, {"role": "system", "content": system})
        gen_conf = self._clean_conf(gen_conf)

        # Implement exponential backoff retry strategy
        for attempt in range(self.max_retries + 1):
            try:
                response = self._chat(history, gen_conf, **kwargs)
                return response
            except Exception as e:
                e = self._exceptions(e, attempt)
                if e:
                    return e, 0
        assert False, "Shouldn't be here."

    def _wrap_toolcall_message(self, stream):
        final_tool_calls = {}

        for chunk in stream:
            for tool_call in chunk.choices[0].delta.tool_calls or []:
                index = tool_call.index

                if index not in final_tool_calls:
                    final_tool_calls[index] = tool_call

                final_tool_calls[index].function.arguments += tool_call.function.arguments

        return final_tool_calls

    def chat_streamly_with_tools(self, system: str, history: list, gen_conf: dict = {}):
        gen_conf = self._clean_conf(gen_conf)
        tools = self.tools
        if system and history and history[0].get("role") != "system":
            history.insert(0, {"role": "system", "content": system})

        total_tokens = 0
        hist = deepcopy(history)

        # Implement exponential backoff retry strategy
        for attempt in range(self.max_retries + 1):
            history = deepcopy(hist)  # deepcopy is required here
            try:
                for _ in range(self.max_rounds + 1):
                    reasoning_start = False
                    logging.info(f"{tools=}")

                    completion_args = self._construct_completion_args(history=history, stream=True, tools=True, **gen_conf)
                    response = litellm.completion(
                        **completion_args,
                        drop_params=True,
                        timeout=self.timeout,
                    )

                    final_tool_calls = {}
                    answer = ""

                    for resp in response:
                        if not hasattr(resp, "choices") or not resp.choices:
                            continue

                        delta = resp.choices[0].delta

                        if hasattr(delta, "tool_calls") and delta.tool_calls:
                            for tool_call in delta.tool_calls:
                                index = tool_call.index
                                if index not in final_tool_calls:
                                    if not tool_call.function.arguments:
                                        tool_call.function.arguments = ""
                                    final_tool_calls[index] = tool_call
                                else:
                                    final_tool_calls[index].function.arguments += tool_call.function.arguments or ""
                            continue

                        if not hasattr(delta, "content") or delta.content is None:
                            delta.content = ""

                        if hasattr(delta, "reasoning_content") and delta.reasoning_content:
                            ans = ""
                            if not reasoning_start:
                                reasoning_start = True
                                ans = "<think>"
                            ans += delta.reasoning_content + "</think>"
                            yield ans
                        else:
                            reasoning_start = False
                            answer += delta.content
                            yield delta.content

                        tol = self.total_token_count(resp)
                        if not tol:
                            total_tokens += num_tokens_from_string(delta.content)
                        else:
                            total_tokens += tol

                        finish_reason = getattr(resp.choices[0], "finish_reason", "")
                        if finish_reason == "length":
                            yield self._length_stop("")

                    if answer:
                        yield total_tokens
                        return

                    for tool_call in final_tool_calls.values():
                        name = tool_call.function.name
                        try:
                            args = json_repair.loads(tool_call.function.arguments)
                            yield self._verbose_tool_use(name, args, "Begin to call...")
                            tool_response = self.toolcall_session.tool_call(name, args)
                            history = self._append_history(history, tool_call, tool_response)
                            yield self._verbose_tool_use(name, args, tool_response)
                        except Exception as e:
                            logging.exception(msg=f"Wrong JSON argument format in LLM tool call response: {tool_call}")
                            history.append(
                                {
                                    "role": "tool",
                                    "tool_call_id": tool_call.id,
                                    "content": f"Tool call error: \n{tool_call}\nException:\n{str(e)}",
                                }
                            )
                            yield self._verbose_tool_use(name, {}, str(e))

                logging.warning(f"Exceed max rounds: {self.max_rounds}")
                history.append({"role": "user", "content": f"Exceed max rounds: {self.max_rounds}"})

                completion_args = self._construct_completion_args(history=history, stream=True, tools=True, **gen_conf)
                response = litellm.completion(
                    **completion_args,
                    drop_params=True,
                    timeout=self.timeout,
                )

                for resp in response:
                    if not hasattr(resp, "choices") or not resp.choices:
                        continue
                    delta = resp.choices[0].delta
                    if not hasattr(delta, "content") or delta.content is None:
                        continue
                    tol = self.total_token_count(resp)
                    if not tol:
                        total_tokens += num_tokens_from_string(delta.content)
                    else:
                        total_tokens += tol
                    yield delta.content

                yield total_tokens
                return

            except Exception as e:
                e = self._exceptions(e, attempt)
                if e:
                    yield e
                    yield total_tokens
                    return

        assert False, "Shouldn't be here."

    def chat_streamly(self, system, history, gen_conf: dict = {}, **kwargs):
        if system and history and history[0].get("role") != "system":
            history.insert(0, {"role": "system", "content": system})
        gen_conf = self._clean_conf(gen_conf)
        ans = ""
        total_tokens = 0
        try:
            for delta_ans, tol in self._chat_streamly(history, gen_conf, **kwargs):
                yield delta_ans
                total_tokens += tol
        except openai.APIError as e:
            yield ans + "\n**ERROR**: " + str(e)

        yield total_tokens

    def total_token_count(self, resp):
        try:
            return resp.usage.total_tokens
        except Exception:
            pass
        try:
            return resp["usage"]["total_tokens"]
        except Exception:
            pass
        return 0

    def _calculate_dynamic_ctx(self, history):
        """Calculate dynamic context window size"""

        def count_tokens(text):
            """Calculate token count for text"""
            # Simple calculation: 1 token per ASCII character
            # 2 tokens for non-ASCII characters (Chinese, Japanese, Korean, etc.)
            total = 0
            for char in text:
                if ord(char) < 128:  # ASCII characters
                    total += 1
                else:  # Non-ASCII characters (Chinese, Japanese, Korean, etc.)
                    total += 2
            return total

        # Calculate total tokens for all messages
        total_tokens = 0
        for message in history:
            content = message.get("content", "")
            # Calculate content tokens
            content_tokens = count_tokens(content)
            # Add role marker token overhead
            role_tokens = 4
            total_tokens += content_tokens + role_tokens

        # Apply 1.2x buffer ratio
        total_tokens_with_buffer = int(total_tokens * 1.2)

        if total_tokens_with_buffer <= 8192:
            ctx_size = 8192
        else:
            ctx_multiplier = (total_tokens_with_buffer // 8192) + 1
            ctx_size = ctx_multiplier * 8192

        return ctx_size<|MERGE_RESOLUTION|>--- conflicted
+++ resolved
@@ -1356,21 +1356,20 @@
         super().__init__(key, model_name, base_url, **kwargs)
 
 
-<<<<<<< HEAD
 class TokenPonyChat(Base):
     _FACTORY_NAME = "TokenPony"
 
     def __init__(self, key, model_name, base_url="https://ragflow.vip-api.tokenpony.cn/v1", **kwargs):
         if not base_url:
             base_url = "https://ragflow.vip-api.tokenpony.cn/v1"
-=======
+
+            
 class MeituanChat(Base):
     _FACTORY_NAME = "Meituan"
 
     def __init__(self, key, model_name, base_url="https://api.longcat.chat/openai", **kwargs):
         if not base_url:
             base_url = "https://api.longcat.chat/openai"
->>>>>>> 79076ffb
         super().__init__(key, model_name, base_url, **kwargs)
 
 
