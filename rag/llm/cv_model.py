--- conflicted
+++ resolved
@@ -674,7 +674,6 @@
             }
         ]
 
-<<<<<<< HEAD
 class StepFunCV(Base):
     def __init__(self, key, model_name="step-1v-8k", lang="Chinese", base_url="https://api.stepfun.com/v1"):
         if not base_url: base_url="https://api.stepfun.com/v1"
@@ -695,7 +694,6 @@
             max_tokens=max_tokens,
         )
         return res.choices[0].message.content.strip(), res.usage.total_tokens
-=======
 
 class LmStudioCV(LocalAICV):
     def __init__(self, key, model_name, base_url, lang="Chinese"):
@@ -705,5 +703,4 @@
             self.base_url = os.path.join(base_url,'v1')
         self.client = OpenAI(api_key="lm-studio", base_url=self.base_url)
         self.model_name = model_name
-        self.lang = lang
->>>>>>> d96348eb
+        self.lang = lang