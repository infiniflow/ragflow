--- conflicted
+++ resolved
@@ -535,19 +535,14 @@
                     continue
                 ans = resp.text
                 yield ans
-            yield response._chunks[-1].usage_metadata.total_token_count
         except Exception as e:
             yield ans + "\n**ERROR**: " + str(e)
-<<<<<<< HEAD
-            yield 0
-
-=======
 
         if response and hasattr(response, "usage_metadata") and hasattr(response.usage_metadata, "total_token_count"):
             yield response.usage_metadata.total_token_count
         else:
             yield 0
->>>>>>> f235a382
+            
 
 class NvidiaCV(Base):
     _FACTORY_NAME = "NVIDIA"
