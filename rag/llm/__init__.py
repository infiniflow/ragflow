--- conflicted
+++ resolved
@@ -82,11 +82,8 @@
     "BAAI": DefaultRerank,
     "Jina": JinaRerank,
     "Youdao": YoudaoRerank,
-<<<<<<< HEAD
     "Xinference": XInferenceRerank,
     "NVIDIA":NvidiaRerank
-=======
-    "Xinference": XInferenceRerank
 }
 
 
@@ -96,5 +93,4 @@
     "Ollama": OllamaSeq2txt,
     "Azure-OpenAI": AzureSeq2txt,
     "Xinference": XinferenceSeq2txt
->>>>>>> 95821f6f
 }