--- conflicted
+++ resolved
@@ -48,13 +48,9 @@
     NovitaAI = "NovitaAI"
     Lingyi_AI = "01.AI"
     GiteeAI = "GiteeAI"
-<<<<<<< HEAD
-    AI_302 = "302.AI",
-    BurnCloud = "BurnCloud"
-=======
     AI_302 = "302.AI"
     JiekouAI = "Jiekou.AI"
->>>>>>> 83661efd
+    BurnCloud = "BurnCloud"
 
 
 FACTORY_DEFAULT_BASE_URL = {
@@ -106,11 +102,8 @@
     SupportedLiteLLMProvider.Lingyi_AI: "openai/",
     SupportedLiteLLMProvider.GiteeAI: "openai/",
     SupportedLiteLLMProvider.AI_302: "openai/",
-<<<<<<< HEAD
+    SupportedLiteLLMProvider.JiekouAI: "openai/",
     SupportedLiteLLMProvider.BurnCloud: "burncloud/",
-=======
-    SupportedLiteLLMProvider.JiekouAI: "openai/",
->>>>>>> 83661efd
 }
 
 ChatModel = globals().get("ChatModel", {})
