#
#  Copyright 2024 The InfiniFlow Authors. All Rights Reserved.
#
#  Licensed under the Apache License, Version 2.0 (the "License");
#  you may not use this file except in compliance with the License.
#  You may obtain a copy of the License at
#
#      http://www.apache.org/licenses/LICENSE-2.0
#
#  Unless required by applicable law or agreed to in writing, software
#  distributed under the License is distributed on an "AS IS" BASIS,
#  WITHOUT WARRANTIES OR CONDITIONS OF ANY KIND, either express or implied.
#  See the License for the specific language governing permissions and
#  limitations under the License.
#
from .embedding_model import *
from .chat_model import *
from .cv_model import *
from .rerank_model import *
from .sequence2txt_model import *

EmbeddingModel = {
    "Ollama": OllamaEmbed,
    "LocalAI": LocalAIEmbed,
    "OpenAI": OpenAIEmbed,
    "Azure-OpenAI": AzureEmbed,
    "Xinference": XinferenceEmbed,
    "Tongyi-Qianwen": QWenEmbed,
    "ZHIPU-AI": ZhipuEmbed,
    "FastEmbed": FastEmbed,
    "Youdao": YoudaoEmbed,
    "BaiChuan": BaiChuanEmbed,
    "Jina": JinaEmbed,
    "BAAI": DefaultEmbedding,
    "Mistral": MistralEmbed,
    "Bedrock": BedrockEmbed,
    "Gemini":GeminiEmbed,
    "NVIDIA":NvidiaEmbed
}


CvModel = {
    "OpenAI": GptV4,
    "Azure-OpenAI": AzureGptV4,
    "Ollama": OllamaCV,
    "Xinference": XinferenceCV,
    "Tongyi-Qianwen": QWenCV,
    "ZHIPU-AI": Zhipu4V,
    "Moonshot": LocalCV,
    'Gemini':GeminiCV,
    'OpenRouter':OpenRouterCV,
    "LocalAI":LocalAICV,
    "NVIDIA":NvidiaCV
}


ChatModel = {
    "OpenAI": GptTurbo,
    "Azure-OpenAI": AzureChat,
    "ZHIPU-AI": ZhipuChat,
    "Tongyi-Qianwen": QWenChat,
    "Ollama": OllamaChat,
    "LocalAI": LocalAIChat,
    "Xinference": XinferenceChat,
    "Moonshot": MoonshotChat,
    "DeepSeek": DeepSeekChat,
    "VolcEngine": VolcEngineChat,
    "BaiChuan": BaiChuanChat,
    "MiniMax": MiniMaxChat,
    "Minimax": MiniMaxChat,
    "Mistral": MistralChat,
    'Gemini' : GeminiChat,
    "Bedrock": BedrockChat,
    "Groq": GroqChat,
    'OpenRouter':OpenRouterChat,
<<<<<<< HEAD
    "Stepfun": StepfunChat
=======
    "StepFun":StepFunChat,
    "NVIDIA":NvidiaChat
>>>>>>> 80d703f9
}


RerankModel = {
    "BAAI": DefaultRerank,
    "Jina": JinaRerank,
    "Youdao": YoudaoRerank,
    "Xinference": XInferenceRerank,
    "NVIDIA":NvidiaRerank
}


Seq2txtModel = {
    "OpenAI": GPTSeq2txt,
    "Tongyi-Qianwen": QWenSeq2txt,
    "Ollama": OllamaSeq2txt,
    "Azure-OpenAI": AzureSeq2txt,
    "Xinference": XinferenceSeq2txt
}<|MERGE_RESOLUTION|>--- conflicted
+++ resolved
@@ -73,12 +73,8 @@
     "Bedrock": BedrockChat,
     "Groq": GroqChat,
     'OpenRouter':OpenRouterChat,
-<<<<<<< HEAD
-    "Stepfun": StepfunChat
-=======
     "StepFun":StepFunChat,
     "NVIDIA":NvidiaChat
->>>>>>> 80d703f9
 }
 
 
