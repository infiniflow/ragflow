#
#  Copyright 2024 The InfiniFlow Authors. All Rights Reserved.
#
#  Licensed under the Apache License, Version 2.0 (the "License");
#  you may not use this file except in compliance with the License.
#  You may obtain a copy of the License at
#
#      http://www.apache.org/licenses/LICENSE-2.0
#
#  Unless required by applicable law or agreed to in writing, software
#  distributed under the License is distributed on an "AS IS" BASIS,
#  WITHOUT WARRANTIES OR CONDITIONS OF ANY KIND, either express or implied.
#  See the License for the specific language governing permissions and
#  limitations under the License.
#
#  AFTER UPDATING THIS FILE, PLEASE ENSURE THAT docs/references/supported_models.mdx IS ALSO UPDATED for consistency!
#

import importlib
import inspect

from strenum import StrEnum


class SupportedLiteLLMProvider(StrEnum):
    Tongyi_Qianwen = "Tongyi-Qianwen"
    Dashscope = "Dashscope"
    Bedrock = "Bedrock"
    Moonshot = "Moonshot"
    xAI = "xAI"
    DeepInfra = "DeepInfra"
    Groq = "Groq"
    Cohere = "Cohere"
    Gemini = "Gemini"
    DeepSeek = "DeepSeek"
    Nvidia = "NVIDIA"
    TogetherAI = "TogetherAI"
    Anthropic = "Anthropic"
    Ollama = "Ollama"
    LongCat = "LongCat"
    CometAPI = "CometAPI"
    SILICONFLOW = "SILICONFLOW"
    OpenRouter = "OpenRouter"
    StepFun = "StepFun"
    PPIO = "PPIO"
    PerfXCloud = "PerfXCloud"
    Upstage = "Upstage"
    NovitaAI = "NovitaAI"
    Lingyi_AI = "01.AI"
    GiteeAI = "GiteeAI"
    AI_302 = "302.AI"
    JiekouAI = "Jiekou.AI"
<<<<<<< HEAD
    BurnCloud = "BurnCloud"
=======
    ZHIPU_AI = "ZHIPU-AI"
>>>>>>> d1e17217


FACTORY_DEFAULT_BASE_URL = {
    SupportedLiteLLMProvider.Tongyi_Qianwen: "https://dashscope.aliyuncs.com/compatible-mode/v1",
    SupportedLiteLLMProvider.Dashscope: "https://dashscope.aliyuncs.com/compatible-mode/v1",
    SupportedLiteLLMProvider.Moonshot: "https://api.moonshot.cn/v1",
    SupportedLiteLLMProvider.Ollama: "",
    SupportedLiteLLMProvider.LongCat: "https://api.longcat.chat/openai",
    SupportedLiteLLMProvider.CometAPI: "https://api.cometapi.com/v1",
    SupportedLiteLLMProvider.SILICONFLOW: "https://api.siliconflow.cn/v1",
    SupportedLiteLLMProvider.OpenRouter: "https://openrouter.ai/api/v1",
    SupportedLiteLLMProvider.StepFun: "https://api.stepfun.com/v1",
    SupportedLiteLLMProvider.PPIO: "https://api.ppinfra.com/v3/openai",
    SupportedLiteLLMProvider.PerfXCloud: "https://cloud.perfxlab.cn/v1",
    SupportedLiteLLMProvider.Upstage: "https://api.upstage.ai/v1/solar",
    SupportedLiteLLMProvider.NovitaAI: "https://api.novita.ai/v3/openai",
    SupportedLiteLLMProvider.Lingyi_AI: "https://api.lingyiwanwu.com/v1",
    SupportedLiteLLMProvider.GiteeAI: "https://ai.gitee.com/v1/",
    SupportedLiteLLMProvider.AI_302: "https://api.302.ai/v1",
    SupportedLiteLLMProvider.Anthropic: "https://api.anthropic.com/",
    SupportedLiteLLMProvider.JiekouAI: "https://api.jiekou.ai/openai",
<<<<<<< HEAD
    SupportedLiteLLMProvider.BurnCloud: "https://ai.burncloud.com/v1",
=======
    SupportedLiteLLMProvider.ZHIPU_AI: "https://open.bigmodel.cn/api/paas/v4",
>>>>>>> d1e17217
}


LITELLM_PROVIDER_PREFIX = {
    SupportedLiteLLMProvider.Tongyi_Qianwen: "dashscope/",
    SupportedLiteLLMProvider.Dashscope: "dashscope/",
    SupportedLiteLLMProvider.Bedrock: "bedrock/",
    SupportedLiteLLMProvider.Moonshot: "moonshot/",
    SupportedLiteLLMProvider.xAI: "xai/",
    SupportedLiteLLMProvider.DeepInfra: "deepinfra/",
    SupportedLiteLLMProvider.Groq: "groq/",
    SupportedLiteLLMProvider.Cohere: "",  # don't need a prefix
    SupportedLiteLLMProvider.Gemini: "gemini/",
    SupportedLiteLLMProvider.DeepSeek: "deepseek/",
    SupportedLiteLLMProvider.Nvidia: "nvidia_nim/",
    SupportedLiteLLMProvider.TogetherAI: "together_ai/",
    SupportedLiteLLMProvider.Anthropic: "",  # don't need a prefix
    SupportedLiteLLMProvider.Ollama: "ollama_chat/",
    SupportedLiteLLMProvider.LongCat: "openai/",
    SupportedLiteLLMProvider.CometAPI: "openai/",
    SupportedLiteLLMProvider.SILICONFLOW: "openai/",
    SupportedLiteLLMProvider.OpenRouter: "openai/",
    SupportedLiteLLMProvider.StepFun: "openai/",
    SupportedLiteLLMProvider.PPIO: "openai/",
    SupportedLiteLLMProvider.PerfXCloud: "openai/",
    SupportedLiteLLMProvider.Upstage: "openai/",
    SupportedLiteLLMProvider.NovitaAI: "openai/",
    SupportedLiteLLMProvider.Lingyi_AI: "openai/",
    SupportedLiteLLMProvider.GiteeAI: "openai/",
    SupportedLiteLLMProvider.AI_302: "openai/",
    SupportedLiteLLMProvider.JiekouAI: "openai/",
<<<<<<< HEAD
    SupportedLiteLLMProvider.BurnCloud: "openai/",
=======
    SupportedLiteLLMProvider.ZHIPU_AI: "openai/",
>>>>>>> d1e17217
}

ChatModel = globals().get("ChatModel", {})
CvModel = globals().get("CvModel", {})
EmbeddingModel = globals().get("EmbeddingModel", {})
RerankModel = globals().get("RerankModel", {})
Seq2txtModel = globals().get("Seq2txtModel", {})
TTSModel = globals().get("TTSModel", {})


MODULE_MAPPING = {
    "chat_model": ChatModel,
    "cv_model": CvModel,
    "embedding_model": EmbeddingModel,
    "rerank_model": RerankModel,
    "sequence2txt_model": Seq2txtModel,
    "tts_model": TTSModel,
}

package_name = __name__

for module_name, mapping_dict in MODULE_MAPPING.items():
    full_module_name = f"{package_name}.{module_name}"
    module = importlib.import_module(full_module_name)

    base_class = None
    lite_llm_base_class = None
    for name, obj in inspect.getmembers(module):
        if inspect.isclass(obj):
            if name == "Base":
                base_class = obj
            elif name == "LiteLLMBase":
                lite_llm_base_class = obj
                assert hasattr(obj, "_FACTORY_NAME"), "LiteLLMbase should have _FACTORY_NAME field."
                if hasattr(obj, "_FACTORY_NAME"):
                    if isinstance(obj._FACTORY_NAME, list):
                        for factory_name in obj._FACTORY_NAME:
                            mapping_dict[factory_name] = obj
                    else:
                        mapping_dict[obj._FACTORY_NAME] = obj

    if base_class is not None:
        for _, obj in inspect.getmembers(module):
            if inspect.isclass(obj) and issubclass(obj, base_class) and obj is not base_class and hasattr(obj, "_FACTORY_NAME"):
                if isinstance(obj._FACTORY_NAME, list):
                    for factory_name in obj._FACTORY_NAME:
                        mapping_dict[factory_name] = obj
                else:
                    mapping_dict[obj._FACTORY_NAME] = obj


__all__ = [
    "ChatModel",
    "CvModel",
    "EmbeddingModel",
    "RerankModel",
    "Seq2txtModel",
    "TTSModel",
]<|MERGE_RESOLUTION|>--- conflicted
+++ resolved
@@ -50,11 +50,8 @@
     GiteeAI = "GiteeAI"
     AI_302 = "302.AI"
     JiekouAI = "Jiekou.AI"
-<<<<<<< HEAD
     BurnCloud = "BurnCloud"
-=======
     ZHIPU_AI = "ZHIPU-AI"
->>>>>>> d1e17217
 
 
 FACTORY_DEFAULT_BASE_URL = {
@@ -76,11 +73,8 @@
     SupportedLiteLLMProvider.AI_302: "https://api.302.ai/v1",
     SupportedLiteLLMProvider.Anthropic: "https://api.anthropic.com/",
     SupportedLiteLLMProvider.JiekouAI: "https://api.jiekou.ai/openai",
-<<<<<<< HEAD
     SupportedLiteLLMProvider.BurnCloud: "https://ai.burncloud.com/v1",
-=======
     SupportedLiteLLMProvider.ZHIPU_AI: "https://open.bigmodel.cn/api/paas/v4",
->>>>>>> d1e17217
 }
 
 
@@ -112,11 +106,8 @@
     SupportedLiteLLMProvider.GiteeAI: "openai/",
     SupportedLiteLLMProvider.AI_302: "openai/",
     SupportedLiteLLMProvider.JiekouAI: "openai/",
-<<<<<<< HEAD
     SupportedLiteLLMProvider.BurnCloud: "openai/",
-=======
     SupportedLiteLLMProvider.ZHIPU_AI: "openai/",
->>>>>>> d1e17217
 }
 
 ChatModel = globals().get("ChatModel", {})
