#
#  Copyright 2024 The InfiniFlow Authors. All Rights Reserved.
#
#  Licensed under the Apache License, Version 2.0 (the "License");
#  you may not use this file except in compliance with the License.
#  You may obtain a copy of the License at
#
#      http://www.apache.org/licenses/LICENSE-2.0
#
#  Unless required by applicable law or agreed to in writing, software
#  distributed under the License is distributed on an "AS IS" BASIS,
#  WITHOUT WARRANTIES OR CONDITIONS OF ANY KIND, either express or implied.
#  See the License for the specific language governing permissions and
#  limitations under the License.
#
import logging
import re
import math
from collections import OrderedDict
from dataclasses import dataclass

from rag.settings import TAG_FLD, PAGERANK_FLD
from rag.utils import rmSpace, get_float
from rag.nlp import rag_tokenizer, query
import numpy as np
from rag.utils.doc_store_conn import DocStoreConnection, MatchDenseExpr, FusionExpr, OrderByExpr


def index_name(uid): return f"ragflow_{uid}"


class Dealer:
    def __init__(self, dataStore: DocStoreConnection):
        self.qryr = query.FulltextQueryer()
        self.dataStore = dataStore

    @dataclass
    class SearchResult:
        total: int
        ids: list[str]
        query_vector: list[float] | None = None
        field: dict | None = None
        highlight: dict | None = None
        aggregation: list | dict | None = None
        keywords: list[str] | None = None
        group_docs: list[list] | None = None

    def get_vector(self, txt, emb_mdl, topk=10, similarity=0.1):
        qv, _ = emb_mdl.encode_queries(txt)
        shape = np.array(qv).shape
        if len(shape) > 1:
            raise Exception(
                f"Dealer.get_vector returned array's shape {shape} doesn't match expectation(exact one dimension).")
        embedding_data = [get_float(v) for v in qv]
        vector_column_name = f"q_{len(embedding_data)}_vec"
        return MatchDenseExpr(vector_column_name, embedding_data, 'float', 'cosine', topk, {"similarity": similarity})

    def get_filters(self, req):
        condition = dict()
        for key, field in {"kb_ids": "kb_id", "doc_ids": "doc_id"}.items():
            if key in req and req[key] is not None:
                condition[field] = req[key]
        # TODO(yzc): `available_int` is nullable however infinity doesn't support nullable columns.
        for key in ["knowledge_graph_kwd", "available_int", "entity_kwd", "from_entity_kwd", "to_entity_kwd", "removed_kwd"]:
            if key in req and req[key] is not None:
                condition[key] = req[key]
        return condition

    def search(self, req, idx_names: str | list[str],
               kb_ids: list[str],
               emb_mdl=None,
               highlight=False,
               rank_feature: dict | None = None
               ):
        filters = self.get_filters(req)
        orderBy = OrderByExpr()

        pg = int(req.get("page", 1)) - 1
        topk = int(req.get("topk", 1024))
        ps = int(req.get("size", topk))
        offset, limit = pg * ps, ps

        src = req.get("fields",
                      ["docnm_kwd", "content_ltks", "kb_id", "img_id", "title_tks", "important_kwd", "position_int",
                       "doc_id", "page_num_int", "top_int", "create_timestamp_flt", "knowledge_graph_kwd",
                       "question_kwd", "question_tks", "doc_type_kwd",
                       "available_int", "content_with_weight", PAGERANK_FLD, TAG_FLD])
        kwds = set([])

        qst = req.get("question", "")
        q_vec = []
        if not qst:
            if req.get("sort"):
                orderBy.asc("page_num_int")
                orderBy.asc("top_int")
                orderBy.desc("create_timestamp_flt")
            res = self.dataStore.search(src, [], filters, [], orderBy, offset, limit, idx_names, kb_ids)
            total = self.dataStore.getTotal(res)
            logging.debug("Dealer.search TOTAL: {}".format(total))
        else:
            highlightFields = ["content_ltks", "title_tks"] if highlight else []
            matchText, keywords = self.qryr.question(qst, min_match=0.3)
            if emb_mdl is None:
                matchExprs = [matchText]
                res = self.dataStore.search(src, highlightFields, filters, matchExprs, orderBy, offset, limit,
                                            idx_names, kb_ids, rank_feature=rank_feature)
                total = self.dataStore.getTotal(res)
                logging.debug("Dealer.search TOTAL: {}".format(total))
            else:
                matchDense = self.get_vector(qst, emb_mdl, topk, req.get("similarity", 0.1))
                q_vec = matchDense.embedding_data
                src.append(f"q_{len(q_vec)}_vec")

                fusionExpr = FusionExpr("weighted_sum", topk, {"weights": "0.05, 0.95"})
                matchExprs = [matchText, matchDense, fusionExpr]

                res = self.dataStore.search(src, highlightFields, filters, matchExprs, orderBy, offset, limit,
                                            idx_names, kb_ids, rank_feature=rank_feature)
                total = self.dataStore.getTotal(res)
                logging.debug("Dealer.search TOTAL: {}".format(total))

                # If result is empty, try again with lower min_match
                if total == 0:
                    if filters.get("doc_id"):
                        res = self.dataStore.search(src, [], filters, [], orderBy, offset, limit, idx_names, kb_ids)
                        total = self.dataStore.getTotal(res)
                    else:
                        matchText, _ = self.qryr.question(qst, min_match=0.1)
                        filters.pop("doc_id", None)
                        matchDense.extra_options["similarity"] = 0.17
                        res = self.dataStore.search(src, highlightFields, filters, [matchText, matchDense, fusionExpr],
                                                    orderBy, offset, limit, idx_names, kb_ids, rank_feature=rank_feature)
                        total = self.dataStore.getTotal(res)
                        logging.debug("Dealer.search 2 TOTAL: {}".format(total))

            for k in keywords:
                kwds.add(k)
                for kk in rag_tokenizer.fine_grained_tokenize(k).split():
                    if len(kk) < 2:
                        continue
                    if kk in kwds:
                        continue
                    kwds.add(kk)

        logging.debug(f"TOTAL: {total}")
        ids = self.dataStore.getChunkIds(res)
        keywords = list(kwds)
        highlight = self.dataStore.getHighlight(res, keywords, "content_with_weight")
        aggs = self.dataStore.getAggregation(res, "docnm_kwd")
        return self.SearchResult(
            total=total,
            ids=ids,
            query_vector=q_vec,
            aggregation=aggs,
            highlight=highlight,
            field=self.dataStore.getFields(res, src),
            keywords=keywords
        )

    @staticmethod
    def trans2floats(txt):
        return [get_float(t) for t in txt.split("\t")]

    def insert_citations(self, answer, chunks, chunk_v,
                         embd_mdl, tkweight=0.1, vtweight=0.9):
        assert len(chunks) == len(chunk_v)
        if not chunks:
            return answer, set([])
        pieces = re.split(r"(```)", answer)
        if len(pieces) >= 3:
            i = 0
            pieces_ = []
            while i < len(pieces):
                if pieces[i] == "```":
                    st = i
                    i += 1
                    while i < len(pieces) and pieces[i] != "```":
                        i += 1
                    if i < len(pieces):
                        i += 1
                    pieces_.append("".join(pieces[st: i]) + "\n")
                else:
                    pieces_.extend(
                        re.split(
                            r"([^\|][；。？!！\n]|[a-z][.?;!][ \n])",
                            pieces[i]))
                    i += 1
            pieces = pieces_
        else:
            pieces = re.split(r"([^\|][；。？!！\n]|[a-z][.?;!][ \n])", answer)
        for i in range(1, len(pieces)):
            if re.match(r"([^\|][；。？!！\n]|[a-z][.?;!][ \n])", pieces[i]):
                pieces[i - 1] += pieces[i][0]
                pieces[i] = pieces[i][1:]
        idx = []
        pieces_ = []
        for i, t in enumerate(pieces):
            if len(t) < 5:
                continue
            idx.append(i)
            pieces_.append(t)
        logging.debug("{} => {}".format(answer, pieces_))
        if not pieces_:
            return answer, set([])

        ans_v, _ = embd_mdl.encode(pieces_)
        for i in range(len(chunk_v)):
            if len(ans_v[0]) != len(chunk_v[i]):
                chunk_v[i] = [0.0]*len(ans_v[0])
                logging.warning("The dimension of query and chunk do not match: {} vs. {}".format(len(ans_v[0]), len(chunk_v[i])))

        assert len(ans_v[0]) == len(chunk_v[0]), "The dimension of query and chunk do not match: {} vs. {}".format(
            len(ans_v[0]), len(chunk_v[0]))

        chunks_tks = [rag_tokenizer.tokenize(self.qryr.rmWWW(ck)).split()
                      for ck in chunks]
        cites = {}
        thr = 0.63
        while thr > 0.3 and len(cites.keys()) == 0 and pieces_ and chunks_tks:
            for i, a in enumerate(pieces_):
                sim, tksim, vtsim = self.qryr.hybrid_similarity(ans_v[i],
                                                                chunk_v,
                                                                rag_tokenizer.tokenize(
                                                                    self.qryr.rmWWW(pieces_[i])).split(),
                                                                chunks_tks,
                                                                tkweight, vtweight)
                mx = np.max(sim) * 0.99
                logging.debug("{} SIM: {}".format(pieces_[i], mx))
                if mx < thr:
                    continue
                cites[idx[i]] = list(
                    set([str(ii) for ii in range(len(chunk_v)) if sim[ii] > mx]))[:4]
            thr *= 0.8

        res = ""
        seted = set([])
        for i, p in enumerate(pieces):
            res += p
            if i not in idx:
                continue
            if i not in cites:
                continue
            for c in cites[i]:
                assert int(c) < len(chunk_v)
            for c in cites[i]:
                if c in seted:
                    continue
                res += f" [ID:{c}]"
                seted.add(c)

        return res, seted

    def _rank_feature_scores(self, query_rfea, search_res):
        ## For rank feature(tag_fea) scores.
        rank_fea = []
        pageranks = []
        for chunk_id in search_res.ids:
            pageranks.append(search_res.field[chunk_id].get(PAGERANK_FLD, 0))
        pageranks = np.array(pageranks, dtype=float)

        if not query_rfea:
            return np.array([0 for _ in range(len(search_res.ids))]) + pageranks

        q_denor = np.sqrt(np.sum([s*s for t,s in query_rfea.items() if t != PAGERANK_FLD]))
        for i in search_res.ids:
            nor, denor = 0, 0
            if not search_res.field[i].get(TAG_FLD):
                rank_fea.append(0)
                continue
            for t, sc in eval(search_res.field[i].get(TAG_FLD, "{}")).items():
                if t in query_rfea:
                    nor += query_rfea[t] * sc
                denor += sc * sc
            if denor == 0:
                rank_fea.append(0)
            else:
                rank_fea.append(nor/np.sqrt(denor)/q_denor)
        return np.array(rank_fea)*10. + pageranks

    def rerank(self, sres, query, tkweight=0.3,
               vtweight=0.7, cfield="content_ltks",
               rank_feature: dict | None = None
               ):
        _, keywords = self.qryr.question(query)
        vector_size = len(sres.query_vector)
        vector_column = f"q_{vector_size}_vec"
        zero_vector = [0.0] * vector_size
        ins_embd = []
        for chunk_id in sres.ids:
            vector = sres.field[chunk_id].get(vector_column, zero_vector)
            if isinstance(vector, str):
                vector = [get_float(v) for v in vector.split("\t")]
            ins_embd.append(vector)
        if not ins_embd:
            return [], [], []

        for i in sres.ids:
            if isinstance(sres.field[i].get("important_kwd", []), str):
                sres.field[i]["important_kwd"] = [sres.field[i]["important_kwd"]]
        ins_tw = []
        for i in sres.ids:
            content_ltks = list(OrderedDict.fromkeys(sres.field[i][cfield].split()))
            title_tks = [t for t in sres.field[i].get("title_tks", "").split() if t]
            question_tks = [t for t in sres.field[i].get("question_tks", "").split() if t]
            important_kwd = sres.field[i].get("important_kwd", [])
            tks = content_ltks + title_tks * 2 + important_kwd * 5 + question_tks * 6
            ins_tw.append(tks)

        ## For rank feature(tag_fea) scores.
        rank_fea = self._rank_feature_scores(rank_feature, sres)

        sim, tksim, vtsim = self.qryr.hybrid_similarity(sres.query_vector,
                                                        ins_embd,
                                                        keywords,
                                                        ins_tw, tkweight, vtweight)

        return sim + rank_fea, tksim, vtsim

    def rerank_by_model(self, rerank_mdl, sres, query, tkweight=0.3,
                        vtweight=0.7, cfield="content_ltks",
                        rank_feature: dict | None = None):
        _, keywords = self.qryr.question(query)

        for i in sres.ids:
            if isinstance(sres.field[i].get("important_kwd", []), str):
                sres.field[i]["important_kwd"] = [sres.field[i]["important_kwd"]]
        ins_tw = []
        for i in sres.ids:
            content_ltks = sres.field[i][cfield].split()
            title_tks = [t for t in sres.field[i].get("title_tks", "").split() if t]
            important_kwd = sres.field[i].get("important_kwd", [])
            tks = content_ltks + title_tks + important_kwd
            ins_tw.append(tks)

        tksim = self.qryr.token_similarity(keywords, ins_tw)
        vtsim, _ = rerank_mdl.similarity(query, [rmSpace(" ".join(tks)) for tks in ins_tw])
        ## For rank feature(tag_fea) scores.
        rank_fea = self._rank_feature_scores(rank_feature, sres)

        return tkweight * (np.array(tksim)+rank_fea) + vtweight * vtsim, tksim, vtsim

    def hybrid_similarity(self, ans_embd, ins_embd, ans, inst):
        return self.qryr.hybrid_similarity(ans_embd,
                                           ins_embd,
                                           rag_tokenizer.tokenize(ans).split(),
                                           rag_tokenizer.tokenize(inst).split())

    def retrieval(self, question, embd_mdl, tenant_ids, kb_ids, page, page_size, similarity_threshold=0.2,
                  vector_similarity_weight=0.3, top=1024, doc_ids=None, aggs=True,
                  rerank_mdl=None, highlight=False,
                  rank_feature: dict | None = {PAGERANK_FLD: 10}):
        ranks = {"total": 0, "chunks": [], "doc_aggs": {}}
        if not question:
            return ranks

        RERANK_LIMIT = 64
        RERANK_LIMIT = int(RERANK_LIMIT//page_size + ((RERANK_LIMIT%page_size)/(page_size*1.) + 0.5)) * page_size if page_size>1 else 1
        if RERANK_LIMIT < 1: ## when page_size is very large the RERANK_LIMIT will be 0.
            RERANK_LIMIT = 1
        req = {"kb_ids": kb_ids, "doc_ids": doc_ids, "page": math.ceil(page_size*page/RERANK_LIMIT), "size": RERANK_LIMIT,
               "question": question, "vector": True, "topk": top,
               "similarity": similarity_threshold,
               "available_int": 1}


        if isinstance(tenant_ids, str):
            tenant_ids = tenant_ids.split(",")

        sres = self.search(req, [index_name(tid) for tid in tenant_ids],
                           kb_ids, embd_mdl, highlight, rank_feature=rank_feature)

        if rerank_mdl and sres.total > 0:
            sim, tsim, vsim = self.rerank_by_model(rerank_mdl,
                                                   sres, question, 1 - vector_similarity_weight,
                                                   vector_similarity_weight,
                                                   rank_feature=rank_feature)
        else:
            sim, tsim, vsim = self.rerank(
                sres, question, 1 - vector_similarity_weight, vector_similarity_weight,
                rank_feature=rank_feature)
        # Already paginated in search function
        idx = np.argsort(sim * -1)[(page - 1) * page_size:page * page_size]
        dim = len(sres.query_vector)
        vector_column = f"q_{dim}_vec"
        zero_vector = [0.0] * dim
        sim_np = np.array(sim)
<<<<<<< HEAD
        filtered_count = (sim_np >= similarity_threshold).sum()
=======
        if doc_ids:
            similarity_threshold = 0 
        filtered_count = (sim_np >= similarity_threshold).sum()    
>>>>>>> f09ca8e7
        ranks["total"] = int(filtered_count) # Convert from np.int64 to Python int otherwise JSON serializable error
        for i in idx:
            if sim[i] < similarity_threshold:
                break

            id = sres.ids[i]
            chunk = sres.field[id]
            dnm = chunk.get("docnm_kwd", "")
            did = chunk.get("doc_id", "")

            if len(ranks["chunks"]) >= page_size:
                if aggs:
                    if dnm not in ranks["doc_aggs"]:
                        ranks["doc_aggs"][dnm] = {"doc_id": did, "count": 0}
                    ranks["doc_aggs"][dnm]["count"] += 1
                    continue
                break
                
            position_int = chunk.get("position_int", [])
            d = {
                "chunk_id": id,
                "content_ltks": chunk["content_ltks"],
                "content_with_weight": chunk["content_with_weight"],
                "doc_id": did,
                "docnm_kwd": dnm,
                "kb_id": chunk["kb_id"],
                "important_kwd": chunk.get("important_kwd", []),
                "image_id": chunk.get("img_id", ""),
                "similarity": sim[i],
                "vector_similarity": vsim[i],
                "term_similarity": tsim[i],
                "vector": chunk.get(vector_column, zero_vector),
                "positions": position_int,
                "doc_type_kwd": chunk.get("doc_type_kwd", "")
            }
            if highlight and sres.highlight:
                if id in sres.highlight:
                    d["highlight"] = rmSpace(sres.highlight[id])
                else:
                    d["highlight"] = d["content_with_weight"]
            ranks["chunks"].append(d)
            if dnm not in ranks["doc_aggs"]:
                ranks["doc_aggs"][dnm] = {"doc_id": did, "count": 0}
            ranks["doc_aggs"][dnm]["count"] += 1
        ranks["doc_aggs"] = [{"doc_name": k,
                              "doc_id": v["doc_id"],
                              "count": v["count"]} for k,
                                                       v in sorted(ranks["doc_aggs"].items(),
                                                                   key=lambda x: x[1]["count"] * -1)]
        ranks["chunks"] = ranks["chunks"][:page_size]

        return ranks

    def sql_retrieval(self, sql, fetch_size=128, format="json"):
        tbl = self.dataStore.sql(sql, fetch_size, format)
        return tbl

    def chunk_list(self, doc_id: str, tenant_id: str,
                   kb_ids: list[str], max_count=1024,
                   offset=0,
                   fields=["docnm_kwd", "content_with_weight", "img_id"]):
        condition = {"doc_id": doc_id}
        res = []
        bs = 128
        for p in range(offset, max_count, bs):
            es_res = self.dataStore.search(fields, [], condition, [], OrderByExpr(), p, bs, index_name(tenant_id),
                                           kb_ids)
            dict_chunks = self.dataStore.getFields(es_res, fields)
            for id, doc in dict_chunks.items():
                doc["id"] = id
            if dict_chunks:
                res.extend(dict_chunks.values())
            if len(dict_chunks.values()) < bs:
                break
        return res

    def all_tags(self, tenant_id: str, kb_ids: list[str], S=1000):
        if not self.dataStore.indexExist(index_name(tenant_id), kb_ids[0]):
            return []
        res = self.dataStore.search([], [], {}, [], OrderByExpr(), 0, 0, index_name(tenant_id), kb_ids, ["tag_kwd"])
        return self.dataStore.getAggregation(res, "tag_kwd")

    def all_tags_in_portion(self, tenant_id: str, kb_ids: list[str], S=1000):
        res = self.dataStore.search([], [], {}, [], OrderByExpr(), 0, 0, index_name(tenant_id), kb_ids, ["tag_kwd"])
        res = self.dataStore.getAggregation(res, "tag_kwd")
        total = np.sum([c for _, c in res])
        return {t: (c + 1) / (total + S) for t, c in res}

    def tag_content(self, tenant_id: str, kb_ids: list[str], doc, all_tags, topn_tags=3, keywords_topn=30, S=1000):
        idx_nm = index_name(tenant_id)
        match_txt = self.qryr.paragraph(doc["title_tks"] + " " + doc["content_ltks"], doc.get("important_kwd", []), keywords_topn)
        res = self.dataStore.search([], [], {}, [match_txt], OrderByExpr(), 0, 0, idx_nm, kb_ids, ["tag_kwd"])
        aggs = self.dataStore.getAggregation(res, "tag_kwd")
        if not aggs:
            return False
        cnt = np.sum([c for _, c in aggs])
        tag_fea = sorted([(a, round(0.1*(c + 1) / (cnt + S) / max(1e-6, all_tags.get(a, 0.0001)))) for a, c in aggs],
                         key=lambda x: x[1] * -1)[:topn_tags]
        doc[TAG_FLD] = {a.replace(".", "_"): c for a, c in tag_fea if c > 0}
        return True

    def tag_query(self, question: str, tenant_ids: str | list[str], kb_ids: list[str], all_tags, topn_tags=3, S=1000):
        if isinstance(tenant_ids, str):
            idx_nms = index_name(tenant_ids)
        else:
            idx_nms = [index_name(tid) for tid in tenant_ids]
        match_txt, _ = self.qryr.question(question, min_match=0.0)
        res = self.dataStore.search([], [], {}, [match_txt], OrderByExpr(), 0, 0, idx_nms, kb_ids, ["tag_kwd"])
        aggs = self.dataStore.getAggregation(res, "tag_kwd")
        if not aggs:
            return {}
        cnt = np.sum([c for _, c in aggs])
        tag_fea = sorted([(a, round(0.1*(c + 1) / (cnt + S) / max(1e-6, all_tags.get(a, 0.0001)))) for a, c in aggs],
                         key=lambda x: x[1] * -1)[:topn_tags]
        return {a.replace(".", "_"): max(1, c) for a, c in tag_fea}<|MERGE_RESOLUTION|>--- conflicted
+++ resolved
@@ -384,13 +384,9 @@
         vector_column = f"q_{dim}_vec"
         zero_vector = [0.0] * dim
         sim_np = np.array(sim)
-<<<<<<< HEAD
-        filtered_count = (sim_np >= similarity_threshold).sum()
-=======
         if doc_ids:
-            similarity_threshold = 0 
+            similarity_threshold = 0
         filtered_count = (sim_np >= similarity_threshold).sum()    
->>>>>>> f09ca8e7
         ranks["total"] = int(filtered_count) # Convert from np.int64 to Python int otherwise JSON serializable error
         for i in idx:
             if sim[i] < similarity_threshold:
@@ -408,7 +404,7 @@
                     ranks["doc_aggs"][dnm]["count"] += 1
                     continue
                 break
-                
+
             position_int = chunk.get("position_int", [])
             d = {
                 "chunk_id": id,
