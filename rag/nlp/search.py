#
#  Copyright 2024 The InfiniFlow Authors. All Rights Reserved.
#
#  Licensed under the Apache License, Version 2.0 (the "License");
#  you may not use this file except in compliance with the License.
#  You may obtain a copy of the License at
#
#      http://www.apache.org/licenses/LICENSE-2.0
#
#  Unless required by applicable law or agreed to in writing, software
#  distributed under the License is distributed on an "AS IS" BASIS,
#  WITHOUT WARRANTIES OR CONDITIONS OF ANY KIND, either express or implied.
#  See the License for the specific language governing permissions and
#  limitations under the License.
#
import logging
import re
from dataclasses import dataclass

from rag.settings import TAG_FLD, PAGERANK_FLD
from rag.utils import rmSpace
from rag.nlp import rag_tokenizer, query
import numpy as np
from rag.utils.doc_store_conn import DocStoreConnection, MatchDenseExpr, FusionExpr, OrderByExpr


def index_name(uid): return f"ragflow_{uid}"


class Dealer:
    def __init__(self, dataStore: DocStoreConnection):
        self.qryr = query.FulltextQueryer()
        self.dataStore = dataStore

    @dataclass
    class SearchResult:
        total: int
        ids: list[str]
        query_vector: list[float] | None = None
        field: dict | None = None
        highlight: dict | None = None
        aggregation: list | dict | None = None
        keywords: list[str] | None = None
        group_docs: list[list] | None = None

    def get_vector(self, txt, emb_mdl, topk=10, similarity=0.1):
        qv, _ = emb_mdl.encode_queries(txt)
        shape = np.array(qv).shape
        if len(shape) > 1:
            raise Exception(
                f"Dealer.get_vector returned array's shape {shape} doesn't match expectation(exact one dimension).")
        embedding_data = [float(v) for v in qv]
        vector_column_name = f"q_{len(embedding_data)}_vec"
        return MatchDenseExpr(vector_column_name, embedding_data, 'float', 'cosine', topk, {"similarity": similarity})

    def get_filters(self, req):
        condition = dict()
        for key, field in {"kb_ids": "kb_id", "doc_ids": "doc_id"}.items():
            if key in req and req[key] is not None:
                condition[field] = req[key]
        # TODO(yzc): `available_int` is nullable however infinity doesn't support nullable columns.
        for key in ["knowledge_graph_kwd", "available_int"]:
            if key in req and req[key] is not None:
                condition[key] = req[key]
        return condition

    def search(self, req, idx_names: str | list[str],
               kb_ids: list[str],
               emb_mdl=None,
               highlight=False,
               rank_feature: dict | None = None
               ):
        filters = self.get_filters(req)
        orderBy = OrderByExpr()

        pg = int(req.get("page", 1)) - 1
        topk = int(req.get("topk", 1024))
        ps = int(req.get("size", topk))
        offset, limit = pg * ps, ps

        src = req.get("fields",
                      ["docnm_kwd", "content_ltks", "kb_id", "img_id", "title_tks", "important_kwd", "position_int",
                       "doc_id", "page_num_int", "top_int", "create_timestamp_flt", "knowledge_graph_kwd",
                       "question_kwd", "question_tks",
                       "available_int", "content_with_weight", PAGERANK_FLD, TAG_FLD])
        kwds = set([])

        qst = req.get("question", "")
        q_vec = []
        if not qst:
            if req.get("sort"):
                orderBy.asc("page_num_int")
                orderBy.asc("top_int")
                orderBy.desc("create_timestamp_flt")
            res = self.dataStore.search(src, [], filters, [], orderBy, offset, limit, idx_names, kb_ids)
            total = self.dataStore.getTotal(res)
            logging.debug("Dealer.search TOTAL: {}".format(total))
        else:
            highlightFields = ["content_ltks", "title_tks"] if highlight else []
            matchText, keywords = self.qryr.question(qst, min_match=0.3)
            if emb_mdl is None:
                matchExprs = [matchText]
                res = self.dataStore.search(src, highlightFields, filters, matchExprs, orderBy, offset, limit,
                                            idx_names, kb_ids, rank_feature=rank_feature)
                total = self.dataStore.getTotal(res)
                logging.debug("Dealer.search TOTAL: {}".format(total))
            else:
                matchDense = self.get_vector(qst, emb_mdl, topk, req.get("similarity", 0.1))
                q_vec = matchDense.embedding_data
                src.append(f"q_{len(q_vec)}_vec")

                fusionExpr = FusionExpr("weighted_sum", topk, {"weights": "0.05, 0.95"})
                matchExprs = [matchText, matchDense, fusionExpr]

                res = self.dataStore.search(src, highlightFields, filters, matchExprs, orderBy, offset, limit,
                                            idx_names, kb_ids, rank_feature=rank_feature)
                total = self.dataStore.getTotal(res)
                logging.debug("Dealer.search TOTAL: {}".format(total))

                # If result is empty, try again with lower min_match
                if total == 0:
                    matchText, _ = self.qryr.question(qst, min_match=0.1)
                    filters.pop("doc_ids", None)
                    matchDense.extra_options["similarity"] = 0.17
                    res = self.dataStore.search(src, highlightFields, filters, [matchText, matchDense, fusionExpr],
                                                orderBy, offset, limit, idx_names, kb_ids, rank_feature=rank_feature)
                    total = self.dataStore.getTotal(res)
                    logging.debug("Dealer.search 2 TOTAL: {}".format(total))

            for k in keywords:
                kwds.add(k)
                for kk in rag_tokenizer.fine_grained_tokenize(k).split():
                    if len(kk) < 2:
                        continue
                    if kk in kwds:
                        continue
                    kwds.add(kk)

        logging.debug(f"TOTAL: {total}")
        ids = self.dataStore.getChunkIds(res)
        keywords = list(kwds)
        highlight = self.dataStore.getHighlight(res, keywords, "content_with_weight")
        aggs = self.dataStore.getAggregation(res, "docnm_kwd")
        return self.SearchResult(
            total=total,
            ids=ids,
            query_vector=q_vec,
            aggregation=aggs,
            highlight=highlight,
            field=self.dataStore.getFields(res, src),
            keywords=keywords
        )

    @staticmethod
    def trans2floats(txt):
        return [float(t) for t in txt.split("\t")]

    def insert_citations(self, answer, chunks, chunk_v,
                         embd_mdl, tkweight=0.1, vtweight=0.9):
        assert len(chunks) == len(chunk_v)
        if not chunks:
            return answer, set([])
        pieces = re.split(r"(```)", answer)
        if len(pieces) >= 3:
            i = 0
            pieces_ = []
            while i < len(pieces):
                if pieces[i] == "```":
                    st = i
                    i += 1
                    while i < len(pieces) and pieces[i] != "```":
                        i += 1
                    if i < len(pieces):
                        i += 1
                    pieces_.append("".join(pieces[st: i]) + "\n")
                else:
                    pieces_.extend(
                        re.split(
                            r"([^\|][；。？!！\n]|[a-z][.?;!][ \n])",
                            pieces[i]))
                    i += 1
            pieces = pieces_
        else:
            pieces = re.split(r"([^\|][；。？!！\n]|[a-z][.?;!][ \n])", answer)
        for i in range(1, len(pieces)):
            if re.match(r"([^\|][；。？!！\n]|[a-z][.?;!][ \n])", pieces[i]):
                pieces[i - 1] += pieces[i][0]
                pieces[i] = pieces[i][1:]
        idx = []
        pieces_ = []
        for i, t in enumerate(pieces):
            if len(t) < 5:
                continue
            idx.append(i)
            pieces_.append(t)
        logging.debug("{} => {}".format(answer, pieces_))
        if not pieces_:
            return answer, set([])

        ans_v, _ = embd_mdl.encode(pieces_)
        assert len(ans_v[0]) == len(chunk_v[0]), "The dimension of query and chunk do not match: {} vs. {}".format(
            len(ans_v[0]), len(chunk_v[0]))

        chunks_tks = [rag_tokenizer.tokenize(self.qryr.rmWWW(ck)).split()
                      for ck in chunks]
        cites = {}
        thr = 0.63
        while thr > 0.3 and len(cites.keys()) == 0 and pieces_ and chunks_tks:
            for i, a in enumerate(pieces_):
                sim, tksim, vtsim = self.qryr.hybrid_similarity(ans_v[i],
                                                                chunk_v,
                                                                rag_tokenizer.tokenize(
                                                                    self.qryr.rmWWW(pieces_[i])).split(),
                                                                chunks_tks,
                                                                tkweight, vtweight)
                mx = np.max(sim) * 0.99
                logging.debug("{} SIM: {}".format(pieces_[i], mx))
                if mx < thr:
                    continue
                cites[idx[i]] = list(
                    set([str(ii) for ii in range(len(chunk_v)) if sim[ii] > mx]))[:4]
            thr *= 0.8

        res = ""
        seted = set([])
        for i, p in enumerate(pieces):
            res += p
            if i not in idx:
                continue
            if i not in cites:
                continue
            for c in cites[i]:
                assert int(c) < len(chunk_v)
            for c in cites[i]:
                if c in seted:
                    continue
                res += f" ##{c}$$"
                seted.add(c)

        return res, seted

    def _rank_feature_scores(self, query_rfea, search_res):
        ## For rank feature(tag_fea) scores.
        rank_fea = []
        pageranks = []
        for chunk_id in search_res.ids:
            pageranks.append(search_res.field[chunk_id].get(PAGERANK_FLD, 0))
        pageranks = np.array(pageranks, dtype=float)

        if not query_rfea:
            return np.array([0 for _ in range(len(search_res.ids))]) + pageranks

        q_denor = np.sqrt(np.sum([s*s for t,s in query_rfea.items() if t != PAGERANK_FLD]))
        for i in search_res.ids:
            nor, denor = 0, 0
            for t, sc in eval(search_res.field[i].get(TAG_FLD, "{}")).items():
                if t in query_rfea:
                    nor += query_rfea[t] * sc
                denor += sc * sc
            if denor == 0:
                rank_fea.append(0)
            else:
                rank_fea.append(nor/np.sqrt(denor)/q_denor)
        return np.array(rank_fea)*10. + pageranks

    def rerank(self, sres, query, tkweight=0.3,
               vtweight=0.7, cfield="content_ltks",
               rank_feature: dict | None = None
               ):
        _, keywords = self.qryr.question(query)
        vector_size = len(sres.query_vector)
        vector_column = f"q_{vector_size}_vec"
        zero_vector = [0.0] * vector_size
        ins_embd = []
        for chunk_id in sres.ids:
            vector = sres.field[chunk_id].get(vector_column, zero_vector)
            if isinstance(vector, str):
                vector = [float(v) for v in vector.split("\t")]
            ins_embd.append(vector)
        if not ins_embd:
            return [], [], []

        for i in sres.ids:
            if isinstance(sres.field[i].get("important_kwd", []), str):
                sres.field[i]["important_kwd"] = [sres.field[i]["important_kwd"]]
        ins_tw = []
        for i in sres.ids:
            content_ltks = sres.field[i][cfield].split()
            title_tks = [t for t in sres.field[i].get("title_tks", "").split() if t]
            question_tks = [t for t in sres.field[i].get("question_tks", "").split() if t]
            important_kwd = sres.field[i].get("important_kwd", [])
            tks = content_ltks + title_tks * 2 + important_kwd * 5 + question_tks * 6
            ins_tw.append(tks)

        ## For rank feature(tag_fea) scores.
        rank_fea = self._rank_feature_scores(rank_feature, sres)

        sim, tksim, vtsim = self.qryr.hybrid_similarity(sres.query_vector,
                                                        ins_embd,
                                                        keywords,
                                                        ins_tw, tkweight, vtweight)

        return sim + rank_fea, tksim, vtsim

    def rerank_by_model(self, rerank_mdl, sres, query, tkweight=0.3,
                        vtweight=0.7, cfield="content_ltks",
                        rank_feature: dict | None = None):
        _, keywords = self.qryr.question(query)

        for i in sres.ids:
            if isinstance(sres.field[i].get("important_kwd", []), str):
                sres.field[i]["important_kwd"] = [sres.field[i]["important_kwd"]]
        ins_tw = []
        for i in sres.ids:
            content_ltks = sres.field[i][cfield].split()
            title_tks = [t for t in sres.field[i].get("title_tks", "").split() if t]
            important_kwd = sres.field[i].get("important_kwd", [])
            tks = content_ltks + title_tks + important_kwd
            ins_tw.append(tks)

        tksim = self.qryr.token_similarity(keywords, ins_tw)
        vtsim, _ = rerank_mdl.similarity(query, [rmSpace(" ".join(tks)) for tks in ins_tw])
        ## For rank feature(tag_fea) scores.
        rank_fea = self._rank_feature_scores(rank_feature, sres)

        return tkweight * (np.array(tksim)+rank_fea) + vtweight * vtsim, tksim, vtsim

    def hybrid_similarity(self, ans_embd, ins_embd, ans, inst):
        return self.qryr.hybrid_similarity(ans_embd,
                                           ins_embd,
                                           rag_tokenizer.tokenize(ans).split(),
                                           rag_tokenizer.tokenize(inst).split())

    def retrieval(self, question, embd_mdl, tenant_ids, kb_ids, page, page_size, similarity_threshold=0.2,
                  vector_similarity_weight=0.3, top=1024, doc_ids=None, aggs=True,
                  rerank_mdl=None, highlight=False,
                  rank_feature: dict | None = {PAGERANK_FLD: 10}):
        ranks = {"total": 0, "chunks": [], "doc_aggs": {}}
        if not question:
            return ranks

        RERANK_PAGE_LIMIT = 3
        req = {"kb_ids": kb_ids, "doc_ids": doc_ids, "size": max(page_size * RERANK_PAGE_LIMIT, 128),
               "question": question, "vector": True, "topk": top,
               "similarity": similarity_threshold,
               "available_int": 1}

        if page > RERANK_PAGE_LIMIT:
            req["page"] = page
            req["size"] = page_size

        if isinstance(tenant_ids, str):
            tenant_ids = tenant_ids.split(",")

        sres = self.search(req, [index_name(tid) for tid in tenant_ids],
                           kb_ids, embd_mdl, highlight, rank_feature=rank_feature)
        ranks["total"] = sres.total

        if page <= RERANK_PAGE_LIMIT:
            if rerank_mdl and sres.total > 0:
                sim, tsim, vsim = self.rerank_by_model(rerank_mdl,
                                                       sres, question, 1 - vector_similarity_weight,
                                                       vector_similarity_weight,
                                                       rank_feature=rank_feature)
            else:
                sim, tsim, vsim = self.rerank(
                    sres, question, 1 - vector_similarity_weight, vector_similarity_weight,
                    rank_feature=rank_feature)
            idx = np.argsort(sim * -1)[(page - 1) * page_size:page * page_size]
        else:
            sim = tsim = vsim = [1] * len(sres.ids)
            idx = list(range(len(sres.ids)))

        dim = len(sres.query_vector)
        vector_column = f"q_{dim}_vec"
        zero_vector = [0.0] * dim
        for i in idx:
            if sim[i] < similarity_threshold:
                break
            if len(ranks["chunks"]) >= page_size:
                if aggs:
                    continue
                break
            id = sres.ids[i]
            chunk = sres.field[id]
            dnm = chunk["docnm_kwd"]
            did = chunk["doc_id"]
            position_int = chunk.get("position_int", [])
            d = {
                "chunk_id": id,
                "content_ltks": chunk["content_ltks"],
                "content_with_weight": chunk["content_with_weight"],
                "doc_id": chunk["doc_id"],
                "docnm_kwd": dnm,
                "kb_id": chunk["kb_id"],
                "important_kwd": chunk.get("important_kwd", []),
                "image_id": chunk.get("img_id", ""),
                "similarity": sim[i],
                "vector_similarity": vsim[i],
                "term_similarity": tsim[i],
                "vector": chunk.get(vector_column, zero_vector),
                "positions": position_int,
            }
            if highlight and sres.highlight:
                if id in sres.highlight:
                    d["highlight"] = rmSpace(sres.highlight[id])
                else:
                    d["highlight"] = d["content_with_weight"]
            ranks["chunks"].append(d)
            if dnm not in ranks["doc_aggs"]:
                ranks["doc_aggs"][dnm] = {"doc_id": did, "count": 0}
            ranks["doc_aggs"][dnm]["count"] += 1
        ranks["doc_aggs"] = [{"doc_name": k,
                              "doc_id": v["doc_id"],
                              "count": v["count"]} for k,
<<<<<<< HEAD
                                                       v in sorted(ranks["doc_aggs"].items(),
                                                                   key=lambda x: x[1]["count"] * -1)]
=======
                             v in sorted(ranks["doc_aggs"].items(),
                                         key=lambda x:x[1]["count"] * -1)]
        ranks["chunks"] = ranks["chunks"][:page_size]
>>>>>>> f892d7d4

        return ranks

    def sql_retrieval(self, sql, fetch_size=128, format="json"):
        tbl = self.dataStore.sql(sql, fetch_size, format)
        return tbl

    def chunk_list(self, doc_id: str, tenant_id: str,
                   kb_ids: list[str], max_count=1024,
                   offset=0,
                   fields=["docnm_kwd", "content_with_weight", "img_id"]):
        condition = {"doc_id": doc_id}
        res = []
        bs = 128
        for p in range(offset, max_count, bs):
            es_res = self.dataStore.search(fields, [], condition, [], OrderByExpr(), p, bs, index_name(tenant_id),
                                           kb_ids)
            dict_chunks = self.dataStore.getFields(es_res, fields)
            if dict_chunks:
                res.extend(dict_chunks.values())
            if len(dict_chunks.values()) < bs:
                break
        return res

    def all_tags(self, tenant_id: str, kb_ids: list[str], S=1000):
        res = self.dataStore.search([], [], {}, [], OrderByExpr(), 0, 0, index_name(tenant_id), kb_ids, ["tag_kwd"])
        return self.dataStore.getAggregation(res, "tag_kwd")

    def all_tags_in_portion(self, tenant_id: str, kb_ids: list[str], S=1000):
        res = self.dataStore.search([], [], {}, [], OrderByExpr(), 0, 0, index_name(tenant_id), kb_ids, ["tag_kwd"])
        res = self.dataStore.getAggregation(res, "tag_kwd")
        total = np.sum([c for _, c in res])
        return {t: (c + 1) / (total + S) for t, c in res}

    def tag_content(self, tenant_id: str, kb_ids: list[str], doc, all_tags, topn_tags=3, keywords_topn=30, S=1000):
        idx_nm = index_name(tenant_id)
        match_txt = self.qryr.paragraph(doc["title_tks"] + " " + doc["content_ltks"], doc.get("important_kwd", []), keywords_topn)
        res = self.dataStore.search([], [], {}, [match_txt], OrderByExpr(), 0, 0, idx_nm, kb_ids, ["tag_kwd"])
        aggs = self.dataStore.getAggregation(res, "tag_kwd")
        if not aggs:
            return False
        cnt = np.sum([c for _, c in aggs])
        tag_fea = sorted([(a, round(0.1*(c + 1) / (cnt + S) / (all_tags.get(a, 0.0001)))) for a, c in aggs],
                         key=lambda x: x[1] * -1)[:topn_tags]
        doc[TAG_FLD] = {a: c for a, c in tag_fea if c > 0}
        return True

    def tag_query(self, question: str, tenant_ids: str | list[str], kb_ids: list[str], all_tags, topn_tags=3, S=1000):
        if isinstance(tenant_ids, str):
            idx_nms = index_name(tenant_ids)
        else:
            idx_nms = [index_name(tid) for tid in tenant_ids]
        match_txt, _ = self.qryr.question(question, min_match=0.0)
        res = self.dataStore.search([], [], {}, [match_txt], OrderByExpr(), 0, 0, idx_nms, kb_ids, ["tag_kwd"])
        aggs = self.dataStore.getAggregation(res, "tag_kwd")
        if not aggs:
            return {}
        cnt = np.sum([c for _, c in aggs])
        tag_fea = sorted([(a, round(0.1*(c + 1) / (cnt + S) / (all_tags.get(a, 0.0001)))) for a, c in aggs],
                         key=lambda x: x[1] * -1)[:topn_tags]
        return {a: c for a, c in tag_fea if c > 0}<|MERGE_RESOLUTION|>--- conflicted
+++ resolved
@@ -413,14 +413,9 @@
         ranks["doc_aggs"] = [{"doc_name": k,
                               "doc_id": v["doc_id"],
                               "count": v["count"]} for k,
-<<<<<<< HEAD
                                                        v in sorted(ranks["doc_aggs"].items(),
                                                                    key=lambda x: x[1]["count"] * -1)]
-=======
-                             v in sorted(ranks["doc_aggs"].items(),
-                                         key=lambda x:x[1]["count"] * -1)]
         ranks["chunks"] = ranks["chunks"][:page_size]
->>>>>>> f892d7d4
 
         return ranks
 
