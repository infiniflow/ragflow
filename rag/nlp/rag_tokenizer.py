--- conflicted
+++ resolved
@@ -66,33 +66,23 @@
         self.stemmer = PorterStemmer()
         self.lemmatizer = WordNetLemmatizer()
 
-<<<<<<< HEAD
-        self.SPLIT_CHAR = r"([ ,\.<>/?;:'\[\]\\`!@#$%^&*\(\)\{\}\|_+=《》，。？、；‘’：“”【】~！￥%……（）——-]+|[a-z\.-]+|[0-9,\.-]+)"
-        # try:
-        #     self.trie_ = datrie.Trie.load(self.DIR_ + ".txt.trie")
-        #     return
-        # except Exception:
-        #     logging.exception("[HUQIE]:Build default trie")
+        self.SPLIT_CHAR = r"([ ,\.<>/?;:'\[\]\\`!@#$%^&*\(\)\{\}\|_+=《》，。？、；‘’：“”【】~！￥%……（）——-]+|[a-zA-Z0-9,\.-]+)"
+
+        # trie_file_name = self.DIR_ + ".txt.trie"
+        # # check if trie file existence
+        # if os.path.exists(trie_file_name):
+        #     try:
+        #         # load trie from file
+        #         self.trie_ = datrie.Trie.load(trie_file_name)
+        #         return
+        #     except Exception:
+        #         # fail to load trie from file, build default trie
+        #         logging.exception(f"[HUQIE]:Fail to load trie file {trie_file_name}, build the default trie file")
+        #         self.trie_ = datrie.Trie(string.printable)
+        # else:
+        #     # file not exist, build default trie
+        #     logging.info(f"[HUQIE]:Trie file {trie_file_name} not found, build the default trie file")
         #     self.trie_ = datrie.Trie(string.printable)
-=======
-        self.SPLIT_CHAR = r"([ ,\.<>/?;:'\[\]\\`!@#$%^&*\(\)\{\}\|_+=《》，。？、；‘’：“”【】~！￥%……（）——-]+|[a-zA-Z0-9,\.-]+)"
-
-        trie_file_name = self.DIR_ + ".txt.trie"
-        # check if trie file existence
-        if os.path.exists(trie_file_name):
-            try:
-                # load trie from file
-                self.trie_ = datrie.Trie.load(trie_file_name)
-                return
-            except Exception:
-                # fail to load trie from file, build default trie
-                logging.exception(f"[HUQIE]:Fail to load trie file {trie_file_name}, build the default trie file")
-                self.trie_ = datrie.Trie(string.printable)
-        else:
-            # file not exist, build default trie
-            logging.info(f"[HUQIE]:Trie file {trie_file_name} not found, build the default trie file")
-            self.trie_ = datrie.Trie(string.printable)
->>>>>>> 2a88ce6b
 
         # load data from dict file and save to trie file
         self.loadDict_(self.DIR_ + ".txt")
@@ -332,15 +322,12 @@
     def tokenize(self, line):
         line = re.sub(r"\W+", " ", line)
         line = self._strQ2B(line).lower()
-<<<<<<< HEAD
         # line = self._tradi2simp(line)
         # zh_num = len([1 for c in line if is_chinese(c)])
         zh_num = 0
         if zh_num == 0:
             return " ".join([self.stemmer.stem(self.lemmatizer.lemmatize(t)) for t in word_tokenize(line)])
-=======
         line = self._tradi2simp(line)
->>>>>>> 2a88ce6b
 
         arr = self._split_by_lang(line)
         res = []
@@ -410,14 +397,9 @@
         return self.merge_(res)
 
     def fine_grained_tokenize(self, tks):
-<<<<<<< HEAD
         tks = tks.split(" ")
         # zh_num = len([1 for c in tks if c and is_chinese(c[0])])
         zh_num = 0
-=======
-        tks = tks.split()
-        zh_num = len([1 for c in tks if c and is_chinese(c[0])])
->>>>>>> 2a88ce6b
         if zh_num < len(tks) * 0.2:
             res = []
             for tk in tks:
