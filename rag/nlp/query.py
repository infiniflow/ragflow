#
#  Copyright 2024 The InfiniFlow Authors. All Rights Reserved.
#
#  Licensed under the Apache License, Version 2.0 (the "License");
#  you may not use this file except in compliance with the License.
#  You may obtain a copy of the License at
#
#      http://www.apache.org/licenses/LICENSE-2.0
#
#  Unless required by applicable law or agreed to in writing, software
#  distributed under the License is distributed on an "AS IS" BASIS,
#  WITHOUT WARRANTIES OR CONDITIONS OF ANY KIND, either express or implied.
#  See the License for the specific language governing permissions and
#  limitations under the License.
#

import logging
import json
import re
from collections import defaultdict

from rag.utils.doc_store_conn import MatchTextExpr
from rag.nlp import rag_tokenizer, term_weight, synonym


class FulltextQueryer:
    def __init__(self):
        self.tw = term_weight.Dealer()
        self.syn = synonym.Dealer()
        self.query_fields = [
            "title_tks^10",
            "title_sm_tks^5",
            "important_kwd^30",
            "important_tks^20",
            "question_tks^20",
            "content_ltks^2",
            "content_sm_ltks",
        ]

    @staticmethod
    def subSpecialChar(line):
        return re.sub(r"([:\{\}/\[\]\-\*\"\(\)\|\+~\^])", r"\\\1", line).strip()

    @staticmethod
    def isChinese(line):
        arr = re.split(r"[ \t]+", line)
        if len(arr) <= 3:
            return True
        e = 0
        for t in arr:
            if not re.match(r"[a-zA-Z]+$", t):
                e += 1
        return e * 1.0 / len(arr) >= 0.7

    @staticmethod
    def rmWWW(txt):
        patts = [
            (
                r"是*(什么样的|哪家|一下|那家|请问|啥样|咋样了|什么时候|何时|何地|何人|是否|是不是|多少|哪里|怎么|哪儿|怎么样|如何|哪些|是啥|啥是|啊|吗|呢|吧|咋|什么|有没有|呀|谁|哪位|哪个)是*",
                "",
            ),
            (r"(^| )(what|who|how|which|where|why)('re|'s)? ", " "),
            (
                r"(^| )('s|'re|is|are|were|was|do|does|did|don't|doesn't|didn't|has|have|be|there|you|me|your|my|mine|just|please|may|i|should|would|wouldn't|will|won't|done|go|for|with|so|the|a|an|by|i'm|it's|he's|she's|they|they're|you're|as|by|on|in|at|up|out|down|of|to|or|and|if) ",
                " ")
        ]
        otxt = txt
        for r, p in patts:
            txt = re.sub(r, p, txt, flags=re.IGNORECASE)
        if not txt:
            txt = otxt
        return txt

<<<<<<< HEAD
    def question(self, txt, tbl="qa", min_match:float=0.6):
        # txt = re.sub(
        #     r"[ :\r\n\t,，。？?/`!！&\^%%]+",
        #     " ",
        #     rag_tokenizer.tradi2simp(rag_tokenizer.strQ2B(txt.lower())),
        # ).strip()
=======
    @staticmethod
    def add_space_between_eng_zh(txt):
        # (ENG/ENG+NUM) + ZH
        txt = re.sub(r'([A-Za-z]+[0-9]+)([\u4e00-\u9fa5]+)', r'\1 \2', txt)
        # ENG + ZH
        txt = re.sub(r'([A-Za-z])([\u4e00-\u9fa5]+)', r'\1 \2', txt)
        # ZH + (ENG/ENG+NUM)
        txt = re.sub(r'([\u4e00-\u9fa5]+)([A-Za-z]+[0-9]+)', r'\1 \2', txt)
        txt = re.sub(r'([\u4e00-\u9fa5]+)([A-Za-z])', r'\1 \2', txt)
        return txt

    def question(self, txt, tbl="qa", min_match: float = 0.6):
        txt = FulltextQueryer.add_space_between_eng_zh(txt)
>>>>>>> 2a88ce6b
        txt = re.sub(
            r"[ :|\r\n\t,，。？?/`!！&^%%()\[\]{}<>]+",
            " ",
            rag_tokenizer.strQ2B(txt.lower()),
        ).strip()
        otxt = txt
        txt = FulltextQueryer.rmWWW(txt)

        # if not self.isChinese(txt):
        if True:
            txt = FulltextQueryer.rmWWW(txt)
            tks = rag_tokenizer.tokenize(txt).split()
            keywords = [t for t in tks if t]

            tks_w = self.tw.weights(tks, preprocess=False)
            tks_w = [(re.sub(r"[ \\\"'^]", "", tk), w) for tk, w in tks_w]
            tks_w = [(re.sub(r"^[a-z0-9]$", "", tk), w) for tk, w in tks_w if tk]
            tks_w = [(re.sub(r"^[\+-]", "", tk), w) for tk, w in tks_w if tk]
<<<<<<< HEAD
            
            '''
            Chuqing: lookup synonym, currently this part doesn't work
            the original ragflow didn't imple it, I try some trial synonym finding tools 
            and the results are not that relevant
            '''
            # syns = []
            # for tk, w in tks_w:
            #     syn = self.syn.lookup(tk)
            #     print(syn, end=', ')
            #     syn = rag_tokenizer.tokenize(" ".join(syn)).split(" ")
            #     print(syn)
            #     keywords.extend(syn)
            #     syn = ["\"{}\"^{:.4f}".format(s, w / 4.) for s in syn]
            #     syns.append(" ".join(syn))

            q = ["({}^{:.4f}".format(tk, w) + ")" for (tk, w) in tks_w]
            # q = ["({}^{:.4f}".format(tk, w) + " %s)".format(syn) for (tk, w), syn in zip(tks_w, syns)]
=======
            tks_w = [(tk.strip(), w) for tk, w in tks_w if tk.strip()]
            syns = []
            for tk, w in tks_w[:256]:
                syn = self.syn.lookup(tk)
                syn = rag_tokenizer.tokenize(" ".join(syn)).split()
                keywords.extend(syn)
                syn = ["\"{}\"^{:.4f}".format(s, w / 4.) for s in syn if s.strip()]
                syns.append(" ".join(syn))

            q = ["({}^{:.4f}".format(tk, w) + " {})".format(syn) for (tk, w), syn in zip(tks_w, syns) if
                 tk and not re.match(r"[.^+\(\)-]", tk)]
>>>>>>> 2a88ce6b
            for i in range(1, len(tks_w)):
                left, right = tks_w[i - 1][0].strip(), tks_w[i][0].strip()
                if not left or not right:
                    continue
                q.append(
                    '"%s %s"^%.4f'
                    % (
                        tks_w[i - 1][0],
                        tks_w[i][0],
                        max(tks_w[i - 1][1], tks_w[i][1]) * 2,
                    )
                )
            if not q:
                q.append(txt)
            query = " ".join(q)
            return MatchTextExpr(
                self.query_fields, query, 100
            ), keywords

        def need_fine_grained_tokenize(tk):
            if len(tk) < 3:
                return False
            if re.match(r"[0-9a-z\.\+#_\*-]+$", tk):
                return False
            return True

        txt = FulltextQueryer.rmWWW(txt)
        qs, keywords = [], []
        for tt in self.tw.split(txt)[:256]:  # .split():
            if not tt:
                continue
            keywords.append(tt)
            twts = self.tw.weights([tt])
            syns = self.syn.lookup(tt)
            if syns and len(keywords) < 32:
                keywords.extend(syns)
            logging.debug(json.dumps(twts, ensure_ascii=False))
            tms = []
            for tk, w in sorted(twts, key=lambda x: x[1] * -1):
                sm = (
                    rag_tokenizer.fine_grained_tokenize(tk).split()
                    if need_fine_grained_tokenize(tk)
                    else []
                )
                sm = [
                    re.sub(
                        r"[ ,\./;'\[\]\\`~!@#$%\^&\*\(\)=\+_<>\?:\"\{\}\|，。；‘’【】、！￥……（）——《》？：“”-]+",
                        "",
                        m,
                    )
                    for m in sm
                ]
                sm = [FulltextQueryer.subSpecialChar(m) for m in sm if len(m) > 1]
                sm = [m for m in sm if len(m) > 1]

                if len(keywords) < 32:
                    keywords.append(re.sub(r"[ \\\"']+", "", tk))
                    keywords.extend(sm)

                tk_syns = self.syn.lookup(tk)
                tk_syns = [FulltextQueryer.subSpecialChar(s) for s in tk_syns]
                if len(keywords) < 32:
                    keywords.extend([s for s in tk_syns if s])
                tk_syns = [rag_tokenizer.fine_grained_tokenize(s) for s in tk_syns if s]
                tk_syns = [f"\"{s}\"" if s.find(" ") > 0 else s for s in tk_syns]

                if len(keywords) >= 32:
                    break

                tk = FulltextQueryer.subSpecialChar(tk)
                if tk.find(" ") > 0:
                    tk = '"%s"' % tk
                if tk_syns:
                    tk = f"({tk} OR (%s)^0.2)" % " ".join(tk_syns)
                if sm:
                    tk = f'{tk} OR "%s" OR ("%s"~2)^0.5' % (" ".join(sm), " ".join(sm))
                if tk.strip():
                    tms.append((tk, w))

            tms = " ".join([f"({t})^{w}" for t, w in tms])

            if len(twts) > 1:
                tms += ' ("%s"~2)^1.5' % rag_tokenizer.tokenize(tt)

            syns = " OR ".join(
                [
                    '"%s"'
                    % rag_tokenizer.tokenize(FulltextQueryer.subSpecialChar(s))
                    for s in syns
                ]
            )
            if syns and tms:
                tms = f"({tms})^5 OR ({syns})^0.7"

            qs.append(tms)

        if qs:
            query = " OR ".join([f"({t})" for t in qs if t])
            if not query:
                query = otxt
            return MatchTextExpr(
                self.query_fields, query, 100, {"minimum_should_match": min_match}
            ), keywords
        return None, keywords

    def hybrid_similarity(self, avec, bvecs, atks, btkss, tkweight=0.3, vtweight=0.7):
        from sklearn.metrics.pairwise import cosine_similarity as CosineSimilarity
        import numpy as np

        sims = CosineSimilarity([avec], bvecs)
        tksim = self.token_similarity(atks, btkss)
        if np.sum(sims[0]) == 0:
            return np.array(tksim), tksim, sims[0]
        return np.array(sims[0]) * vtweight + np.array(tksim) * tkweight, tksim, sims[0]

    def token_similarity(self, atks, btkss):
        def toDict(tks):
            if isinstance(tks, str):
                tks = tks.split()
            d = defaultdict(int)
            wts = self.tw.weights(tks, preprocess=False)
            for i, (t, c) in enumerate(wts):
                d[t] += c
            return d

        atks = toDict(atks)
        btkss = [toDict(tks) for tks in btkss]
        return [self.similarity(atks, btks) for btks in btkss]

    def similarity(self, qtwt, dtwt):
        if isinstance(dtwt, type("")):
            dtwt = {t: w for t, w in self.tw.weights(self.tw.split(dtwt), preprocess=False)}
        if isinstance(qtwt, type("")):
            qtwt = {t: w for t, w in self.tw.weights(self.tw.split(qtwt), preprocess=False)}
        s = 1e-9
        for k, v in qtwt.items():
            if k in dtwt:
                s += v #* dtwt[k]
        q = 1e-9
        for k, v in qtwt.items():
            q += v #* v
        return s/q #math.sqrt(3. * (s / q / math.log10( len(dtwt.keys()) + 512 )))

    def paragraph(self, content_tks: str, keywords: list = [], keywords_topn=30):
        if isinstance(content_tks, str):
            content_tks = [c.strip() for c in content_tks.strip() if c.strip()]
        tks_w = self.tw.weights(content_tks, preprocess=False)

        keywords = [f'"{k.strip()}"' for k in keywords]
        for tk, w in sorted(tks_w, key=lambda x: x[1] * -1)[:keywords_topn]:
            tk_syns = self.syn.lookup(tk)
            tk_syns = [FulltextQueryer.subSpecialChar(s) for s in tk_syns]
            tk_syns = [rag_tokenizer.fine_grained_tokenize(s) for s in tk_syns if s]
            tk_syns = [f"\"{s}\"" if s.find(" ") > 0 else s for s in tk_syns]
            tk = FulltextQueryer.subSpecialChar(tk)
            if tk.find(" ") > 0:
                tk = '"%s"' % tk
            if tk_syns:
                tk = f"({tk} OR (%s)^0.2)" % " ".join(tk_syns)
            if tk:
                keywords.append(f"{tk}^{w}")

        return MatchTextExpr(self.query_fields, " ".join(keywords), 100,
                             {"minimum_should_match": min(3, len(keywords) // 10)})<|MERGE_RESOLUTION|>--- conflicted
+++ resolved
@@ -71,14 +71,6 @@
             txt = otxt
         return txt
 
-<<<<<<< HEAD
-    def question(self, txt, tbl="qa", min_match:float=0.6):
-        # txt = re.sub(
-        #     r"[ :\r\n\t,，。？?/`!！&\^%%]+",
-        #     " ",
-        #     rag_tokenizer.tradi2simp(rag_tokenizer.strQ2B(txt.lower())),
-        # ).strip()
-=======
     @staticmethod
     def add_space_between_eng_zh(txt):
         # (ENG/ENG+NUM) + ZH
@@ -91,13 +83,12 @@
         return txt
 
     def question(self, txt, tbl="qa", min_match: float = 0.6):
-        txt = FulltextQueryer.add_space_between_eng_zh(txt)
->>>>>>> 2a88ce6b
+        # txt = FulltextQueryer.add_space_between_eng_zh(txt)
         txt = re.sub(
             r"[ :|\r\n\t,，。？?/`!！&^%%()\[\]{}<>]+",
             " ",
             rag_tokenizer.strQ2B(txt.lower()),
-        ).strip()
+        ).strip() # TODO(chuqing): leave or not?
         otxt = txt
         txt = FulltextQueryer.rmWWW(txt)
 
@@ -111,7 +102,6 @@
             tks_w = [(re.sub(r"[ \\\"'^]", "", tk), w) for tk, w in tks_w]
             tks_w = [(re.sub(r"^[a-z0-9]$", "", tk), w) for tk, w in tks_w if tk]
             tks_w = [(re.sub(r"^[\+-]", "", tk), w) for tk, w in tks_w if tk]
-<<<<<<< HEAD
             
             '''
             Chuqing: lookup synonym, currently this part doesn't work
@@ -130,19 +120,6 @@
 
             q = ["({}^{:.4f}".format(tk, w) + ")" for (tk, w) in tks_w]
             # q = ["({}^{:.4f}".format(tk, w) + " %s)".format(syn) for (tk, w), syn in zip(tks_w, syns)]
-=======
-            tks_w = [(tk.strip(), w) for tk, w in tks_w if tk.strip()]
-            syns = []
-            for tk, w in tks_w[:256]:
-                syn = self.syn.lookup(tk)
-                syn = rag_tokenizer.tokenize(" ".join(syn)).split()
-                keywords.extend(syn)
-                syn = ["\"{}\"^{:.4f}".format(s, w / 4.) for s in syn if s.strip()]
-                syns.append(" ".join(syn))
-
-            q = ["({}^{:.4f}".format(tk, w) + " {})".format(syn) for (tk, w), syn in zip(tks_w, syns) if
-                 tk and not re.match(r"[.^+\(\)-]", tk)]
->>>>>>> 2a88ce6b
             for i in range(1, len(tks_w)):
                 left, right = tks_w[i - 1][0].strip(), tks_w[i][0].strip()
                 if not left or not right:
