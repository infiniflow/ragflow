#
#  Copyright 2024 The InfiniFlow Authors. All Rights Reserved.
#
#  Licensed under the Apache License, Version 2.0 (the "License");
#  you may not use this file except in compliance with the License.
#  You may obtain a copy of the License at
#
#      http://www.apache.org/licenses/LICENSE-2.0
#
#  Unless required by applicable law or agreed to in writing, software
#  distributed under the License is distributed on an "AS IS" BASIS,
#  WITHOUT WARRANTIES OR CONDITIONS OF ANY KIND, either express or implied.
#  See the License for the specific language governing permissions and
#  limitations under the License.
#

import logging
import json
import re
from collections import defaultdict

from rag.utils.doc_store_conn import MatchTextExpr
from rag.nlp import rag_tokenizer, term_weight, synonym


class FulltextQueryer:
    def __init__(self, docEngine: str = "elasticsearch"):
        self.tw = term_weight.Dealer()
        self.syn = synonym.Dealer()
        self.query_fields = [
            "title_tks^10",
            "title_sm_tks^5",
            "important_kwd^30",
            "important_tks^20",
            "question_tks^20",
            "content_ltks^2",
            "content_sm_ltks",
        ]
        self.baidu_vdb_query_fields = [
            "title_tks",
            "title_sm_tks",
            "important_tks",
            "question_tks",
            "content_ltks",
            "content_sm_ltks",
        ]
        self.docEngine = docEngine

    @staticmethod
    def subSpecialChar(line):
        return re.sub(r"([:\{\}/\[\]\-\*\"\(\)\|\+~\^])", r"\\\1", line).strip()

    @staticmethod
    def isChinese(line):
        arr = re.split(r"[ \t]+", line)
        if len(arr) <= 3:
            return True
        e = 0
        for t in arr:
            if not re.match(r"[a-zA-Z]+$", t):
                e += 1
        return e * 1.0 / len(arr) >= 0.7

    @staticmethod
    def rmWWW(txt):
        patts = [
            (
                r"是*(什么样的|哪家|一下|那家|请问|啥样|咋样了|什么时候|何时|何地|何人|是否|是不是|多少|哪里|怎么|哪儿|怎么样|如何|哪些|是啥|啥是|啊|吗|呢|吧|咋|什么|有没有|呀|谁|哪位|哪个)是*",
                "",
            ),
            (r"(^| )(what|who|how|which|where|why)('re|'s)? ", " "),
            (
                r"(^| )('s|'re|is|are|were|was|do|does|did|don't|doesn't|didn't|has|have|be|there|you|me|your|my|mine|just|please|may|i|should|would|wouldn't|will|won't|done|go|for|with|so|the|a|an|by|i'm|it's|he's|she's|they|they're|you're|as|by|on|in|at|up|out|down|of|to|or|and|if) ",
                " ")
        ]
        otxt = txt
        for r, p in patts:
            txt = re.sub(r, p, txt, flags=re.IGNORECASE)
        if not txt:
            txt = otxt
        return txt

    @staticmethod
    def add_space_between_eng_zh(txt):
        # (ENG/ENG+NUM) + ZH
        txt = re.sub(r'([A-Za-z]+[0-9]+)([\u4e00-\u9fa5]+)', r'\1 \2', txt)
        # ENG + ZH
        txt = re.sub(r'([A-Za-z])([\u4e00-\u9fa5]+)', r'\1 \2', txt)
        # ZH + (ENG/ENG+NUM)
        txt = re.sub(r'([\u4e00-\u9fa5]+)([A-Za-z]+[0-9]+)', r'\1 \2', txt)
        txt = re.sub(r'([\u4e00-\u9fa5]+)([A-Za-z])', r'\1 \2', txt)
        return txt

    def question(self, txt, tbl="qa", min_match: float = 0.6):
<<<<<<< HEAD
        if self.docEngine == "baiduvdb":
            return self.question_by_baidu_vdb(txt=txt)
=======
        txt = FulltextQueryer.add_space_between_eng_zh(txt)
>>>>>>> 9c6c6c51
        txt = re.sub(
            r"[ :|\r\n\t,，。？?/`!！&^%%()\[\]{}<>]+",
            " ",
            rag_tokenizer.tradi2simp(rag_tokenizer.strQ2B(txt.lower())),
        ).strip()
        otxt = txt
        txt = FulltextQueryer.rmWWW(txt)

        if not self.isChinese(txt):
            txt = FulltextQueryer.rmWWW(txt)
            tks = rag_tokenizer.tokenize(txt).split()
            keywords = [t for t in tks if t]
            tks_w = self.tw.weights(tks, preprocess=False)
            tks_w = [(re.sub(r"[ \\\"'^]", "", tk), w) for tk, w in tks_w]
            tks_w = [(re.sub(r"^[a-z0-9]$", "", tk), w) for tk, w in tks_w if tk]
            tks_w = [(re.sub(r"^[\+-]", "", tk), w) for tk, w in tks_w if tk]
            tks_w = [(tk.strip(), w) for tk, w in tks_w if tk.strip()]
            syns = []
            for tk, w in tks_w[:256]:
                syn = self.syn.lookup(tk)
                syn = rag_tokenizer.tokenize(" ".join(syn)).split()
                keywords.extend(syn)
                syn = ["\"{}\"^{:.4f}".format(s, w / 4.) for s in syn if s.strip()]
                syns.append(" ".join(syn))

            q = ["({}^{:.4f}".format(tk, w) + " {})".format(syn) for (tk, w), syn in zip(tks_w, syns) if
                 tk and not re.match(r"[.^+\(\)-]", tk)]
            for i in range(1, len(tks_w)):
                left, right = tks_w[i - 1][0].strip(), tks_w[i][0].strip()
                if not left or not right:
                    continue
                q.append(
                    '"%s %s"^%.4f'
                    % (
                        tks_w[i - 1][0],
                        tks_w[i][0],
                        max(tks_w[i - 1][1], tks_w[i][1]) * 2,
                    )
                )
            if not q:
                q.append(txt)
            query = " ".join(q)
            return MatchTextExpr(
                self.query_fields, query, 100
            ), keywords

        def need_fine_grained_tokenize(tk):
            if len(tk) < 3:
                return False
            if re.match(r"[0-9a-z\.\+#_\*-]+$", tk):
                return False
            return True

        txt = FulltextQueryer.rmWWW(txt)
        qs, keywords = [], []
        for tt in self.tw.split(txt)[:256]:  # .split():
            if not tt:
                continue
            keywords.append(tt)
            twts = self.tw.weights([tt])
            syns = self.syn.lookup(tt)
            if syns and len(keywords) < 32:
                keywords.extend(syns)
            logging.debug(json.dumps(twts, ensure_ascii=False))
            tms = []
            for tk, w in sorted(twts, key=lambda x: x[1] * -1):
                sm = (
                    rag_tokenizer.fine_grained_tokenize(tk).split()
                    if need_fine_grained_tokenize(tk)
                    else []
                )
                sm = [
                    re.sub(
                        r"[ ,\./;'\[\]\\`~!@#$%\^&\*\(\)=\+_<>\?:\"\{\}\|，。；‘’【】、！￥……（）——《》？：“”-]+",
                        "",
                        m,
                    )
                    for m in sm
                ]
                sm = [FulltextQueryer.subSpecialChar(m) for m in sm if len(m) > 1]
                sm = [m for m in sm if len(m) > 1]

                if len(keywords) < 32:
                    keywords.append(re.sub(r"[ \\\"']+", "", tk))
                    keywords.extend(sm)

                tk_syns = self.syn.lookup(tk)
                tk_syns = [FulltextQueryer.subSpecialChar(s) for s in tk_syns]
                if len(keywords) < 32:
                    keywords.extend([s for s in tk_syns if s])
                tk_syns = [rag_tokenizer.fine_grained_tokenize(s) for s in tk_syns if s]
                tk_syns = [f"\"{s}\"" if s.find(" ") > 0 else s for s in tk_syns]

                if len(keywords) >= 32:
                    break

                tk = FulltextQueryer.subSpecialChar(tk)
                if tk.find(" ") > 0:
                    tk = '"%s"' % tk
                if tk_syns:
                    tk = f"({tk} OR (%s)^0.2)" % " ".join(tk_syns)
                if sm:
                    tk = f'{tk} OR "%s" OR ("%s"~2)^0.5' % (" ".join(sm), " ".join(sm))
                if tk.strip():
                    tms.append((tk, w))

            tms = " ".join([f"({t})^{w}" for t, w in tms])

            if len(twts) > 1:
                tms += ' ("%s"~2)^1.5' % rag_tokenizer.tokenize(tt)

            syns = " OR ".join(
                [
                    '"%s"'
                    % rag_tokenizer.tokenize(FulltextQueryer.subSpecialChar(s))
                    for s in syns
                ]
            )
            if syns and tms:
                tms = f"({tms})^5 OR ({syns})^0.7"

            qs.append(tms)

        if qs:
            query = " OR ".join([f"({t})" for t in qs if t])
            if not query:
                query = otxt
            return MatchTextExpr(
                self.query_fields, query, 100, {"minimum_should_match": min_match}
            ), keywords
        return None, keywords

    def question_by_baidu_vdb(self, txt):
        txt = re.sub(
            r"[ :|\r\n\t,，。？?/`!！&^%%()\[\]{}<>]+",
            " ",
            rag_tokenizer.tradi2simp(rag_tokenizer.strQ2B(txt.lower())),
        ).strip()
        txt = FulltextQueryer.rmWWW(txt)

        if not self.isChinese(txt):
            txt = FulltextQueryer.rmWWW(txt)
            tks = rag_tokenizer.tokenize(txt).split()
            keywords = [t for t in tks if t]
            tks_w = self.tw.weights(tks, preprocess=False)
            tks_w = [(re.sub(r"[ \\\"'^]", "", tk), w) for tk, w in tks_w]
            tks_w = [(re.sub(r"^[a-z0-9]$", "", tk), w) for tk, w in tks_w if tk]
            tks_w = [(re.sub(r"^[\+-]", "", tk), w) for tk, w in tks_w if tk]
            tks_w = [(tk.strip(), w) for tk, w in tks_w if tk.strip()]
            for tk, w in tks_w[:256]:
                syn = self.syn.lookup(tk)
                syn = rag_tokenizer.tokenize(" ".join(syn)).split()
                keywords.extend(syn)

            return MatchTextExpr(
                self.baidu_vdb_query_fields, txt, 100
            ), keywords
        
        def need_fine_grained_tokenize(tk):
            if len(tk) < 3:
                return False
            if re.match(r"[0-9a-z\.\+#_\*-]+$", tk):
                return False
            return True

        txt = FulltextQueryer.rmWWW(txt)
        keywords = []
        for tt in self.tw.split(txt)[:256]:  # .split():
            if not tt:
                continue
            keywords.append(tt)
            twts = self.tw.weights([tt])
            syns = self.syn.lookup(tt)
            if syns and len(keywords) < 32:
                keywords.extend(syns)
            logging.debug(json.dumps(twts, ensure_ascii=False))
            for tk, w in sorted(twts, key=lambda x: x[1] * -1):
                sm = (
                    rag_tokenizer.fine_grained_tokenize(tk).split()
                    if need_fine_grained_tokenize(tk)
                    else []
                )
                sm = [
                    re.sub(
                        r"[ ,\./;'\[\]\\`~!@#$%\^&\*\(\)=\+_<>\?:\"\{\}\|，。；‘’【】、！￥……（）——《》？：“”-]+",
                        "",
                        m,
                    )
                    for m in sm
                ]
                sm = [FulltextQueryer.subSpecialChar(m) for m in sm if len(m) > 1]
                sm = [m for m in sm if len(m) > 1]

                if len(keywords) < 32:
                    keywords.append(re.sub(r"[ \\\"']+", "", tk))
                    keywords.extend(sm)

                tk_syns = self.syn.lookup(tk)
                tk_syns = [FulltextQueryer.subSpecialChar(s) for s in tk_syns]
                if len(keywords) < 32:
                    keywords.extend([s for s in tk_syns if s])
                tk_syns = [rag_tokenizer.fine_grained_tokenize(s) for s in tk_syns if s]
                tk_syns = [f"\"{s}\"" if s.find(" ") > 0 else s for s in tk_syns]

                if len(keywords) >= 32:
                    break
        return MatchTextExpr(
            self.baidu_vdb_query_fields, txt, 100
        ), keywords

    def hybrid_similarity(self, avec, bvecs, atks, btkss, tkweight=0.3, vtweight=0.7):
        from sklearn.metrics.pairwise import cosine_similarity as CosineSimilarity
        import numpy as np

        sims = CosineSimilarity([avec], bvecs)
        tksim = self.token_similarity(atks, btkss)
        if np.sum(sims[0]) == 0:
            return np.array(tksim), tksim, sims[0]
        return np.array(sims[0]) * vtweight + np.array(tksim) * tkweight, tksim, sims[0]

    def token_similarity(self, atks, btkss):
        def toDict(tks):
            if isinstance(tks, str):
                tks = tks.split()
            d = defaultdict(int)
            wts = self.tw.weights(tks, preprocess=False)
            for i, (t, c) in enumerate(wts):
                d[t] += c
            return d

        atks = toDict(atks)
        btkss = [toDict(tks) for tks in btkss]
        return [self.similarity(atks, btks) for btks in btkss]

    def similarity(self, qtwt, dtwt):
        if isinstance(dtwt, type("")):
            dtwt = {t: w for t, w in self.tw.weights(self.tw.split(dtwt), preprocess=False)}
        if isinstance(qtwt, type("")):
            qtwt = {t: w for t, w in self.tw.weights(self.tw.split(qtwt), preprocess=False)}
        s = 1e-9
        for k, v in qtwt.items():
            if k in dtwt:
                s += v #* dtwt[k]
        q = 1e-9
        for k, v in qtwt.items():
            q += v #* v
        return s/q #math.sqrt(3. * (s / q / math.log10( len(dtwt.keys()) + 512 )))

    def paragraph(self, content_tks: str, keywords: list = [], keywords_topn=30):
        if isinstance(content_tks, str):
            content_tks = [c.strip() for c in content_tks.strip() if c.strip()]
        tks_w = self.tw.weights(content_tks, preprocess=False)

        keywords = [f'"{k.strip()}"' for k in keywords]
        for tk, w in sorted(tks_w, key=lambda x: x[1] * -1)[:keywords_topn]:
            tk_syns = self.syn.lookup(tk)
            tk_syns = [FulltextQueryer.subSpecialChar(s) for s in tk_syns]
            tk_syns = [rag_tokenizer.fine_grained_tokenize(s) for s in tk_syns if s]
            tk_syns = [f"\"{s}\"" if s.find(" ") > 0 else s for s in tk_syns]
            tk = FulltextQueryer.subSpecialChar(tk)
            if tk.find(" ") > 0:
                tk = '"%s"' % tk
            if tk_syns:
                tk = f"({tk} OR (%s)^0.2)" % " ".join(tk_syns)
            if tk:
                keywords.append(f"{tk}^{w}")

        return MatchTextExpr(self.query_fields, " ".join(keywords), 100,
                             {"minimum_should_match": min(3, len(keywords) / 10)})<|MERGE_RESOLUTION|>--- conflicted
+++ resolved
@@ -92,12 +92,9 @@
         return txt
 
     def question(self, txt, tbl="qa", min_match: float = 0.6):
-<<<<<<< HEAD
         if self.docEngine == "baiduvdb":
             return self.question_by_baidu_vdb(txt=txt)
-=======
         txt = FulltextQueryer.add_space_between_eng_zh(txt)
->>>>>>> 9c6c6c51
         txt = re.sub(
             r"[ :|\r\n\t,，。？?/`!！&^%%()\[\]{}<>]+",
             " ",
