#
#  Copyright 2024 The InfiniFlow Authors. All Rights Reserved.
#
#  Licensed under the Apache License, Version 2.0 (the "License");
#  you may not use this file except in compliance with the License.
#  You may obtain a copy of the License at
#
#      http://www.apache.org/licenses/LICENSE-2.0
#
#  Unless required by applicable law or agreed to in writing, software
#  distributed under the License is distributed on an "AS IS" BASIS,
#  WITHOUT WARRANTIES OR CONDITIONS OF ANY KIND, either express or implied.
#  See the License for the specific language governing permissions and
#  limitations under the License.
#

import logging
import json
import os
import time
import re
import nltk
from nltk.corpus import wordnet
from api.utils.file_utils import get_project_base_directory


class Dealer:
    def __init__(self, redis=None):

        self.lookup_num = 100000000
        self.load_tm = time.time() - 1000000
        self.dictionary = None
        path = os.path.join(get_project_base_directory(), "rag/res", "synonym.json")
        try:
            self.dictionary = json.load(open(path, 'r'))
        except Exception:
            logging.warning("Missing synonym.json")
            self.dictionary = {}

        if not redis:
            logging.warning(
                "Realtime synonym is disabled, since no redis connection.")
        if not len(self.dictionary.keys()):
            logging.warning("Fail to load synonym")

        self.redis = redis
        self.load()

    def load(self):
        # if not self.redis:
        #     return

        # if self.lookup_num < 100:
        #     return
        # tm = time.time()
        # if tm - self.load_tm < 3600:
        #     return

        # self.load_tm = time.time()
        # self.lookup_num = 0
        # d = self.redis.get("kevin_synonyms")
        # if not d:
        #     return
        # try:
        #     d = json.loads(d)
        #     self.dictionary = d
        # except Exception as e:
        #     logging.error("Fail to load synonym!" + str(e))
        
        nltk.download('wordnet')

<<<<<<< HEAD
    def lookup(self, tk):
        # FIXME(chuqing): don't know what is this
        # if re.match(r"[a-z]+$", tk):
        #     res = list(set([re.sub("_", " ", syn.name().split(".")[0]) for syn in wordnet.synsets("love")]) - set([tk]))
        #     return [t for t in res if t]

        # self.lookup_num += 1
        # self.load()
        # res = self.dictionary.get(re.sub(r"[ \t]+", " ", tk.lower()), [])
        # if isinstance(res, str):
        #     res = [res]
        # return res
        synonyms = []
        for syn in wordnet.synsets(tk):
            for lemma in syn.lemmas():
                synonyms.append(lemma.name())
        syns = list(set(synonyms))
        return [s for s in syns if s]
        
=======
    def lookup(self, tk, topn=8):
        if re.match(r"[a-z]+$", tk):
            res = list(set([re.sub("_", " ", syn.name().split(".")[0]) for syn in wordnet.synsets(tk)]) - set([tk]))
            return [t for t in res if t]

        self.lookup_num += 1
        self.load()
        res = self.dictionary.get(re.sub(r"[ \t]+", " ", tk.lower()), [])
        if isinstance(res, str):
            res = [res]
        return res[:topn]
>>>>>>> 2a88ce6b


if __name__ == '__main__':
    dl = Dealer()
    print(dl.dictionary)<|MERGE_RESOLUTION|>--- conflicted
+++ resolved
@@ -69,27 +69,6 @@
         
         nltk.download('wordnet')
 
-<<<<<<< HEAD
-    def lookup(self, tk):
-        # FIXME(chuqing): don't know what is this
-        # if re.match(r"[a-z]+$", tk):
-        #     res = list(set([re.sub("_", " ", syn.name().split(".")[0]) for syn in wordnet.synsets("love")]) - set([tk]))
-        #     return [t for t in res if t]
-
-        # self.lookup_num += 1
-        # self.load()
-        # res = self.dictionary.get(re.sub(r"[ \t]+", " ", tk.lower()), [])
-        # if isinstance(res, str):
-        #     res = [res]
-        # return res
-        synonyms = []
-        for syn in wordnet.synsets(tk):
-            for lemma in syn.lemmas():
-                synonyms.append(lemma.name())
-        syns = list(set(synonyms))
-        return [s for s in syns if s]
-        
-=======
     def lookup(self, tk, topn=8):
         if re.match(r"[a-z]+$", tk):
             res = list(set([re.sub("_", " ", syn.name().split(".")[0]) for syn in wordnet.synsets(tk)]) - set([tk]))
@@ -101,7 +80,6 @@
         if isinstance(res, str):
             res = [res]
         return res[:topn]
->>>>>>> 2a88ce6b
 
 
 if __name__ == '__main__':
