--- conflicted
+++ resolved
@@ -121,17 +121,8 @@
     docs = DocumentService.get_by_ids([ck["doc_id"] for ck in kbinfos["chunks"][:chunks_num]])
     docs = {d.id: d.meta_fields for d in docs}
 
-<<<<<<< HEAD
     def draw_node(k, line):
         return f"\n├── {k}: " + re.sub(r"\n+", " ", line, flags=re.DOTALL)
-=======
-    doc2chunks = defaultdict(lambda: {"chunks": [], "meta": []})
-    for i, ck in enumerate(kbinfos["chunks"][:chunks_num]):
-        cnt = f"---\nID: {i}\n" + (f"URL: {ck['url']}\n" if "url" in ck else "")
-        cnt += re.sub(r"( style=\"[^\"]+\"|</?(html|body|head|title)>|<!DOCTYPE html>)", " ", ck["content_with_weight"], flags=re.DOTALL | re.IGNORECASE)
-        doc2chunks[ck["docnm_kwd"]]["chunks"].append(cnt)
-        doc2chunks[ck["docnm_kwd"]]["meta"] = docs.get(ck["doc_id"], {})
->>>>>>> 441fb92a
 
     knowledges = []
     for i, ck in enumerate(kbinfos["chunks"][:chunks_num]):
@@ -147,10 +138,6 @@
     return knowledges
 
 
-<<<<<<< HEAD
-def citation_prompt():
-    return """
-=======
 CITATION_PROMPT_TEMPLATE = load_prompt("citation_prompt")
 CONTENT_TAGGING_PROMPT_TEMPLATE = load_prompt("content_tagging_prompt")
 CROSS_LANGUAGES_SYS_PROMPT_TEMPLATE = load_prompt("cross_languages_sys_prompt")
@@ -160,52 +147,19 @@
 QUESTION_PROMPT_TEMPLATE = load_prompt("question_prompt")
 VISION_LLM_DESCRIBE_PROMPT = load_prompt("vision_llm_describe_prompt")
 VISION_LLM_FIGURE_DESCRIBE_PROMPT = load_prompt("vision_llm_figure_describe_prompt")
->>>>>>> 441fb92a
+
+ANALYZE_TASK_SYSTEM = load_prompt("analyze_task_system")
+ANALYZE_TASK_USER = load_prompt("analyze_task_user")
+NEXT_STEP = load_prompt("next_step")
+REFLECT = load_prompt("reflect")
+TOOL_CALL_SUMMARY = load_prompt("tool_call_summary")
 
 PROMPT_JINJA_ENV = jinja2.Environment(autoescape=False, trim_blocks=True, lstrip_blocks=True)
 
 
-<<<<<<< HEAD
---- Example START ---
-SYSTEM: 
-<context>
-ID: 0
-├── Title: Elon Musk Breaks Silence on Crypto, Warns Against Dogecoin ...
-├── URL: https://blockworks.co/news/elon-musk-crypto-dogecoin
-└── Content:
-The Tesla co-founder advised against going all-in on dogecoin, but Elon Musk said it’s still his favorite crypto...
-
-ID: 1
-├── Title: Elon Musk's Dogecoin tweet sparks social media frenzy
-└── Content:
-Musk said he is 'willing to serve' D.O.G.E. – shorthand for Dogecoin.
-
-ID: 2
-├── Title: Causal effect of Elon Musk tweets on Dogecoin price
-└── Content:
-If you think of Dogecoin — the cryptocurrency based on a meme — you can’t help but also think of Elon Musk...
-
-ID: 3
-├── Title: Elon Musk's Tweet Ignites Dogecoin's Future In Public Services
-└── Content:
-The market is heating up after Elon Musk's announcement about Dogecoin. Is this a new era for crypto?...
-
-</context>
-
-USER: What's the Elon's view on dogecoin?
-
-ASSISTANT: Musk has consistently expressed his fondness for Dogecoin, often citing its humor and the inclusion of dogs in its branding. He has referred to it as his favorite cryptocurrency [ID:0] [ID:1].
-Recently, Musk has hinted at potential future roles for Dogecoin. His tweets have sparked speculation about Dogecoin's potential integration into public services [ID:3].
-Overall, while Musk enjoys Dogecoin and often promotes it, he also warns against over-investing in it, reflecting both his personal amusement and caution regarding its speculative nature.
-
---- Example END ---
-
-"""
-=======
 def citation_prompt() -> str:
     template = PROMPT_JINJA_ENV.from_string(CITATION_PROMPT_TEMPLATE)
     return template.render()
->>>>>>> 441fb92a
 
 
 def keyword_extraction(chat_mdl, content, topn=3):
@@ -338,29 +292,8 @@
 
 
 def vision_llm_figure_describe_prompt() -> str:
-<<<<<<< HEAD
-    prompt = """
-You are an expert visual data analyst. Analyze the image and provide a comprehensive description of its content. Focus on identifying the type of visual data representation (e.g., bar chart, pie chart, line graph, table, flowchart), its structure, and any text captions or labels included in the image.
-
-Tasks:
-1. Describe the overall structure of the visual representation. Specify if it is a chart, graph, table, or diagram.
-2. Identify and extract any axes, legends, titles, or labels present in the image. Provide the exact text where available.
-3. Extract the data points from the visual elements (e.g., bar heights, line graph coordinates, pie chart segments, table rows and columns).
-4. Analyze and explain any trends, comparisons, or patterns shown in the data.
-5. Capture any annotations, captions, or footnotes, and explain their relevance to the image.
-6. Only include details that are explicitly present in the image. If an element (e.g., axis, legend, or caption) does not exist or is not visible, do not mention it.
-
-Output format (include only sections relevant to the image content):
-- Visual Type: [Type]
-- Title: [Title text, if available]
-- Axes / Legends / Labels: [Details, if available]
-- Data Points: [Extracted data]
-- Trends / Insights: [Analysis and interpretation]
-- Captions / Annotations: [Text and relevance, if available]
-
-Ensure high accuracy, clarity, and completeness in your analysis, and include only the information present in the image. Avoid unnecessary statements about missing elements.
-"""
-    return prompt
+    template = PROMPT_JINJA_ENV.from_string(VISION_LLM_FIGURE_DESCRIBE_PROMPT)
+    return template.render()
 
 
 def tool_schema(tools_description: list[dict], complete_task=False):
@@ -400,36 +333,11 @@
                 continue
             context += f"\n{h['role'].upper()}: {h['content'][:1024] + ('...' if len(h['content'])>1024 else '')}"
 
-    system_prompt = """
-Your responsibility is to execute assigned tasks to a high standard. Please:
-1. Carefully analyze the task requirements.
-2. Develop a reasonable execution plan.
-3. Execute step-by-step and document the reasoning process.
-4. Provide clear and accurate results.
-
-If difficulties are encountered, clearly state the problem and explore alternative approaches.
-Completed Task Analysis Prompt:
-"""
-    user_prompt = f"""
-Please analyze the following task:
-
-Task: {task}
-
-{f"Context: {context}" if context else ""}
-
-**Analysis Requirements:**
-1. What is the core objective of the task?
-2. What is the complexity level of the task?
-3. What types of specialized skills are required?
-4. Does the task need to be decomposed into subtasks? (If yes, propose the subtask structure)
-5. What are the expected success criteria?
-
-**Available Sub-Agents and Their Specializations:**
-{tools_desc}
-
-Provide a detailed analysis of the task based on the above requirements.
-"""
-    kwd, tk = chat_mdl._chat([{"role": "system", "content": system_prompt},{"role": "user", "content": user_prompt}], {})
+    template = PROMPT_JINJA_ENV.from_string(ANALYZE_TASK_USER)
+
+    kwd, tk = chat_mdl._chat([
+        {"role": "system", "content": ANALYZE_TASK_SYSTEM},
+        {"role": "user", "content": template.render(task=task, context=context, tools_desc=tools_desc)}], {})
     if isinstance(kwd, tuple):
         kwd = kwd[0]
     kwd = re.sub(r"^.*</think>", "", kwd, flags=re.DOTALL)
@@ -443,52 +351,10 @@
         return ""
     task_analisys, tk = analyze_task(chat_mdl, history, tools_description)
     desc = tool_schema(tools_description)
-    sys_prompt = f"""
-You are an expert Planning Agent tasked with solving problems efficiently through structured plans.
-Your job is:
-1. Based on the task analysis, chose a right tool to execute.
-2. Track progress and adapt plans(tool calls) when necessary.
-3. Use `complete_task` if no further step you need to take from tools. (All necessary steps done or little hope to be done)
-
-# ========== TASK ANALYSIS =============
-{task_analisys}
-
-
-# ==========  TOOLS (JSON-Schema) ==========
-You may invoke only the tools listed below.  
-Return a JSON object with exactly two top-level keys:  
-• "name": the tool to call  
-• "arguments": an object whose keys/values satisfy the schema
-
-{desc}
-
-# ==========  RESPONSE FORMAT ==========
-✦ **When you need a tool**  
-Return ONLY the Json (no additional keys, no commentary, end with `<|stop|>`), such as following:
-{{
-  "name": "<tool_name>",
-  "arguments": {{ /* tool arguments matching its schema */ }}
-}}<|stop|>
-
-✦ **When you are certain the task is solved OR no further information can be obtained**  
-Return ONLY:
-{{
-  "name": "complete_task",
-  "arguments": {{ "answer": "<final answer text>" }}
-}}<|stop|>
-
-⚠️ Any output that is not valid JSON or that contains extra fields will be rejected.
-
-# ==========  REASONING & REFLECTION ==========
-You may think privately (not shown to the user) before producing each JSON object.  
-Internal guideline:
-1. **Reason**: Analyse the user question; decide which tool (if any) is needed.  
-2. **Act**: Emit the JSON object to call the tool.  
-
-"""
+    template = PROMPT_JINJA_ENV.from_string(NEXT_STEP)
     user_prompt = "\nWhat's the next tool to call? If ready OR IMPOSSIBLE TO BE READY, then call `complete_task`."
     hist = deepcopy(history)
-    hist[0]["content"] = sys_prompt
+    hist[0]["content"] = template.render(task_analisys=task_analisys, desc=desc)
     if hist[-1]["role"] == "user":
         hist[-1]["content"] += user_prompt
     else:
@@ -500,55 +366,11 @@
 
 
 def post_function_call_promt(function_name, result):
-    return f"""
-**Act**
-Call `{function_name}`
-
-**Observe**
-After calling the function above, the response is as following:
-{result}
-
-**Reflect**: 
-
-"""
+    template = PROMPT_JINJA_ENV.from_string(REFLECT)
+    return template.render(function_name=function_name, result=result)
 
 
 def tool_call_summary(inputs, results):
     results = re.sub(r"!\[[a-z]+\]\(data:image/png;base64[^()]+\)", "", str(results), flags=re.DOTALL)[:4096]
-    return f"""**Task Instruction:**
-
-    You are tasked with reading and analyzing tool call result based on the following inputs: **Inputs for current call**, and **Results**. Your objective is to extract relevant and helpful information for **Inputs for current call** from the **Results** and seamlessly integrate this information into the previous steps to continue reasoning for the original question.
-
-    **Guidelines:**
-
-    1. **Analyze the Results:**
-    - Carefully review the content of each results of tool call.
-    - Identify factual information that is relevant to the **Inputs for current call** and can aid in the reasoning process for the original question.
-
-    2. **Extract Relevant Information:**
-    - Select the information from the Searched Web Pages that directly contributes to advancing the previous reasoning steps.
-    - Ensure that the extracted information is accurate and relevant.
-
-    - **Inputs for current call:**  
-    {inputs}
-
-    - **Results:**  
-    {results}
-
-    """
-=======
-    template = PROMPT_JINJA_ENV.from_string(VISION_LLM_FIGURE_DESCRIBE_PROMPT)
-    return template.render()
-
-
-if __name__ == "__main__":
-    print(CITATION_PROMPT_TEMPLATE)
-    print(CONTENT_TAGGING_PROMPT_TEMPLATE)
-    print(CROSS_LANGUAGES_SYS_PROMPT_TEMPLATE)
-    print(CROSS_LANGUAGES_USER_PROMPT_TEMPLATE)
-    print(FULL_QUESTION_PROMPT_TEMPLATE)
-    print(KEYWORD_PROMPT_TEMPLATE)
-    print(QUESTION_PROMPT_TEMPLATE)
-    print(VISION_LLM_DESCRIBE_PROMPT)
-    print(VISION_LLM_FIGURE_DESCRIBE_PROMPT)
->>>>>>> 441fb92a
+    template = PROMPT_JINJA_ENV.from_string(TOOL_CALL_SUMMARY)
+    return template.render(inputs=inputs, results=results)