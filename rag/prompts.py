--- conflicted
+++ resolved
@@ -121,7 +121,6 @@
 
     knowledges = []
     for i, ck in enumerate(kbinfos["chunks"][:chunks_num]):
-<<<<<<< HEAD
         cnt = f"\nID: " + (f"{prefix}_{i}" if prefix else f"{i}")
         cnt += draw_node("Title", ck["docnm_kwd"])
         cnt += draw_node("URL", ck['url'])  if "url" in ck else ""
@@ -130,12 +129,6 @@
         cnt += "\n└── Content:\n"
         cnt += ck["content_with_weight"]
         knowledges.append(cnt)
-=======
-        cnt = f"---\nID: {i}\n" + (f"URL: {ck['url']}\n" if "url" in ck else "")
-        cnt += re.sub(r"( style=\"[^\"]+\"|</?(html|body|head|title)>|<!DOCTYPE html>)", " ", ck["content_with_weight"], flags=re.DOTALL|re.IGNORECASE)
-        doc2chunks[ck["docnm_kwd"]]["chunks"].append(cnt)
-        doc2chunks[ck["docnm_kwd"]]["meta"] = docs.get(ck["doc_id"], {})
->>>>>>> f09ca8e7
 
     return knowledges
 
