#
#  Copyright 2025 The InfiniFlow Authors. All Rights Reserved.
#
#  Licensed under the Apache License, Version 2.0 (the "License");
#  you may not use this file except in compliance with the License.
#  You may obtain a copy of the License at
#
#      http://www.apache.org/licenses/LICENSE-2.0
#
#  Unless required by applicable law or agreed to in writing, software
#  distributed under the License is distributed on an "AS IS" BASIS,
#  WITHOUT WARRANTIES OR CONDITIONS OF ANY KIND, either express or implied.
#  See the License for the specific language governing permissions and
#  limitations under the License.
#

import json
import logging
import random
import time
from collections import OrderedDict
from collections.abc import AsyncIterator
from contextlib import asynccontextmanager
from functools import wraps

import click
import requests
from starlette.applications import Starlette
from starlette.middleware import Middleware
from starlette.responses import JSONResponse, Response
from starlette.routing import Mount, Route
from strenum import StrEnum

import mcp.types as types
from mcp.server.lowlevel import Server


class LaunchMode(StrEnum):
    SELF_HOST = "self-host"
    HOST = "host"


class Transport(StrEnum):
    SSE = "sse"
    STEAMABLE_HTTP = "streamable-http"


BASE_URL = "http://127.0.0.1:9380"
HOST = "127.0.0.1"
PORT = "9382"
HOST_API_KEY = ""
MODE = ""
TRANSPORT_SSE_ENABLED = True
TRANSPORT_STREAMABLE_HTTP_ENABLED = True
JSON_RESPONSE = True


class RAGFlowConnector:
    _MAX_DATASET_CACHE = 32
    _MAX_DOCUMENT_CACHE = 128
    _CACHE_TTL = 300

    _dataset_metadata_cache: OrderedDict[str, tuple[dict, float | int]] = OrderedDict()  # "dataset_id" -> (metadata, expiry_ts)
    _document_metadata_cache: OrderedDict[str, tuple[list[tuple[str, dict]], float | int]] = OrderedDict()  # "dataset_id" -> ([(document_id, doc_metadata)], expiry_ts)

    def __init__(self, base_url: str, version="v1"):
        self.base_url = base_url
        self.version = version
        self.api_url = f"{self.base_url}/api/{self.version}"

    def bind_api_key(self, api_key: str):
        self.api_key = api_key
        self.authorization_header = {"Authorization": "{} {}".format("Bearer", self.api_key)}

    def _post(self, path, json=None, stream=False, files=None):
        if not self.api_key:
            return None
        res = requests.post(url=self.api_url + path, json=json, headers=self.authorization_header, stream=stream, files=files)
        return res

    def _get(self, path, params=None, json=None):
        res = requests.get(url=self.api_url + path, params=params, headers=self.authorization_header, json=json)
        return res

    def _is_cache_valid(self, ts):
        return time.time() < ts

    def _get_expiry_timestamp(self):
        offset = random.randint(-30, 30)
        return time.time() + self._CACHE_TTL + offset

    def _get_cached_dataset_metadata(self, dataset_id):
        entry = self._dataset_metadata_cache.get(dataset_id)
        if entry:
            data, ts = entry
            if self._is_cache_valid(ts):
                self._dataset_metadata_cache.move_to_end(dataset_id)
                return data
        return None

    def _set_cached_dataset_metadata(self, dataset_id, metadata):
        self._dataset_metadata_cache[dataset_id] = (metadata, self._get_expiry_timestamp())
        self._dataset_metadata_cache.move_to_end(dataset_id)
        if len(self._dataset_metadata_cache) > self._MAX_DATASET_CACHE:
            self._dataset_metadata_cache.popitem(last=False)

    def _get_cached_document_metadata_by_dataset(self, dataset_id):
        entry = self._document_metadata_cache.get(dataset_id)
        if entry:
            data_list, ts = entry
            if self._is_cache_valid(ts):
                self._document_metadata_cache.move_to_end(dataset_id)
                return {doc_id: doc_meta for doc_id, doc_meta in data_list}
        return None

    def _set_cached_document_metadata_by_dataset(self, dataset_id, doc_id_meta_list):
        self._document_metadata_cache[dataset_id] = (doc_id_meta_list, self._get_expiry_timestamp())
        self._document_metadata_cache.move_to_end(dataset_id)
        if len(self._document_metadata_cache) > self._MAX_DOCUMENT_CACHE:
            self._document_metadata_cache.popitem(last=False)

    def list_datasets(self, page: int = 1, page_size: int = 1000, orderby: str = "create_time", desc: bool = True, id: str | None = None, name: str | None = None):
        res = self._get("/datasets", {"page": page, "page_size": page_size, "orderby": orderby, "desc": desc, "id": id, "name": name})
        if not res:
            raise Exception([types.TextContent(type="text", text=res.get("Cannot process this operation."))])

        res = res.json()
        if res.get("code") == 0:
            result_list = []
            for data in res["data"]:
                d = {"description": data["description"], "id": data["id"]}
                result_list.append(json.dumps(d, ensure_ascii=False))
            return "\n".join(result_list)
        return ""

    def retrieval(
        self,
        dataset_ids,
        document_ids=None,
        question="",
        page=1,
        page_size=30,
        similarity_threshold=0.2,
        vector_similarity_weight=0.3,
        top_k=1024,
        rerank_id: str | None = None,
        keyword: bool = False,
        force_refresh: bool = False,
    ):
        if document_ids is None:
            document_ids = []
        
        # If no dataset_ids provided or empty list, get all available dataset IDs
        if not dataset_ids:
            dataset_list_str = self.list_datasets()
            dataset_ids = []
            
            # Parse the dataset list to extract IDs
            if dataset_list_str:
                for line in dataset_list_str.strip().split('\n'):
                    if line.strip():
                        try:
                            dataset_info = json.loads(line.strip())
                            dataset_ids.append(dataset_info["id"])
                        except (json.JSONDecodeError, KeyError):
                            # Skip malformed lines
                            continue
        
        data_json = {
            "page": page,
            "page_size": page_size,
            "similarity_threshold": similarity_threshold,
            "vector_similarity_weight": vector_similarity_weight,
            "top_k": top_k,
            "rerank_id": rerank_id,
            "keyword": keyword,
            "question": question,
            "dataset_ids": dataset_ids,
            "document_ids": document_ids,
        }
        # Send a POST request to the backend service (using requests library as an example, actual implementation may vary)
        res = self._post("/retrieval", json=data_json)
        if not res:
            raise Exception([types.TextContent(type="text", text=res.get("Cannot process this operation."))])

        res = res.json()
        if res.get("code") == 0:
            data = res["data"]
            chunks = []

            # Cache document metadata and dataset information
            document_cache, dataset_cache = self._get_document_metadata_cache(dataset_ids, force_refresh=force_refresh)

            # Process chunks with enhanced field mapping including per-chunk metadata
            for chunk_data in data.get("chunks", []):
                enhanced_chunk = self._map_chunk_fields(chunk_data, dataset_cache, document_cache)
                chunks.append(enhanced_chunk)

            # Build structured response (no longer need response-level document_metadata)
            response = {
                "chunks": chunks,
                "pagination": {
                    "page": data.get("page", page),
                    "page_size": data.get("page_size", page_size),
                    "total_chunks": data.get("total", len(chunks)),
                    "total_pages": (data.get("total", len(chunks)) + page_size - 1) // page_size,
                },
                "query_info": {
                    "question": question,
                    "similarity_threshold": similarity_threshold,
                    "vector_weight": vector_similarity_weight,
                    "keyword_search": keyword,
                    "dataset_count": len(dataset_ids),
                },
            }

            return [types.TextContent(type="text", text=json.dumps(response, ensure_ascii=False))]

        raise Exception([types.TextContent(type="text", text=res.get("message"))])

    def _get_document_metadata_cache(self, dataset_ids, force_refresh=False):
        """Cache document metadata for all documents in the specified datasets"""
        document_cache = {}
        dataset_cache = {}

        try:
            for dataset_id in dataset_ids:
                dataset_meta = None if force_refresh else self._get_cached_dataset_metadata(dataset_id)
                if not dataset_meta:
                    # First get dataset info for name
                    dataset_res = self._get("/datasets", {"id": dataset_id, "page_size": 1})
                    if dataset_res and dataset_res.status_code == 200:
                        dataset_data = dataset_res.json()
                        if dataset_data.get("code") == 0 and dataset_data.get("data"):
                            dataset_info = dataset_data["data"][0]
                            dataset_meta = {"name": dataset_info.get("name", "Unknown"), "description": dataset_info.get("description", "")}
                            self._set_cached_dataset_metadata(dataset_id, dataset_meta)
                if dataset_meta:
                    dataset_cache[dataset_id] = dataset_meta

                docs = None if force_refresh else self._get_cached_document_metadata_by_dataset(dataset_id)
                if docs is None:
                    docs_res = self._get(f"/datasets/{dataset_id}/documents")
                    docs_data = docs_res.json()
                    if docs_data.get("code") == 0 and docs_data.get("data", {}).get("docs"):
                        doc_id_meta_list = []
                        docs = {}
                        for doc in docs_data["data"]["docs"]:
                            doc_id = doc.get("id")
                            if not doc_id:
                                continue
                            doc_meta = {
                                "document_id": doc_id,
                                "name": doc.get("name", ""),
                                "location": doc.get("location", ""),
                                "type": doc.get("type", ""),
                                "size": doc.get("size"),
                                "chunk_count": doc.get("chunk_count"),
                                # "chunk_method": doc.get("chunk_method", ""),
                                "create_date": doc.get("create_date", ""),
                                "update_date": doc.get("update_date", ""),
                                # "process_begin_at": doc.get("process_begin_at", ""),
                                # "process_duration": doc.get("process_duration"),
                                # "progress": doc.get("progress"),
                                # "progress_msg": doc.get("progress_msg", ""),
                                # "status": doc.get("status", ""),
                                # "run": doc.get("run", ""),
                                "token_count": doc.get("token_count"),
                                # "source_type": doc.get("source_type", ""),
                                "thumbnail": doc.get("thumbnail", ""),
                                "dataset_id": doc.get("dataset_id", dataset_id),
                                "meta_fields": doc.get("meta_fields", {}),
                                # "parser_config": doc.get("parser_config", {})
                            }
                            doc_id_meta_list.append((doc_id, doc_meta))
                            docs[doc_id] = doc_meta
                        self._set_cached_document_metadata_by_dataset(dataset_id, doc_id_meta_list)
                if docs:
                    document_cache.update(docs)

        except Exception:
            # Gracefully handle metadata cache failures
            pass

        return document_cache, dataset_cache

    def _map_chunk_fields(self, chunk_data, dataset_cache, document_cache):
        """Preserve all original API fields and add per-chunk document metadata"""
        # Start with ALL raw data from API (preserve everything like original version)
        mapped = dict(chunk_data)

        # Add dataset name enhancement
        dataset_id = chunk_data.get("dataset_id") or chunk_data.get("kb_id")
        if dataset_id and dataset_id in dataset_cache:
            mapped["dataset_name"] = dataset_cache[dataset_id]["name"]
        else:
            mapped["dataset_name"] = "Unknown"

        # Add document name convenience field
        mapped["document_name"] = chunk_data.get("document_keyword", "")

        # Add per-chunk document metadata
        document_id = chunk_data.get("document_id")
        if document_id and document_id in document_cache:
            mapped["document_metadata"] = document_cache[document_id]

        return mapped


class RAGFlowCtx:
    def __init__(self, connector: RAGFlowConnector):
        self.conn = connector


@asynccontextmanager
async def sse_lifespan(server: Server) -> AsyncIterator[dict]:
    ctx = RAGFlowCtx(RAGFlowConnector(base_url=BASE_URL))

    logging.info("Legacy SSE application started with StreamableHTTP session manager!")
    try:
        yield {"ragflow_ctx": ctx}
    finally:
        logging.info("Legacy SSE application shutting down...")


app = Server("ragflow-mcp-server", lifespan=sse_lifespan)


def with_api_key(required=True):
    def decorator(func):
        @wraps(func)
        async def wrapper(*args, **kwargs):
            ctx = app.request_context
            ragflow_ctx = ctx.lifespan_context.get("ragflow_ctx")
            if not ragflow_ctx:
                raise ValueError("Get RAGFlow Context failed")

            connector = ragflow_ctx.conn

            if MODE == LaunchMode.HOST:
                headers = ctx.session._init_options.capabilities.experimental.get("headers", {})
                token = None

                # lower case here, because of Starlette conversion
                auth = headers.get("authorization", "")
                if auth.startswith("Bearer "):
                    token = auth.removeprefix("Bearer ").strip()
                elif "api_key" in headers:
                    token = headers["api_key"]

                if required and not token:
                    raise ValueError("RAGFlow API key or Bearer token is required.")

                connector.bind_api_key(token)
            else:
                connector.bind_api_key(HOST_API_KEY)

            return await func(*args, connector=connector, **kwargs)

        return wrapper

    return decorator


@app.list_tools()
@with_api_key(required=True)
async def list_tools(*, connector) -> list[types.Tool]:
    dataset_description = connector.list_datasets()

    return [
        types.Tool(
            name="ragflow_retrieval",
            description="Retrieve relevant chunks from the RAGFlow retrieve interface based on the question. You can optionally specify dataset_ids to search only specific datasets, or omit dataset_ids entirely to search across ALL available datasets. You can also optionally specify document_ids to search within specific documents. When dataset_ids is not provided or is empty, the system will automatically search across all available datasets. Below is the list of all available datasets, including their descriptions and IDs:"
            + dataset_description,
            inputSchema={
                "type": "object",
                "properties": {
                    "dataset_ids": {
                        "type": "array",
                        "items": {"type": "string"},
                        "description": "Optional array of dataset IDs to search. If not provided or empty, all datasets will be searched."
                    },
                    "document_ids": {
                        "type": "array",
                        "items": {"type": "string"},
                        "description": "Optional array of document IDs to search within."
<<<<<<< HEAD
                    },
                    "question": {
                        "type": "string",
                        "description": "The question or query to search for."
                    },
                    "page": {
                        "type": "integer",
                        "description": "Page number for pagination",
                        "default": 1,
                        "minimum": 1,
                    },
                    "page_size": {
                        "type": "integer",
                        "description": "Number of results to return per page (default: 10, max recommended: 50 to avoid token limits)",
                        "default": 10,
                        "minimum": 1,
                        "maximum": 100,
                    },
                    "similarity_threshold": {
                        "type": "number",
                        "description": "Minimum similarity threshold for results",
                        "default": 0.2,
                        "minimum": 0.0,
                        "maximum": 1.0,
                    },
                    "vector_similarity_weight": {
                        "type": "number",
                        "description": "Weight for vector similarity vs term similarity",
                        "default": 0.3,
                        "minimum": 0.0,
                        "maximum": 1.0,
                    },
                    "keyword": {
                        "type": "boolean",
                        "description": "Enable keyword-based search",
                        "default": False,
                    },
                    "top_k": {
                        "type": "integer",
                        "description": "Maximum results to consider before ranking",
                        "default": 1024,
                        "minimum": 1,
                        "maximum": 1024,
                    },
                    "rerank_id": {
                        "type": "string",
                        "description": "Optional reranking model identifier",
                    },
                    "force_refresh": {
                        "type": "boolean",
                        "description": "Set to true only if fresh dataset and document metadata is explicitly required. Otherwise, cached metadata is used (default: false).",
                        "default": False,
                    },
=======
                    },
                    "question": {"type": "string", "description": "The question or query to search for."},
>>>>>>> 30ae7875
                },
                "required": ["question"],
            },
        ),
    ]


@app.call_tool()
@with_api_key(required=True)
async def call_tool(name: str, arguments: dict, *, connector) -> list[types.TextContent | types.ImageContent | types.EmbeddedResource]:
    if name == "ragflow_retrieval":
        document_ids = arguments.get("document_ids", [])
        dataset_ids = arguments.get("dataset_ids", [])
<<<<<<< HEAD
        question = arguments.get("question", "")
        page = arguments.get("page", 1)
        page_size = arguments.get("page_size", 10)
        similarity_threshold = arguments.get("similarity_threshold", 0.2)
        vector_similarity_weight = arguments.get("vector_similarity_weight", 0.3)
        keyword = arguments.get("keyword", False)
        top_k = arguments.get("top_k", 1024)
        rerank_id = arguments.get("rerank_id")
        force_refresh = arguments.get("force_refresh", False)

=======
        
        # If no dataset_ids provided or empty list, get all available dataset IDs
        if not dataset_ids:
            dataset_list_str = connector.list_datasets()
            dataset_ids = []
            
            # Parse the dataset list to extract IDs
            if dataset_list_str:
                for line in dataset_list_str.strip().split('\n'):
                    if line.strip():
                        try:
                            dataset_info = json.loads(line.strip())
                            dataset_ids.append(dataset_info["id"])
                        except (json.JSONDecodeError, KeyError):
                            # Skip malformed lines
                            continue
        
>>>>>>> 30ae7875
        return connector.retrieval(
            dataset_ids=dataset_ids,
            document_ids=document_ids,
            question=question,
            page=page,
            page_size=page_size,
            similarity_threshold=similarity_threshold,
            vector_similarity_weight=vector_similarity_weight,
            keyword=keyword,
            top_k=top_k,
            rerank_id=rerank_id,
            force_refresh=force_refresh,
        )
    raise ValueError(f"Tool not found: {name}")


def create_starlette_app():
    routes = []
    middleware = None
    if MODE == LaunchMode.HOST:
        from starlette.types import ASGIApp, Receive, Scope, Send

        class AuthMiddleware:
            def __init__(self, app: ASGIApp):
                self.app = app

            async def __call__(self, scope: Scope, receive: Receive, send: Send):
                if scope["type"] != "http":
                    await self.app(scope, receive, send)
                    return

                path = scope["path"]
                if path.startswith("/messages/") or path.startswith("/sse") or path.startswith("/mcp"):
                    headers = dict(scope["headers"])
                    token = None
                    auth_header = headers.get(b"authorization")
                    if auth_header and auth_header.startswith(b"Bearer "):
                        token = auth_header.removeprefix(b"Bearer ").strip()
                    elif b"api_key" in headers:
                        token = headers[b"api_key"]

                    if not token:
                        response = JSONResponse({"error": "Missing or invalid authorization header"}, status_code=401)
                        await response(scope, receive, send)
                        return

                await self.app(scope, receive, send)

        middleware = [Middleware(AuthMiddleware)]

    # Add SSE routes if enabled
    if TRANSPORT_SSE_ENABLED:
        from mcp.server.sse import SseServerTransport

        sse = SseServerTransport("/messages/")

        async def handle_sse(request):
            async with sse.connect_sse(request.scope, request.receive, request._send) as streams:
                await app.run(streams[0], streams[1], app.create_initialization_options(experimental_capabilities={"headers": dict(request.headers)}))
            return Response()

        routes.extend(
            [
                Route("/sse", endpoint=handle_sse, methods=["GET"]),
                Mount("/messages/", app=sse.handle_post_message),
            ]
        )

    # Add streamable HTTP route if enabled
    streamablehttp_lifespan = None
    if TRANSPORT_STREAMABLE_HTTP_ENABLED:
        from starlette.types import Receive, Scope, Send

        from mcp.server.streamable_http_manager import StreamableHTTPSessionManager

        session_manager = StreamableHTTPSessionManager(
            app=app,
            event_store=None,
            json_response=JSON_RESPONSE,
            stateless=True,
        )

        async def handle_streamable_http(scope: Scope, receive: Receive, send: Send) -> None:
            await session_manager.handle_request(scope, receive, send)

        @asynccontextmanager
        async def streamablehttp_lifespan(app: Starlette) -> AsyncIterator[None]:
            async with session_manager.run():
                logging.info("StreamableHTTP application started with StreamableHTTP session manager!")
                try:
                    yield
                finally:
                    logging.info("StreamableHTTP application shutting down...")

        routes.append(Mount("/mcp", app=handle_streamable_http))

    return Starlette(
        debug=True,
        routes=routes,
        middleware=middleware,
        lifespan=streamablehttp_lifespan,
    )


@click.command()
@click.option("--base-url", type=str, default="http://127.0.0.1:9380", help="API base URL for RAGFlow backend")
@click.option("--host", type=str, default="127.0.0.1", help="Host to bind the RAGFlow MCP server")
@click.option("--port", type=int, default=9382, help="Port to bind the RAGFlow MCP server")
@click.option(
    "--mode",
    type=click.Choice(["self-host", "host"]),
    default="self-host",
    help=("Launch mode:\n  self-host: run MCP for a single tenant (requires --api-key)\n  host: multi-tenant mode, users must provide Authorization headers"),
)
@click.option("--api-key", type=str, default="", help="API key to use when in self-host mode")
@click.option(
    "--transport-sse-enabled/--no-transport-sse-enabled",
    default=True,
    help="Enable or disable legacy SSE transport mode (default: enabled)",
)
@click.option(
    "--transport-streamable-http-enabled/--no-transport-streamable-http-enabled",
    default=True,
    help="Enable or disable streamable-http transport mode (default: enabled)",
)
@click.option(
    "--json-response/--no-json-response",
    default=True,
    help="Enable or disable JSON response mode for streamable-http (default: enabled)",
)
def main(base_url, host, port, mode, api_key, transport_sse_enabled, transport_streamable_http_enabled, json_response):
    import os

    import uvicorn
    from dotenv import load_dotenv

    load_dotenv()

    def parse_bool_flag(key: str, default: bool) -> bool:
        val = os.environ.get(key, str(default))
        return str(val).strip().lower() in ("1", "true", "yes", "on")

    global BASE_URL, HOST, PORT, MODE, HOST_API_KEY, TRANSPORT_SSE_ENABLED, TRANSPORT_STREAMABLE_HTTP_ENABLED, JSON_RESPONSE
    BASE_URL = os.environ.get("RAGFLOW_MCP_BASE_URL", base_url)
    HOST = os.environ.get("RAGFLOW_MCP_HOST", host)
    PORT = os.environ.get("RAGFLOW_MCP_PORT", str(port))
    MODE = os.environ.get("RAGFLOW_MCP_LAUNCH_MODE", mode)
    HOST_API_KEY = os.environ.get("RAGFLOW_MCP_HOST_API_KEY", api_key)
    TRANSPORT_SSE_ENABLED = parse_bool_flag("RAGFLOW_MCP_TRANSPORT_SSE_ENABLED", transport_sse_enabled)
    TRANSPORT_STREAMABLE_HTTP_ENABLED = parse_bool_flag("RAGFLOW_MCP_TRANSPORT_STREAMABLE_ENABLED", transport_streamable_http_enabled)
    JSON_RESPONSE = parse_bool_flag("RAGFLOW_MCP_JSON_RESPONSE", json_response)

    if MODE == LaunchMode.SELF_HOST and not HOST_API_KEY:
        raise click.UsageError("--api-key is required when --mode is 'self-host'")

    if TRANSPORT_STREAMABLE_HTTP_ENABLED and MODE == LaunchMode.HOST:
        raise click.UsageError("The --host mode is not supported with streamable-http transport yet.")

    if not TRANSPORT_STREAMABLE_HTTP_ENABLED and JSON_RESPONSE:
        JSON_RESPONSE = False

    print(
        r"""
__  __  ____ ____       ____  _____ ______     _______ ____
|  \/  |/ ___|  _ \     / ___|| ____|  _ \ \   / / ____|  _ \
| |\/| | |   | |_) |    \___ \|  _| | |_) \ \ / /|  _| | |_) |
| |  | | |___|  __/      ___) | |___|  _ < \ V / | |___|  _ <
|_|  |_|\____|_|        |____/|_____|_| \_\ \_/  |_____|_| \_\
        """,
        flush=True,
    )
    print(f"MCP launch mode: {MODE}", flush=True)
    print(f"MCP host: {HOST}", flush=True)
    print(f"MCP port: {PORT}", flush=True)
    print(f"MCP base_url: {BASE_URL}", flush=True)

    if not any([TRANSPORT_SSE_ENABLED, TRANSPORT_STREAMABLE_HTTP_ENABLED]):
        print("At least one transport should be enabled, enable streamable-http automatically", flush=True)
        TRANSPORT_STREAMABLE_HTTP_ENABLED = True

    if TRANSPORT_SSE_ENABLED:
        print("SSE transport enabled: yes", flush=True)
        print("SSE endpoint available at /sse", flush=True)
    else:
        print("SSE transport enabled: no", flush=True)

    if TRANSPORT_STREAMABLE_HTTP_ENABLED:
        print("Streamable HTTP transport enabled: yes", flush=True)
        print("Streamable HTTP endpoint available at /mcp", flush=True)
        if JSON_RESPONSE:
            print("Streamable HTTP mode: JSON response enabled", flush=True)
        else:
            print("Streamable HTTP mode: SSE over HTTP enabled", flush=True)
    else:
        print("Streamable HTTP transport enabled: no", flush=True)
        if JSON_RESPONSE:
            print("Warning: --json-response ignored because streamable transport is disabled.", flush=True)

    uvicorn.run(
        create_starlette_app(),
        host=HOST,
        port=int(PORT),
    )


if __name__ == "__main__":
    """
    Launch examples:

    1. Self-host mode with both SSE and Streamable HTTP (in JSON response mode) enabled (default):
        uv run mcp/server/server.py --host=127.0.0.1 --port=9382 \
            --base-url=http://127.0.0.1:9380 \
            --mode=self-host --api-key=ragflow-xxxxx

    2. Host mode (multi-tenant, self-host only, clients must provide Authorization headers):
        uv run mcp/server/server.py --host=127.0.0.1 --port=9382 \
            --base-url=http://127.0.0.1:9380 \
            --mode=host

    3. Disable legacy SSE (only streamable HTTP will be active):
        uv run mcp/server/server.py --no-transport-sse-enabled \
            --mode=self-host --api-key=ragflow-xxxxx

    4. Disable streamable HTTP (only legacy SSE will be active):
        uv run mcp/server/server.py --no-transport-streamable-http-enabled \
            --mode=self-host --api-key=ragflow-xxxxx

    5. Use streamable HTTP with SSE-style events (disable JSON response):
        uv run mcp/server/server.py --transport-streamable-http-enabled --no-json-response \
            --mode=self-host --api-key=ragflow-xxxxx

    6. Disable both transports (for testing):
        uv run mcp/server/server.py --no-transport-sse-enabled --no-transport-streamable-http-enabled \
            --mode=self-host --api-key=ragflow-xxxxx
    """
    main()<|MERGE_RESOLUTION|>--- conflicted
+++ resolved
@@ -384,7 +384,6 @@
                         "type": "array",
                         "items": {"type": "string"},
                         "description": "Optional array of document IDs to search within."
-<<<<<<< HEAD
                     },
                     "question": {
                         "type": "string",
@@ -438,10 +437,6 @@
                         "description": "Set to true only if fresh dataset and document metadata is explicitly required. Otherwise, cached metadata is used (default: false).",
                         "default": False,
                     },
-=======
-                    },
-                    "question": {"type": "string", "description": "The question or query to search for."},
->>>>>>> 30ae7875
                 },
                 "required": ["question"],
             },
@@ -455,7 +450,6 @@
     if name == "ragflow_retrieval":
         document_ids = arguments.get("document_ids", [])
         dataset_ids = arguments.get("dataset_ids", [])
-<<<<<<< HEAD
         question = arguments.get("question", "")
         page = arguments.get("page", 1)
         page_size = arguments.get("page_size", 10)
@@ -466,7 +460,6 @@
         rerank_id = arguments.get("rerank_id")
         force_refresh = arguments.get("force_refresh", False)
 
-=======
         
         # If no dataset_ids provided or empty list, get all available dataset IDs
         if not dataset_ids:
@@ -484,7 +477,6 @@
                             # Skip malformed lines
                             continue
         
->>>>>>> 30ae7875
         return connector.retrieval(
             dataset_ids=dataset_ids,
             document_ids=document_ids,
