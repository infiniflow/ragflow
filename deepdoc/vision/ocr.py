--- conflicted
+++ resolved
@@ -96,15 +96,6 @@
     options.intra_op_num_threads = 2
     options.inter_op_num_threads = 2
 
-<<<<<<< HEAD
-    if ort.get_device() == "GPU":
-        # options.log_severity_level = 0  # Enable verbose logging
-        options.enable_cpu_mem_arena = False
-        sess = ort.InferenceSession(
-            model_file_path,
-            options=options,
-            providers=['CUDAExecutionProvider', 'CPUExecutionProvider'])
-=======
     # https://github.com/microsoft/onnxruntime/issues/9509#issuecomment-951546580
     # Shrink GPU memory after execution
     run_options = ort.RunOptions()
@@ -122,7 +113,6 @@
             )
         run_options.add_run_config_entry("memory.enable_memory_arena_shrinkage", "gpu:" + str(device_id))
         logging.info(f"load_model {model_file_path} uses GPU")
->>>>>>> 2a88ce6b
     else:
         sess = ort.InferenceSession(
             model_file_path,
