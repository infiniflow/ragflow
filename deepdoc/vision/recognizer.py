--- conflicted
+++ resolved
@@ -45,32 +45,7 @@
             model_dir = os.path.join(
                         get_project_base_directory(),
                         "rag/res/deepdoc")
-<<<<<<< HEAD
-            model_file_path = os.path.join(model_dir, task_name + ".onnx")
-            if not os.path.exists(model_file_path):
-                model_dir = snapshot_download(repo_id="InfiniFlow/deepdoc",
-                                              local_dir=os.path.join(get_project_base_directory(), "rag/res/deepdoc"),
-                                              local_dir_use_symlinks=False)
-                model_file_path = os.path.join(model_dir, task_name + ".onnx")
-        else:
-            model_file_path = os.path.join(model_dir, task_name + ".onnx")
-
-        if not os.path.exists(model_file_path):
-            raise ValueError("not find model file path {}".format(
-                model_file_path))
-            
-        if ort.get_device() == "GPU":
-            options = ort.SessionOptions()
-            options.enable_cpu_mem_arena = False
-            # options.log_severity_level = 0  # Enable verbose logging
-            self.ort_sess = ort.InferenceSession(model_file_path, 
-                                                 options=options, 
-                                                 providers=['CUDAExecutionProvider', 'CPUExecutionProvider'])
-        else:
-            self.ort_sess = ort.InferenceSession(model_file_path, providers=['CPUExecutionProvider'])
-=======
         self.ort_sess, self.run_options = load_model(model_dir, task_name)
->>>>>>> 2a88ce6b
         self.input_names = [node.name for node in self.ort_sess.get_inputs()]
         self.output_names = [node.name for node in self.ort_sess.get_outputs()]
         self.input_shape = self.ort_sess.get_inputs()[0].shape[2:4]
