--- conflicted
+++ resolved
@@ -32,11 +32,7 @@
 from PIL import Image
 from pypdf import PdfReader as pdf2_read
 
-<<<<<<< HEAD
 # from api.settings import LIGHTEN
-=======
-from api import settings
->>>>>>> 2a88ce6b
 from api.utils.file_utils import get_project_base_directory
 from deepdoc.vision import OCR, LayoutRecognizer, Recognizer, TableStructureRecognizer
 from rag.app.picture import vision_llm_chunk as picture_vision_llm_chunk
@@ -794,14 +790,10 @@
                     tk)
             self.boxes.pop(i)
 
-<<<<<<< HEAD
         res = []
         positions = []
 
         def cropout(bxs, ltype, poss, verbose=False):
-=======
-        def cropout(bxs, ltype, poss):
->>>>>>> 2a88ce6b
             nonlocal ZM
             pn = set([b["page_number"] - 1 for b in bxs])
             if len(pn) < 2:
@@ -817,12 +809,8 @@
                 ii = Recognizer.find_overlapped(b, louts, naive=True)
                 if ii is not None:
                     b = louts[ii]
-<<<<<<< HEAD
                 elif verbose:
                     #TODO(chuqing): see whether this just because the table has no border, or there are some issues
-=======
-                else:
->>>>>>> 2a88ce6b
                     logging.warning(
                         f"Missing layout match: {pn + 1},%s" %
                         (bxs[0].get(
@@ -1083,7 +1071,6 @@
             logging.warning("No images found.")
         #TODO(chuqing): ragflow is not that good at image recognition, see 1458082.1458123 for example
         logging.debug("Images converted.")
-<<<<<<< HEAD
         # self.is_english = [re.search(r"[a-zA-Z0-9,/¸;:'\[\]\(\)!@#$%^&*\"?<>._-]{30,}", "".join(
         #     random.choices([c["text"] for c in self.page_chars[i]], k=min(100, len(self.page_chars[i]))))) for i in
         #                    range(len(self.page_chars))]
@@ -1093,16 +1080,6 @@
         # else:
         #     self.is_english = False
         self.is_english = True
-=======
-        self.is_english = [re.search(r"[a-zA-Z0-9,/¸;:'\[\]\(\)!@#$%^&*\"?<>._-]{30,}", "".join(
-            random.choices([c["text"] for c in self.page_chars[i]], k=min(100, len(self.page_chars[i]))))) for i in
-            range(len(self.page_chars))]
-        if sum([1 if e else 0 for e in self.is_english]) > len(
-                self.page_images) / 2:
-            self.is_english = True
-        else:
-            self.is_english = False
->>>>>>> 2a88ce6b
 
         async def __img_ocr(i, id, img, chars, limiter):
             j = 0
