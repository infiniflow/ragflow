#
#  Copyright 2025 The InfiniFlow Authors. All Rights Reserved.
#
#  Licensed under the Apache License, Version 2.0 (the "License");
#  you may not use this file except in compliance with the License.
#  You may obtain a copy of the License at
#
#      http://www.apache.org/licenses/LICENSE-2.0
#
#  Unless required by applicable law or agreed to in writing, software
#  distributed under the License is distributed on an "AS IS" BASIS,
#  WITHOUT WARRANTIES OR CONDITIONS OF ANY KIND, either express or implied.
#  See the License for the specific language governing permissions and
#  limitations under the License.
#

import logging
import os
import random
import re
import sys
import threading
from copy import deepcopy
from io import BytesIO
from timeit import default_timer as timer

import numpy as np
import pdfplumber
import trio
import xgboost as xgb
from huggingface_hub import snapshot_download
from PIL import Image
from pypdf import PdfReader as pdf2_read

from api import settings
from api.utils.file_utils import get_project_base_directory
from deepdoc.vision import OCR, AscendLayoutRecognizer, LayoutRecognizer, Recognizer, TableStructureRecognizer
from rag.app.picture import vision_llm_chunk as picture_vision_llm_chunk
from rag.nlp import rag_tokenizer
from rag.prompts import vision_llm_describe_prompt
from rag.settings import PARALLEL_DEVICES

LOCK_KEY_pdfplumber = "global_shared_lock_pdfplumber"
if LOCK_KEY_pdfplumber not in sys.modules:
    sys.modules[LOCK_KEY_pdfplumber] = threading.Lock()


class RAGFlowPdfParser:
    def __init__(self, **kwargs):
        """
        If you have trouble downloading HuggingFace models, -_^ this might help!!

        For Linux:
        export HF_ENDPOINT=https://hf-mirror.com

        For Windows:
        Good luck
        ^_-

        """

        self.ocr = OCR()
        self.parallel_limiter = None
        if PARALLEL_DEVICES > 1:
            self.parallel_limiter = [trio.CapacityLimiter(1) for _ in range(PARALLEL_DEVICES)]

        layout_recognizer_type = os.getenv("LAYOUT_RECOGNIZER_TYPE", "onnx").lower()
        if layout_recognizer_type not in ["onnx", "ascend"]:
            raise RuntimeError("Unsupported layout recognizer type.")

        if hasattr(self, "model_speciess"):
            recognizer_domain = "layout." + self.model_speciess
        else:
            recognizer_domain = "layout"

        if layout_recognizer_type == "ascend":
            logging.debug("Using Ascend LayoutRecognizer")
            self.layouter = AscendLayoutRecognizer(recognizer_domain)
        else:  # onnx
            logging.debug("Using Onnx LayoutRecognizer")
            self.layouter = LayoutRecognizer(recognizer_domain)
        self.tbl_det = TableStructureRecognizer()

        self.updown_cnt_mdl = xgb.Booster()
        if not settings.LIGHTEN:
            try:
                import torch.cuda

                if torch.cuda.is_available():
                    self.updown_cnt_mdl.set_param({"device": "cuda"})
            except Exception:
                logging.exception("RAGFlowPdfParser __init__")
        try:
            model_dir = os.path.join(get_project_base_directory(), "rag/res/deepdoc")
            self.updown_cnt_mdl.load_model(os.path.join(model_dir, "updown_concat_xgb.model"))
        except Exception:
            model_dir = snapshot_download(repo_id="InfiniFlow/text_concat_xgb_v1.0", local_dir=os.path.join(get_project_base_directory(), "rag/res/deepdoc"), local_dir_use_symlinks=False)
            self.updown_cnt_mdl.load_model(os.path.join(model_dir, "updown_concat_xgb.model"))

        self.page_from = 0
        self.column_num = 1

    def __char_width(self, c):
        return (c["x1"] - c["x0"]) // max(len(c["text"]), 1)

    def __height(self, c):
        return c["bottom"] - c["top"]

    def _x_dis(self, a, b):
        return min(abs(a["x1"] - b["x0"]), abs(a["x0"] - b["x1"]), abs(a["x0"] + a["x1"] - b["x0"] - b["x1"]) / 2)

    def _y_dis(self, a, b):
        return (b["top"] + b["bottom"] - a["top"] - a["bottom"]) / 2

    def _match_proj(self, b):
        proj_patt = [
            r"第[零一二三四五六七八九十百]+章",
            r"第[零一二三四五六七八九十百]+[条节]",
            r"[零一二三四五六七八九十百]+[、是 　]",
            r"[\(（][零一二三四五六七八九十百]+[）\)]",
            r"[\(（][0-9]+[）\)]",
            r"[0-9]+(、|\.[　 ]|）|\.[^0-9./a-zA-Z_%><-]{4,})",
            r"[0-9]+\.[0-9.]+(、|\.[ 　])",
            r"[⚫•➢①② ]",
        ]
        return any([re.match(p, b["text"]) for p in proj_patt])

    def _updown_concat_features(self, up, down):
        w = max(self.__char_width(up), self.__char_width(down))
        h = max(self.__height(up), self.__height(down))
        y_dis = self._y_dis(up, down)
        LEN = 6
        tks_down = rag_tokenizer.tokenize(down["text"][:LEN]).split()
        tks_up = rag_tokenizer.tokenize(up["text"][-LEN:]).split()
        tks_all = up["text"][-LEN:].strip() + (" " if re.match(r"[a-zA-Z0-9]+", up["text"][-1] + down["text"][0]) else "") + down["text"][:LEN].strip()
        tks_all = rag_tokenizer.tokenize(tks_all).split()
        fea = [
            up.get("R", -1) == down.get("R", -1),
            y_dis / h,
            down["page_number"] - up["page_number"],
            up["layout_type"] == down["layout_type"],
            up["layout_type"] == "text",
            down["layout_type"] == "text",
            up["layout_type"] == "table",
            down["layout_type"] == "table",
            True if re.search(r"([。？！；!?;+)）]|[a-z]\.)$", up["text"]) else False,
            True if re.search(r"[，：‘“、0-9（+-]$", up["text"]) else False,
            True if re.search(r"(^.?[/,?;:\]，。；：’”？！》】）-])", down["text"]) else False,
            True if re.match(r"[\(（][^\(\)（）]+[）\)]$", up["text"]) else False,
            True if re.search(r"[，,][^。.]+$", up["text"]) else False,
            True if re.search(r"[，,][^。.]+$", up["text"]) else False,
            True if re.search(r"[\(（][^\)）]+$", up["text"]) and re.search(r"[\)）]", down["text"]) else False,
            self._match_proj(down),
            True if re.match(r"[A-Z]", down["text"]) else False,
            True if re.match(r"[A-Z]", up["text"][-1]) else False,
            True if re.match(r"[a-z0-9]", up["text"][-1]) else False,
            True if re.match(r"[0-9.%,-]+$", down["text"]) else False,
            up["text"].strip()[-2:] == down["text"].strip()[-2:] if len(up["text"].strip()) > 1 and len(down["text"].strip()) > 1 else False,
            up["x0"] > down["x1"],
            abs(self.__height(up) - self.__height(down)) / min(self.__height(up), self.__height(down)),
            self._x_dis(up, down) / max(w, 0.000001),
            (len(up["text"]) - len(down["text"])) / max(len(up["text"]), len(down["text"])),
            len(tks_all) - len(tks_up) - len(tks_down),
            len(tks_down) - len(tks_up),
            tks_down[-1] == tks_up[-1] if tks_down and tks_up else False,
            max(down["in_row"], up["in_row"]),
            abs(down["in_row"] - up["in_row"]),
            len(tks_down) == 1 and rag_tokenizer.tag(tks_down[0]).find("n") >= 0,
            len(tks_up) == 1 and rag_tokenizer.tag(tks_up[0]).find("n") >= 0,
        ]
        return fea

    @staticmethod
    def sort_X_by_page(arr, threshold):
        # sort using y1 first and then x1
        arr = sorted(arr, key=lambda r: (r["page_number"], r["x0"], r["top"]))
        for i in range(len(arr) - 1):
            for j in range(i, -1, -1):
                # restore the order using th
                if abs(arr[j + 1]["x0"] - arr[j]["x0"]) < threshold and arr[j + 1]["top"] < arr[j]["top"] and arr[j + 1]["page_number"] == arr[j]["page_number"]:
                    tmp = arr[j]
                    arr[j] = arr[j + 1]
                    arr[j + 1] = tmp
        return arr

    def _has_color(self, o):
        if o.get("ncs", "") == "DeviceGray":
            if o["stroking_color"] and o["stroking_color"][0] == 1 and o["non_stroking_color"] and o["non_stroking_color"][0] == 1:
                if re.match(r"[a-zT_\[\]\(\)-]+", o.get("text", "")):
                    return False
        return True

    def _table_transformer_job(self, ZM):
        logging.debug("Table processing...")
        imgs, pos = [], []
        tbcnt = [0]
        MARGIN = 10
        self.tb_cpns = []
        assert len(self.page_layout) == len(self.page_images)
        for p, tbls in enumerate(self.page_layout):  # for page
            tbls = [f for f in tbls if f["type"] == "table"]
            tbcnt.append(len(tbls))
            if not tbls:
                continue
            for tb in tbls:  # for table
                left, top, right, bott = tb["x0"] - MARGIN, tb["top"] - MARGIN, tb["x1"] + MARGIN, tb["bottom"] + MARGIN
                left *= ZM
                top *= ZM
                right *= ZM
                bott *= ZM
                pos.append((left, top))
                imgs.append(self.page_images[p].crop((left, top, right, bott)))

        assert len(self.page_images) == len(tbcnt) - 1
        if not imgs:
            return
        recos = self.tbl_det(imgs)
        tbcnt = np.cumsum(tbcnt)
        for i in range(len(tbcnt) - 1):  # for page
            pg = []
            for j, tb_items in enumerate(recos[tbcnt[i] : tbcnt[i + 1]]):  # for table
                poss = pos[tbcnt[i] : tbcnt[i + 1]]
                for it in tb_items:  # for table components
                    it["x0"] = it["x0"] + poss[j][0]
                    it["x1"] = it["x1"] + poss[j][0]
                    it["top"] = it["top"] + poss[j][1]
                    it["bottom"] = it["bottom"] + poss[j][1]
                    for n in ["x0", "x1", "top", "bottom"]:
                        it[n] /= ZM
                    it["top"] += self.page_cum_height[i]
                    it["bottom"] += self.page_cum_height[i]
                    it["pn"] = i
                    it["layoutno"] = j
                    pg.append(it)
            self.tb_cpns.extend(pg)

        def gather(kwd, fzy=10, ption=0.6):
            eles = Recognizer.sort_Y_firstly([r for r in self.tb_cpns if re.match(kwd, r["label"])], fzy)
            eles = Recognizer.layouts_cleanup(self.boxes, eles, 5, ption)
            return Recognizer.sort_Y_firstly(eles, 0)

        # add R,H,C,SP tag to boxes within table layout
        headers = gather(r".*header$")
        rows = gather(r".* (row|header)")
        spans = gather(r".*spanning")
        clmns = sorted([r for r in self.tb_cpns if re.match(r"table column$", r["label"])], key=lambda x: (x["pn"], x["layoutno"], x["x0"]))
        clmns = Recognizer.layouts_cleanup(self.boxes, clmns, 5, 0.5)
        for b in self.boxes:
            if b.get("layout_type", "") != "table":
                continue
            ii = Recognizer.find_overlapped_with_threshold(b, rows, thr=0.3)
            if ii is not None:
                b["R"] = ii
                b["R_top"] = rows[ii]["top"]
                b["R_bott"] = rows[ii]["bottom"]

            ii = Recognizer.find_overlapped_with_threshold(b, headers, thr=0.3)
            if ii is not None:
                b["H_top"] = headers[ii]["top"]
                b["H_bott"] = headers[ii]["bottom"]
                b["H_left"] = headers[ii]["x0"]
                b["H_right"] = headers[ii]["x1"]
                b["H"] = ii

            ii = Recognizer.find_horizontally_tightest_fit(b, clmns)
            if ii is not None:
                b["C"] = ii
                b["C_left"] = clmns[ii]["x0"]
                b["C_right"] = clmns[ii]["x1"]

            ii = Recognizer.find_overlapped_with_threshold(b, spans, thr=0.3)
            if ii is not None:
                b["H_top"] = spans[ii]["top"]
                b["H_bott"] = spans[ii]["bottom"]
                b["H_left"] = spans[ii]["x0"]
                b["H_right"] = spans[ii]["x1"]
                b["SP"] = ii

    def __ocr(self, pagenum, img, chars, ZM=3, device_id: int | None = None):
        start = timer()
        bxs = self.ocr.detect(np.array(img), device_id)
        logging.info(f"__ocr detecting boxes of a image cost ({timer() - start}s)")

        start = timer()
        if not bxs:
            self.boxes.append([])
            return
        bxs = [(line[0], line[1][0]) for line in bxs]
        bxs = Recognizer.sort_Y_firstly(
            [
                {"x0": b[0][0] / ZM, "x1": b[1][0] / ZM, "top": b[0][1] / ZM, "text": "", "txt": t, "bottom": b[-1][1] / ZM, "chars": [], "page_number": pagenum}
                for b, t in bxs
                if b[0][0] <= b[1][0] and b[0][1] <= b[-1][1]
            ],
            self.mean_height[pagenum - 1] / 3,
        )

        # merge chars in the same rect
        for c in chars:
            ii = Recognizer.find_overlapped(c, bxs)
            if ii is None:
                self.lefted_chars.append(c)
                continue
            ch = c["bottom"] - c["top"]
            bh = bxs[ii]["bottom"] - bxs[ii]["top"]
            if abs(ch - bh) / max(ch, bh) >= 0.7 and c["text"] != " ":
                self.lefted_chars.append(c)
                continue
            bxs[ii]["chars"].append(c)

        for b in bxs:
            if not b["chars"]:
                del b["chars"]
                continue
            m_ht = np.mean([c["height"] for c in b["chars"]])
            for c in Recognizer.sort_Y_firstly(b["chars"], m_ht):
                if c["text"] == " " and b["text"]:
                    if re.match(r"[0-9a-zA-Zа-яА-Я,.?;:!%%]", b["text"][-1]):
                        b["text"] += " "
                else:
                    b["text"] += c["text"]
            del b["chars"]

        logging.info(f"__ocr sorting {len(chars)} chars cost {timer() - start}s")
        start = timer()
        boxes_to_reg = []
        img_np = np.array(img)
        for b in bxs:
            if not b["text"]:
                left, right, top, bott = b["x0"] * ZM, b["x1"] * ZM, b["top"] * ZM, b["bottom"] * ZM
                b["box_image"] = self.ocr.get_rotate_crop_image(img_np, np.array([[left, top], [right, top], [right, bott], [left, bott]], dtype=np.float32))
                boxes_to_reg.append(b)
            del b["txt"]
        texts = self.ocr.recognize_batch([b["box_image"] for b in boxes_to_reg], device_id)
        for i in range(len(boxes_to_reg)):
            boxes_to_reg[i]["text"] = texts[i]
            del boxes_to_reg[i]["box_image"]
        logging.info(f"__ocr recognize {len(bxs)} boxes cost {timer() - start}s")
        bxs = [b for b in bxs if b["text"]]
        if self.mean_height[pagenum - 1] == 0:
            self.mean_height[pagenum - 1] = np.median([b["bottom"] - b["top"] for b in bxs])
        self.boxes.append(bxs)

    def _layouts_rec(self, ZM, drop=True):
        assert len(self.page_images) == len(self.boxes)
        self.boxes, self.page_layout = self.layouter(self.page_images, self.boxes, ZM, drop=drop)
        # cumlative Y
        for i in range(len(self.boxes)):
            self.boxes[i]["top"] += self.page_cum_height[self.boxes[i]["page_number"] - 1]
            self.boxes[i]["bottom"] += self.page_cum_height[self.boxes[i]["page_number"] - 1]

    def _text_merge(self):
        # merge adjusted boxes
        bxs = self.boxes

        def end_with(b, txt):
            txt = txt.strip()
            tt = b.get("text", "").strip()
            return tt and tt.find(txt) == len(tt) - len(txt)

        def start_with(b, txts):
            tt = b.get("text", "").strip()
            return tt and any([tt.find(t.strip()) == 0 for t in txts])

        # horizontally merge adjacent box with the same layout
        i = 0
        while i < len(bxs) - 1:
            b = bxs[i]
            b_ = bxs[i + 1]
            if b.get("layoutno", "0") != b_.get("layoutno", "1") or b.get("layout_type", "") in ["table", "figure", "equation"]:
                i += 1
                continue
            if abs(self._y_dis(b, b_)) < self.mean_height[bxs[i]["page_number"] - 1] / 3:
                # merge
                bxs[i]["x1"] = b_["x1"]
                bxs[i]["top"] = (b["top"] + b_["top"]) / 2
                bxs[i]["bottom"] = (b["bottom"] + b_["bottom"]) / 2
                bxs[i]["text"] += b_["text"]
                bxs.pop(i + 1)
                continue
            i += 1
            continue

            dis_thr = 1
            dis = b["x1"] - b_["x0"]
            if b.get("layout_type", "") != "text" or b_.get("layout_type", "") != "text":
                if end_with(b, "，") or start_with(b_, "（，"):
                    dis_thr = -8
                else:
                    i += 1
                    continue

            if abs(self._y_dis(b, b_)) < self.mean_height[bxs[i]["page_number"] - 1] / 5 and dis >= dis_thr and b["x1"] < b_["x1"]:
                # merge
                bxs[i]["x1"] = b_["x1"]
                bxs[i]["top"] = (b["top"] + b_["top"]) / 2
                bxs[i]["bottom"] = (b["bottom"] + b_["bottom"]) / 2
                bxs[i]["text"] += b_["text"]
                bxs.pop(i + 1)
                continue
            i += 1
        self.boxes = bxs

    def _naive_vertical_merge(self, zoomin=3):
<<<<<<< HEAD
        import math
        bxs = Recognizer.sort_Y_firstly(
            self.boxes, np.median(
                self.mean_height) / 3)
=======
        bxs = Recognizer.sort_Y_firstly(self.boxes, np.median(self.mean_height) / 3)
>>>>>>> 91b60944

        column_width = np.median([b["x1"] - b["x0"] for b in self.boxes])
        if not column_width or math.isnan(column_width):
            column_width = self.mean_width[0]
        self.column_num = int(self.page_images[0].size[0] / zoomin / column_width)
        if column_width < self.page_images[0].size[0] / zoomin / self.column_num:
            logging.info("Multi-column................... {} {}".format(column_width, self.page_images[0].size[0] / zoomin / self.column_num))
            self.boxes = self.sort_X_by_page(self.boxes, column_width / self.column_num)

        i = 0
        while i + 1 < len(bxs):
            b = bxs[i]
            b_ = bxs[i + 1]
            if b["page_number"] < b_["page_number"] and re.match(r"[0-9  •一—-]+$", b["text"]):
                bxs.pop(i)
                continue
            if not b["text"].strip():
                bxs.pop(i)
                continue
            concatting_feats = [
                b["text"].strip()[-1] in ",;:'\"，、‘“；：-",
                len(b["text"].strip()) > 1 and b["text"].strip()[-2] in ",;:'\"，‘“、；：",
                b_["text"].strip() and b_["text"].strip()[0] in "。；？！?”）),，、：",
            ]
            # features for not concating
            feats = [
                b.get("layoutno", 0) != b_.get("layoutno", 0),
                b["text"].strip()[-1] in "。？！?",
                self.is_english and b["text"].strip()[-1] in ".!?",
                b["page_number"] == b_["page_number"] and b_["top"] - b["bottom"] > self.mean_height[b["page_number"] - 1] * 1.5,
                b["page_number"] < b_["page_number"] and abs(b["x0"] - b_["x0"]) > self.mean_width[b["page_number"] - 1] * 4,
            ]
            # split features
            detach_feats = [b["x1"] < b_["x0"], b["x0"] > b_["x1"]]
            if (any(feats) and not any(concatting_feats)) or any(detach_feats):
                logging.debug(
                    "{} {} {} {}".format(
                        b["text"],
                        b_["text"],
                        any(feats),
                        any(concatting_feats),
                    )
                )
                i += 1
                continue
            # merge up and down
            b["bottom"] = b_["bottom"]
            b["text"] += b_["text"]
            b["x0"] = min(b["x0"], b_["x0"])
            b["x1"] = max(b["x1"], b_["x1"])
            bxs.pop(i + 1)
        self.boxes = bxs

    def _concat_downward(self, concat_between_pages=True):
        self.boxes = Recognizer.sort_Y_firstly(self.boxes, 0)
        return

        # count boxes in the same row as a feature
        for i in range(len(self.boxes)):
            mh = self.mean_height[self.boxes[i]["page_number"] - 1]
            self.boxes[i]["in_row"] = 0
            j = max(0, i - 12)
            while j < min(i + 12, len(self.boxes)):
                if j == i:
                    j += 1
                    continue
                ydis = self._y_dis(self.boxes[i], self.boxes[j]) / mh
                if abs(ydis) < 1:
                    self.boxes[i]["in_row"] += 1
                elif ydis > 0:
                    break
                j += 1

        # concat between rows
        boxes = deepcopy(self.boxes)
        blocks = []
        while boxes:
            chunks = []

            def dfs(up, dp):
                chunks.append(up)
                i = dp
                while i < min(dp + 12, len(boxes)):
                    ydis = self._y_dis(up, boxes[i])
                    smpg = up["page_number"] == boxes[i]["page_number"]
                    mh = self.mean_height[up["page_number"] - 1]
                    mw = self.mean_width[up["page_number"] - 1]
                    if smpg and ydis > mh * 4:
                        break
                    if not smpg and ydis > mh * 16:
                        break
                    down = boxes[i]
                    if not concat_between_pages and down["page_number"] > up["page_number"]:
                        break

                    if up.get("R", "") != down.get("R", "") and up["text"][-1] != "，":
                        i += 1
                        continue

                    if re.match(r"[0-9]{2,3}/[0-9]{3}$", up["text"]) or re.match(r"[0-9]{2,3}/[0-9]{3}$", down["text"]) or not down["text"].strip():
                        i += 1
                        continue

                    if not down["text"].strip() or not up["text"].strip():
                        i += 1
                        continue

                    if up["x1"] < down["x0"] - 10 * mw or up["x0"] > down["x1"] + 10 * mw:
                        i += 1
                        continue

                    if i - dp < 5 and up.get("layout_type") == "text":
                        if up.get("layoutno", "1") == down.get("layoutno", "2"):
                            dfs(down, i + 1)
                            boxes.pop(i)
                            return
                        i += 1
                        continue

                    fea = self._updown_concat_features(up, down)
                    if self.updown_cnt_mdl.predict(xgb.DMatrix([fea]))[0] <= 0.5:
                        i += 1
                        continue
                    dfs(down, i + 1)
                    boxes.pop(i)
                    return

            dfs(boxes[0], 1)
            boxes.pop(0)
            if chunks:
                blocks.append(chunks)

        # concat within each block
        boxes = []
        for b in blocks:
            if len(b) == 1:
                boxes.append(b[0])
                continue
            t = b[0]
            for c in b[1:]:
                t["text"] = t["text"].strip()
                c["text"] = c["text"].strip()
                if not c["text"]:
                    continue
                if t["text"] and re.match(r"[0-9\.a-zA-Z]+$", t["text"][-1] + c["text"][-1]):
                    t["text"] += " "
                t["text"] += c["text"]
                t["x0"] = min(t["x0"], c["x0"])
                t["x1"] = max(t["x1"], c["x1"])
                t["page_number"] = min(t["page_number"], c["page_number"])
                t["bottom"] = c["bottom"]
                if not t["layout_type"] and c["layout_type"]:
                    t["layout_type"] = c["layout_type"]
            boxes.append(t)

        self.boxes = Recognizer.sort_Y_firstly(boxes, 0)

    def _filter_forpages(self):
        if not self.boxes:
            return
        findit = False
        i = 0
        while i < len(self.boxes):
            if not re.match(r"(contents|目录|目次|table of contents|致谢|acknowledge)$", re.sub(r"( | |\u3000)+", "", self.boxes[i]["text"].lower())):
                i += 1
                continue
            findit = True
            eng = re.match(r"[0-9a-zA-Z :'.-]{5,}", self.boxes[i]["text"].strip())
            self.boxes.pop(i)
            if i >= len(self.boxes):
                break
            prefix = self.boxes[i]["text"].strip()[:3] if not eng else " ".join(self.boxes[i]["text"].strip().split()[:2])
            while not prefix:
                self.boxes.pop(i)
                if i >= len(self.boxes):
                    break
                prefix = self.boxes[i]["text"].strip()[:3] if not eng else " ".join(self.boxes[i]["text"].strip().split()[:2])
            self.boxes.pop(i)
            if i >= len(self.boxes) or not prefix:
                break
            for j in range(i, min(i + 128, len(self.boxes))):
                if not re.match(prefix, self.boxes[j]["text"]):
                    continue
                for k in range(i, j):
                    self.boxes.pop(i)
                break
        if findit:
            return

        page_dirty = [0] * len(self.page_images)
        for b in self.boxes:
            if re.search(r"(··|··|··)", b["text"]):
                page_dirty[b["page_number"] - 1] += 1
        page_dirty = set([i + 1 for i, t in enumerate(page_dirty) if t > 3])
        if not page_dirty:
            return
        i = 0
        while i < len(self.boxes):
            if self.boxes[i]["page_number"] in page_dirty:
                self.boxes.pop(i)
                continue
            i += 1

    def _merge_with_same_bullet(self):
        i = 0
        while i + 1 < len(self.boxes):
            b = self.boxes[i]
            b_ = self.boxes[i + 1]
            if not b["text"].strip():
                self.boxes.pop(i)
                continue
            if not b_["text"].strip():
                self.boxes.pop(i + 1)
                continue

            if (
                b["text"].strip()[0] != b_["text"].strip()[0]
                or b["text"].strip()[0].lower() in set("qwertyuopasdfghjklzxcvbnm")
                or rag_tokenizer.is_chinese(b["text"].strip()[0])
                or b["top"] > b_["bottom"]
            ):
                i += 1
                continue
            b_["text"] = b["text"] + "\n" + b_["text"]
            b_["x0"] = min(b["x0"], b_["x0"])
            b_["x1"] = max(b["x1"], b_["x1"])
            b_["top"] = b["top"]
            self.boxes.pop(i)

    def _extract_table_figure(self, need_image, ZM, return_html, need_position, separate_tables_figures=False):
        tables = {}
        figures = {}
        # extract figure and table boxes
        i = 0
        lst_lout_no = ""
        nomerge_lout_no = []
        while i < len(self.boxes):
            if "layoutno" not in self.boxes[i]:
                i += 1
                continue
            lout_no = str(self.boxes[i]["page_number"]) + "-" + str(self.boxes[i]["layoutno"])
            if TableStructureRecognizer.is_caption(self.boxes[i]) or self.boxes[i]["layout_type"] in ["table caption", "title", "figure caption", "reference"]:
                nomerge_lout_no.append(lst_lout_no)
            if self.boxes[i]["layout_type"] == "table":
                if re.match(r"(数据|资料|图表)*来源[:： ]", self.boxes[i]["text"]):
                    self.boxes.pop(i)
                    continue
                if lout_no not in tables:
                    tables[lout_no] = []
                tables[lout_no].append(self.boxes[i])
                self.boxes.pop(i)
                lst_lout_no = lout_no
                continue
            if need_image and self.boxes[i]["layout_type"] == "figure":
                if re.match(r"(数据|资料|图表)*来源[:： ]", self.boxes[i]["text"]):
                    self.boxes.pop(i)
                    continue
                if lout_no not in figures:
                    figures[lout_no] = []
                figures[lout_no].append(self.boxes[i])
                self.boxes.pop(i)
                lst_lout_no = lout_no
                continue
            i += 1

        # merge table on different pages
        nomerge_lout_no = set(nomerge_lout_no)
        tbls = sorted([(k, bxs) for k, bxs in tables.items()], key=lambda x: (x[1][0]["top"], x[1][0]["x0"]))

        i = len(tbls) - 1
        while i - 1 >= 0:
            k0, bxs0 = tbls[i - 1]
            k, bxs = tbls[i]
            i -= 1
            if k0 in nomerge_lout_no:
                continue
            if bxs[0]["page_number"] == bxs0[0]["page_number"]:
                continue
            if bxs[0]["page_number"] - bxs0[0]["page_number"] > 1:
                continue
            mh = self.mean_height[bxs[0]["page_number"] - 1]
            if self._y_dis(bxs0[-1], bxs[0]) > mh * 23:
                continue
            tables[k0].extend(tables[k])
            del tables[k]

        def x_overlapped(a, b):
            return not any([a["x1"] < b["x0"], a["x0"] > b["x1"]])

        # find captions and pop out
        i = 0
        while i < len(self.boxes):
            c = self.boxes[i]
            # mh = self.mean_height[c["page_number"]-1]
            if not TableStructureRecognizer.is_caption(c):
                i += 1
                continue

            # find the nearest layouts
            def nearest(tbls):
                nonlocal c
                mink = ""
                minv = 1000000000
                for k, bxs in tbls.items():
                    for b in bxs:
                        if b.get("layout_type", "").find("caption") >= 0:
                            continue
                        y_dis = self._y_dis(c, b)
                        x_dis = self._x_dis(c, b) if not x_overlapped(c, b) else 0
                        dis = y_dis * y_dis + x_dis * x_dis
                        if dis < minv:
                            mink = k
                            minv = dis
                return mink, minv

            tk, tv = nearest(tables)
            fk, fv = nearest(figures)
            # if min(tv, fv) > 2000:
            #    i += 1
            #    continue
            if tv < fv and tk:
                tables[tk].insert(0, c)
                logging.debug("TABLE:" + self.boxes[i]["text"] + "; Cap: " + tk)
            elif fk:
                figures[fk].insert(0, c)
                logging.debug("FIGURE:" + self.boxes[i]["text"] + "; Cap: " + tk)
            self.boxes.pop(i)

        def cropout(bxs, ltype, poss):
            nonlocal ZM
            pn = set([b["page_number"] - 1 for b in bxs])
            if len(pn) < 2:
                pn = list(pn)[0]
                ht = self.page_cum_height[pn]
                b = {"x0": np.min([b["x0"] for b in bxs]), "top": np.min([b["top"] for b in bxs]) - ht, "x1": np.max([b["x1"] for b in bxs]), "bottom": np.max([b["bottom"] for b in bxs]) - ht}
                louts = [layout for layout in self.page_layout[pn] if layout["type"] == ltype]
                ii = Recognizer.find_overlapped(b, louts, naive=True)
                if ii is not None:
                    b = louts[ii]
                else:
                    logging.warning(f"Missing layout match: {pn + 1},%s" % (bxs[0].get("layoutno", "")))

                left, top, right, bott = b["x0"], b["top"], b["x1"], b["bottom"]
                if right < left:
                    right = left + 1
                poss.append((pn + self.page_from, left, right, top, bott))
                return self.page_images[pn].crop((left * ZM, top * ZM, right * ZM, bott * ZM))
            pn = {}
            for b in bxs:
                p = b["page_number"] - 1
                if p not in pn:
                    pn[p] = []
                pn[p].append(b)
            pn = sorted(pn.items(), key=lambda x: x[0])
            imgs = [cropout(arr, ltype, poss) for p, arr in pn]
            pic = Image.new("RGB", (int(np.max([i.size[0] for i in imgs])), int(np.sum([m.size[1] for m in imgs]))), (245, 245, 245))
            height = 0
            for img in imgs:
                pic.paste(img, (0, int(height)))
                height += img.size[1]
            return pic

        res = []
        positions = []
        figure_results = []
        figure_positions = []
        # crop figure out and add caption
        for k, bxs in figures.items():
            txt = "\n".join([b["text"] for b in bxs])
            if not txt:
                continue

            poss = []

            if separate_tables_figures:
                figure_results.append((cropout(bxs, "figure", poss), [txt]))
                figure_positions.append(poss)
            else:
                res.append((cropout(bxs, "figure", poss), [txt]))
                positions.append(poss)

        for k, bxs in tables.items():
            if not bxs:
                continue
            bxs = Recognizer.sort_Y_firstly(bxs, np.mean([(b["bottom"] - b["top"]) / 2 for b in bxs]))

            poss = []

            res.append((cropout(bxs, "table", poss), self.tbl_det.construct_table(bxs, html=return_html, is_english=self.is_english)))
            positions.append(poss)

        if separate_tables_figures:
            assert len(positions) + len(figure_positions) == len(res) + len(figure_results)
            if need_position:
                return list(zip(res, positions)), list(zip(figure_results, figure_positions))
            else:
                return res, figure_results
        else:
            assert len(positions) == len(res)
            if need_position:
                return list(zip(res, positions))
            else:
                return res

    def proj_match(self, line):
        if len(line) <= 2:
            return
        if re.match(r"[0-9 ().,%%+/-]+$", line):
            return False
        for p, j in [
            (r"第[零一二三四五六七八九十百]+章", 1),
            (r"第[零一二三四五六七八九十百]+[条节]", 2),
            (r"[零一二三四五六七八九十百]+[、 　]", 3),
            (r"[\(（][零一二三四五六七八九十百]+[）\)]", 4),
            (r"[0-9]+(、|\.[　 ]|\.[^0-9])", 5),
            (r"[0-9]+\.[0-9]+(、|[. 　]|[^0-9])", 6),
            (r"[0-9]+\.[0-9]+\.[0-9]+(、|[ 　]|[^0-9])", 7),
            (r"[0-9]+\.[0-9]+\.[0-9]+\.[0-9]+(、|[ 　]|[^0-9])", 8),
            (r".{,48}[：:?？]$", 9),
            (r"[0-9]+）", 10),
            (r"[\(（][0-9]+[）\)]", 11),
            (r"[零一二三四五六七八九十百]+是", 12),
            (r"[⚫•➢✓]", 12),
        ]:
            if re.match(p, line):
                return j
        return

    def _line_tag(self, bx, ZM):
        pn = [bx["page_number"]]
        top = bx["top"] - self.page_cum_height[pn[0] - 1]
        bott = bx["bottom"] - self.page_cum_height[pn[0] - 1]
        page_images_cnt = len(self.page_images)
        if pn[-1] - 1 >= page_images_cnt:
            return ""
        while bott * ZM > self.page_images[pn[-1] - 1].size[1]:
            bott -= self.page_images[pn[-1] - 1].size[1] / ZM
            pn.append(pn[-1] + 1)
            if pn[-1] - 1 >= page_images_cnt:
                return ""

        return "@@{}\t{:.1f}\t{:.1f}\t{:.1f}\t{:.1f}##".format("-".join([str(p) for p in pn]), bx["x0"], bx["x1"], top, bott)

    def __filterout_scraps(self, boxes, ZM):
        def width(b):
            return b["x1"] - b["x0"]

        def height(b):
            return b["bottom"] - b["top"]

        def usefull(b):
            if b.get("layout_type"):
                return True
            if width(b) > self.page_images[b["page_number"] - 1].size[0] / ZM / 3:
                return True
            if b["bottom"] - b["top"] > self.mean_height[b["page_number"] - 1]:
                return True
            return False

        res = []
        while boxes:
            lines = []
            widths = []
            pw = self.page_images[boxes[0]["page_number"] - 1].size[0] / ZM
            mh = self.mean_height[boxes[0]["page_number"] - 1]
            mj = self.proj_match(boxes[0]["text"]) or boxes[0].get("layout_type", "") == "title"

            def dfs(line, st):
                nonlocal mh, pw, lines, widths
                lines.append(line)
                widths.append(width(line))
                mmj = self.proj_match(line["text"]) or line.get("layout_type", "") == "title"
                for i in range(st + 1, min(st + 20, len(boxes))):
                    if (boxes[i]["page_number"] - line["page_number"]) > 0:
                        break
                    if not mmj and self._y_dis(line, boxes[i]) >= 3 * mh and height(line) < 1.5 * mh:
                        break

                    if not usefull(boxes[i]):
                        continue
                    if mmj or (self._x_dis(boxes[i], line) < pw / 10):
                        # and abs(width(boxes[i])-width_mean)/max(width(boxes[i]),width_mean)<0.5):
                        # concat following
                        dfs(boxes[i], i)
                        boxes.pop(i)
                        break

            try:
                if usefull(boxes[0]):
                    dfs(boxes[0], 0)
                else:
                    logging.debug("WASTE: " + boxes[0]["text"])
            except Exception:
                pass
            boxes.pop(0)
            mw = np.mean(widths)
            if mj or mw / pw >= 0.35 or mw > 200:
                res.append("\n".join([c["text"] + self._line_tag(c, ZM) for c in lines]))
            else:
                logging.debug("REMOVED: " + "<<".join([c["text"] for c in lines]))

        return "\n\n".join(res)

    @staticmethod
    def total_page_number(fnm, binary=None):
        try:
            with sys.modules[LOCK_KEY_pdfplumber]:
                pdf = pdfplumber.open(fnm) if not binary else pdfplumber.open(BytesIO(binary))
            total_page = len(pdf.pages)
            pdf.close()
            return total_page
        except Exception:
            logging.exception("total_page_number")

    def __images__(self, fnm, zoomin=3, page_from=0, page_to=299, callback=None):
        self.lefted_chars = []
        self.mean_height = []
        self.mean_width = []
        self.boxes = []
        self.garbages = {}
        self.page_cum_height = [0]
        self.page_layout = []
        self.page_from = page_from
        start = timer()
        try:
            with sys.modules[LOCK_KEY_pdfplumber]:
                with pdfplumber.open(fnm) if isinstance(fnm, str) else pdfplumber.open(BytesIO(fnm)) as pdf:
                    self.pdf = pdf
                    self.page_images = [p.to_image(resolution=72 * zoomin, antialias=True).annotated for i, p in enumerate(self.pdf.pages[page_from:page_to])]

                    try:
                        self.page_chars = [[c for c in page.dedupe_chars().chars if self._has_color(c)] for page in self.pdf.pages[page_from:page_to]]
                    except Exception as e:
                        logging.warning(f"Failed to extract characters for pages {page_from}-{page_to}: {str(e)}")
                        self.page_chars = [[] for _ in range(page_to - page_from)]  # If failed to extract, using empty list instead.

                    self.total_page = len(self.pdf.pages)

        except Exception:
            logging.exception("RAGFlowPdfParser __images__")
        logging.info(f"__images__ dedupe_chars cost {timer() - start}s")

        self.outlines = []
        try:
            with pdf2_read(fnm if isinstance(fnm, str) else BytesIO(fnm)) as pdf:
                self.pdf = pdf

                outlines = self.pdf.outline

                def dfs(arr, depth):
                    for a in arr:
                        if isinstance(a, dict):
                            self.outlines.append((a["/Title"], depth))
                            continue
                        dfs(a, depth + 1)

                dfs(outlines, 0)

        except Exception as e:
            logging.warning(f"Outlines exception: {e}")

        if not self.outlines:
            logging.warning("Miss outlines")

        logging.debug("Images converted.")
        self.is_english = [
            re.search(r"[a-zA-Z0-9,/¸;:'\[\]\(\)!@#$%^&*\"?<>._-]{30,}", "".join(random.choices([c["text"] for c in self.page_chars[i]], k=min(100, len(self.page_chars[i])))))
            for i in range(len(self.page_chars))
        ]
        if sum([1 if e else 0 for e in self.is_english]) > len(self.page_images) / 2:
            self.is_english = True
        else:
            self.is_english = False

        async def __img_ocr(i, id, img, chars, limiter):
            j = 0
            while j + 1 < len(chars):
                if (
                    chars[j]["text"]
                    and chars[j + 1]["text"]
                    and re.match(r"[0-9a-zA-Z,.:;!%]+", chars[j]["text"] + chars[j + 1]["text"])
                    and chars[j + 1]["x0"] - chars[j]["x1"] >= min(chars[j + 1]["width"], chars[j]["width"]) / 2
                ):
                    chars[j]["text"] += " "
                j += 1

            if limiter:
                async with limiter:
                    await trio.to_thread.run_sync(lambda: self.__ocr(i + 1, img, chars, zoomin, id))
            else:
                self.__ocr(i + 1, img, chars, zoomin, id)

            if callback and i % 6 == 5:
                callback(prog=(i + 1) * 0.6 / len(self.page_images), msg="")

        async def __img_ocr_launcher():
            def __ocr_preprocess():
                chars = self.page_chars[i] if not self.is_english else []
                self.mean_height.append(np.median(sorted([c["height"] for c in chars])) if chars else 0)
                self.mean_width.append(np.median(sorted([c["width"] for c in chars])) if chars else 8)
                self.page_cum_height.append(img.size[1] / zoomin)
                return chars

            if self.parallel_limiter:
                async with trio.open_nursery() as nursery:
                    for i, img in enumerate(self.page_images):
                        chars = __ocr_preprocess()

                        nursery.start_soon(__img_ocr, i, i % PARALLEL_DEVICES, img, chars, self.parallel_limiter[i % PARALLEL_DEVICES])
                        await trio.sleep(0.1)
            else:
                for i, img in enumerate(self.page_images):
                    chars = __ocr_preprocess()
                    await __img_ocr(i, 0, img, chars, None)

        start = timer()

        trio.run(__img_ocr_launcher)

        logging.info(f"__images__ {len(self.page_images)} pages cost {timer() - start}s")

        if not self.is_english and not any([c for c in self.page_chars]) and self.boxes:
            bxes = [b for bxs in self.boxes for b in bxs]
            self.is_english = re.search(r"[\na-zA-Z0-9,/¸;:'\[\]\(\)!@#$%^&*\"?<>._-]{30,}", "".join([b["text"] for b in random.choices(bxes, k=min(30, len(bxes)))]))

        logging.debug("Is it English:", self.is_english)

        self.page_cum_height = np.cumsum(self.page_cum_height)
        assert len(self.page_cum_height) == len(self.page_images) + 1
        if len(self.boxes) == 0 and zoomin < 9:
            self.__images__(fnm, zoomin * 3, page_from, page_to, callback)

    def __call__(self, fnm, need_image=True, zoomin=3, return_html=False):
        self.__images__(fnm, zoomin)
        self._layouts_rec(zoomin)
        self._table_transformer_job(zoomin)
        self._text_merge()
        self._concat_downward()
        self._filter_forpages()
        tbls = self._extract_table_figure(need_image, zoomin, return_html, False)
        return self.__filterout_scraps(deepcopy(self.boxes), zoomin), tbls

    def parse_into_bboxes(self, fnm, callback=None, zoomin=3):
        start = timer()
        self.__images__(fnm, zoomin)
        if callback:
            callback(0.40, "OCR finished ({:.2f}s)".format(timer() - start))

        start = timer()
        self._layouts_rec(zoomin)
        if callback:
            callback(0.63, "Layout analysis ({:.2f}s)".format(timer() - start))

        start = timer()
        self._table_transformer_job(zoomin)
        if callback:
            callback(0.83, "Table analysis ({:.2f}s)".format(timer() - start))

        start = timer()
        self._text_merge()
        self._concat_downward()
        self._naive_vertical_merge(zoomin)
        if callback:
            callback(0.92, "Text merged ({:.2f}s)".format(timer() - start))

        start = timer()
        tbls, figs = self._extract_table_figure(True, zoomin, True, True, True)

        def insert_table_figures(tbls_or_figs, layout_type):
            def min_rectangle_distance(rect1, rect2):
                import math

                pn1, left1, right1, top1, bottom1 = rect1
                pn2, left2, right2, top2, bottom2 = rect2
                if right1 >= left2 and right2 >= left1 and bottom1 >= top2 and bottom2 >= top1:
                    return 0 + (pn1 - pn2) * 10000
                if right1 < left2:
                    dx = left2 - right1
                elif right2 < left1:
                    dx = left1 - right2
                else:
                    dx = 0
                if bottom1 < top2:
                    dy = top2 - bottom1
                elif bottom2 < top1:
                    dy = top1 - bottom2
                else:
                    dy = 0
                return math.sqrt(dx * dx + dy * dy) + (pn1 - pn2) * 10000

            for (img, txt), poss in tbls_or_figs:
                bboxes = [(i, (b["page_number"], b["x0"], b["x1"], b["top"], b["bottom"])) for i, b in enumerate(self.boxes)]
                dists = [(min_rectangle_distance((pn, left, right, top, bott), rect), i) for i, rect in bboxes for pn, left, right, top, bott in poss]
                min_i = np.argmin(dists, axis=0)[0]
                min_i, rect = bboxes[dists[min_i][-1]]
                if isinstance(txt, list):
                    txt = "\n".join(txt)
                self.boxes.insert(min_i, {"page_number": rect[0], "x0": rect[1], "x1": rect[2], "top": rect[3], "bottom": rect[4], "layout_type": layout_type, "text": txt, "image": img})

        for b in self.boxes:
            b["position_tag"] = self._line_tag(b, zoomin)
            b["image"] = self.crop(b["position_tag"], zoomin)

        insert_table_figures(tbls, "table")
        insert_table_figures(figs, "figure")
        if callback:
            callback(1, "Structured ({:.2f}s)".format(timer() - start))
        return deepcopy(self.boxes)

    @staticmethod
    def remove_tag(txt):
        return re.sub(r"@@[\t0-9.-]+?##", "", txt)

    @staticmethod
    def extract_positions(txt):
        poss = []
        for tag in re.findall(r"@@[0-9-]+\t[0-9.\t]+##", txt):
            pn, left, right, top, bottom = tag.strip("#").strip("@").split("\t")
            left, right, top, bottom = float(left), float(right), float(top), float(bottom)
            poss.append(([int(p) - 1 for p in pn.split("-")], left, right, top, bottom))
        return poss

    def crop(self, text, ZM=3, need_position=False):
        imgs = []
        poss = self.extract_positions(text)
        if not poss:
            if need_position:
                return None, None
            return

        max_width = max(np.max([right - left for (_, left, right, _, _) in poss]), 6)
        GAP = 6
        pos = poss[0]
        poss.insert(0, ([pos[0][0]], pos[1], pos[2], max(0, pos[3] - 120), max(pos[3] - GAP, 0)))
        pos = poss[-1]
        poss.append(([pos[0][-1]], pos[1], pos[2], min(self.page_images[pos[0][-1]].size[1] / ZM, pos[4] + GAP), min(self.page_images[pos[0][-1]].size[1] / ZM, pos[4] + 120)))

        positions = []
        for ii, (pns, left, right, top, bottom) in enumerate(poss):
            right = left + max_width
            bottom *= ZM
            for pn in pns[1:]:
                bottom += self.page_images[pn - 1].size[1]
            imgs.append(self.page_images[pns[0]].crop((left * ZM, top * ZM, right * ZM, min(bottom, self.page_images[pns[0]].size[1]))))
            if 0 < ii < len(poss) - 1:
                positions.append((pns[0] + self.page_from, left, right, top, min(bottom, self.page_images[pns[0]].size[1]) / ZM))
            bottom -= self.page_images[pns[0]].size[1]
            for pn in pns[1:]:
                imgs.append(self.page_images[pn].crop((left * ZM, 0, right * ZM, min(bottom, self.page_images[pn].size[1]))))
                if 0 < ii < len(poss) - 1:
                    positions.append((pn + self.page_from, left, right, 0, min(bottom, self.page_images[pn].size[1]) / ZM))
                bottom -= self.page_images[pn].size[1]

        if not imgs:
            if need_position:
                return None, None
            return
        height = 0
        for img in imgs:
            height += img.size[1] + GAP
        height = int(height)
        width = int(np.max([i.size[0] for i in imgs]))
        pic = Image.new("RGB", (width, height), (245, 245, 245))
        height = 0
        for ii, img in enumerate(imgs):
            if ii == 0 or ii + 1 == len(imgs):
                img = img.convert("RGBA")
                overlay = Image.new("RGBA", img.size, (0, 0, 0, 0))
                overlay.putalpha(128)
                img = Image.alpha_composite(img, overlay).convert("RGB")
            pic.paste(img, (0, int(height)))
            height += img.size[1] + GAP

        if need_position:
            return pic, positions
        return pic

    def get_position(self, bx, ZM):
        poss = []
        pn = bx["page_number"]
        top = bx["top"] - self.page_cum_height[pn - 1]
        bott = bx["bottom"] - self.page_cum_height[pn - 1]
        poss.append((pn, bx["x0"], bx["x1"], top, min(bott, self.page_images[pn - 1].size[1] / ZM)))
        while bott * ZM > self.page_images[pn - 1].size[1]:
            bott -= self.page_images[pn - 1].size[1] / ZM
            top = 0
            pn += 1
            poss.append((pn, bx["x0"], bx["x1"], top, min(bott, self.page_images[pn - 1].size[1] / ZM)))
        return poss


class PlainParser:
    def __call__(self, filename, from_page=0, to_page=100000, **kwargs):
        self.outlines = []
        lines = []
        try:
            self.pdf = pdf2_read(filename if isinstance(filename, str) else BytesIO(filename))
            for page in self.pdf.pages[from_page:to_page]:
                lines.extend([t for t in page.extract_text().split("\n")])

            outlines = self.pdf.outline

            def dfs(arr, depth):
                for a in arr:
                    if isinstance(a, dict):
                        self.outlines.append((a["/Title"], depth))
                        continue
                    dfs(a, depth + 1)

            dfs(outlines, 0)
        except Exception:
            logging.exception("Outlines exception")
        if not self.outlines:
            logging.warning("Miss outlines")

        return [(line, "") for line in lines], []

    def crop(self, ck, need_position):
        raise NotImplementedError

    @staticmethod
    def remove_tag(txt):
        raise NotImplementedError


class VisionParser(RAGFlowPdfParser):
    def __init__(self, vision_model, *args, **kwargs):
        super().__init__(*args, **kwargs)
        self.vision_model = vision_model

    def __images__(self, fnm, zoomin=3, page_from=0, page_to=299, callback=None):
        try:
            with sys.modules[LOCK_KEY_pdfplumber]:
                self.pdf = pdfplumber.open(fnm) if isinstance(fnm, str) else pdfplumber.open(BytesIO(fnm))
                self.page_images = [p.to_image(resolution=72 * zoomin).annotated for i, p in enumerate(self.pdf.pages[page_from:page_to])]
                self.total_page = len(self.pdf.pages)
        except Exception:
            self.page_images = None
            self.total_page = 0
            logging.exception("VisionParser __images__")

    def __call__(self, filename, from_page=0, to_page=100000, **kwargs):
        callback = kwargs.get("callback", lambda prog, msg: None)
        zoomin = kwargs.get("zoomin", 3)
        self.__images__(fnm=filename, zoomin=zoomin, page_from=from_page, page_to=to_page, callback=callback)

        total_pdf_pages = self.total_page

        start_page = max(0, from_page)
        end_page = min(to_page, total_pdf_pages)

        all_docs = []

        for idx, img_binary in enumerate(self.page_images or []):
            pdf_page_num = idx  # 0-based
            if pdf_page_num < start_page or pdf_page_num >= end_page:
                continue

            text = picture_vision_llm_chunk(
                binary=img_binary,
                vision_model=self.vision_model,
                prompt=vision_llm_describe_prompt(page=pdf_page_num + 1),
                callback=callback,
            )
            if kwargs.get("callback"):
                kwargs["callback"](idx * 1.0 / len(self.page_images), f"Processed: {idx + 1}/{len(self.page_images)}")

            if text:
                width, height = self.page_images[idx].size
                all_docs.append((text, f"{pdf_page_num + 1} 0 {width / zoomin} 0 {height / zoomin}"))
        return all_docs, []


if __name__ == "__main__":
    pass<|MERGE_RESOLUTION|>--- conflicted
+++ resolved
@@ -402,14 +402,8 @@
         self.boxes = bxs
 
     def _naive_vertical_merge(self, zoomin=3):
-<<<<<<< HEAD
         import math
-        bxs = Recognizer.sort_Y_firstly(
-            self.boxes, np.median(
-                self.mean_height) / 3)
-=======
         bxs = Recognizer.sort_Y_firstly(self.boxes, np.median(self.mean_height) / 3)
->>>>>>> 91b60944
 
         column_width = np.median([b["x1"] - b["x0"] for b in self.boxes])
         if not column_width or math.isnan(column_width):
