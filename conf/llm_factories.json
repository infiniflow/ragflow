--- conflicted
+++ resolved
@@ -619,45 +619,22 @@
             "status": "1",
             "llm": [
                 {
-<<<<<<< HEAD
+                    "llm_name": "kimi-thinking-preview",
+                    "tags": "LLM,CHAT,1M",
+                    "max_tokens": 131072,
+                    "model_type": "chat",
+                    "is_tools": true
+                },
+                {
                     "llm_name": "kimi-k2-0711-preview",
                     "tags": "LLM,CHAT,128k",
-=======
-                    "llm_name": "kimi-thinking-preview",
-                    "tags": "LLM,CHAT,1M",
->>>>>>> 1deb0a2d
-                    "max_tokens": 131072,
-                    "model_type": "chat",
-                    "is_tools": true
-                },
-                {
-<<<<<<< HEAD
-                    "llm_name": "kimi-latest-8k",
-                    "tags": "LLM,CHAT,8k",
-                    "max_tokens": 8192,
-                    "model_type": "chat",
-                    "is_tools": true
-                },
-                {
-                    "llm_name": "kimi-latest-32k",
-                    "tags": "LLM,CHAT,32k",
-                    "max_tokens": 32768,
-=======
-                    "llm_name": "kimi-k2-0711-preview",
-                    "tags": "LLM,CHAT,128k",
-                    "max_tokens": 131072,
->>>>>>> 1deb0a2d
-                    "model_type": "chat",
-                    "is_tools": true
-                },
-                {
-<<<<<<< HEAD
-                    "llm_name": "kimi-latest-128k",
-                    "tags": "LLM,CHAT,128k",
-=======
+                    "max_tokens": 131072,
+                    "model_type": "chat",
+                    "is_tools": true
+                },
+                {
                     "llm_name": "kimi-latest",
                     "tags": "LLM,CHAT,8k,32k,128k",
->>>>>>> 1deb0a2d
                     "max_tokens": 131072,
                     "model_type": "chat",
                     "is_tools": true
