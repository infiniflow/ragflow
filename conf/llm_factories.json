--- conflicted
+++ resolved
@@ -2444,14 +2444,13 @@
             ]
         },
         {
-<<<<<<< HEAD
             "name": "TogetherAI",
             "logo": "",
             "tags": "LLM,TEXT EMBEDDING,IMAGE2TEXT",
             "status": "1",
             "llm": []
-        }
-=======
+        },
+        {
             "name": "PerfXCloud",
             "logo": "",
             "tags": "LLM,TEXT EMBEDDING",
@@ -2602,7 +2601,6 @@
                     "model_type": "embedding"
                 }
             ]
-        }  
->>>>>>> 9a6dc891
+        }
     ]
 }