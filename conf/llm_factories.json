{
    "factory_llm_infos": [
        {
            "name": "OpenAI",
            "logo": "",
            "tags": "LLM,TEXT EMBEDDING,TTS,TEXT RE-RANK,SPEECH2TEXT,MODERATION",
            "status": "1",
            "rank": "999",
            "llm": [
                {
                    "llm_name": "gpt-5.1",
                    "tags": "LLM,CHAT,400k,IMAGE2TEXT",
                    "max_tokens": 400000,
                    "model_type": "chat",
                    "is_tools": true
                },
                {
                    "llm_name": "gpt-5.1-chat-latest",
                    "tags": "LLM,CHAT,400k,IMAGE2TEXT",
                    "max_tokens": 400000,
                    "model_type": "chat",
                    "is_tools": true
                },
                {
                    "llm_name": "gpt-5",
                    "tags": "LLM,CHAT,400k,IMAGE2TEXT",
                    "max_tokens": 400000,
                    "model_type": "chat",
                    "is_tools": true
                },
                {
                    "llm_name": "gpt-5-mini",
                    "tags": "LLM,CHAT,400k,IMAGE2TEXT",
                    "max_tokens": 400000,
                    "model_type": "chat",
                    "is_tools": true
                },
                {
                    "llm_name": "gpt-5-nano",
                    "tags": "LLM,CHAT,400k,IMAGE2TEXT",
                    "max_tokens": 400000,
                    "model_type": "chat",
                    "is_tools": true
                },
                {
                    "llm_name": "gpt-5-chat-latest",
                    "tags": "LLM,CHAT,400k,IMAGE2TEXT",
                    "max_tokens": 400000,
                    "model_type": "chat",
                    "is_tools": false
                },
                {
                    "llm_name": "gpt-4.1",
                    "tags": "LLM,CHAT,1M,IMAGE2TEXT",
                    "max_tokens": 1047576,
                    "model_type": "chat",
                    "is_tools": true
                },
                {
                    "llm_name": "gpt-4.1-mini",
                    "tags": "LLM,CHAT,1M,IMAGE2TEXT",
                    "max_tokens": 1047576,
                    "model_type": "chat",
                    "is_tools": true
                },
                {
                    "llm_name": "gpt-4.1-nano",
                    "tags": "LLM,CHAT,1M,IMAGE2TEXT",
                    "max_tokens": 1047576,
                    "model_type": "chat",
                    "is_tools": true
                },
                {
                    "llm_name": "gpt-4.5-preview",
                    "tags": "LLM,CHAT,128K",
                    "max_tokens": 128000,
                    "model_type": "chat",
                    "is_tools": true
                },
                {
                    "llm_name": "o3",
                    "tags": "LLM,CHAT,200K,IMAGE2TEXT",
                    "max_tokens": 200000,
                    "model_type": "chat",
                    "is_tools": true
                },
                {
                    "llm_name": "o4-mini",
                    "tags": "LLM,CHAT,200K,IMAGE2TEXT",
                    "max_tokens": 200000,
                    "model_type": "chat",
                    "is_tools": true
                },
                {
                    "llm_name": "o4-mini-high",
                    "tags": "LLM,CHAT,200K,IMAGE2TEXT",
                    "max_tokens": 200000,
                    "model_type": "chat",
                    "is_tools": true
                },
                {
                    "llm_name": "gpt-4o-mini",
                    "tags": "LLM,CHAT,128K,IMAGE2TEXT",
                    "max_tokens": 128000,
                    "model_type": "chat",
                    "is_tools": true
                },
                {
                    "llm_name": "gpt-4o",
                    "tags": "LLM,CHAT,128K,IMAGE2TEXT",
                    "max_tokens": 128000,
                    "model_type": "chat",
                    "is_tools": true
                },
                {
                    "llm_name": "gpt-3.5-turbo",
                    "tags": "LLM,CHAT,4K",
                    "max_tokens": 4096,
                    "model_type": "chat",
                    "is_tools": false
                },
                {
                    "llm_name": "gpt-3.5-turbo-16k-0613",
                    "tags": "LLM,CHAT,16k",
                    "max_tokens": 16385,
                    "model_type": "chat",
                    "is_tools": false
                },
                {
                    "llm_name": "text-embedding-ada-002",
                    "tags": "TEXT EMBEDDING,8K",
                    "max_tokens": 8191,
                    "model_type": "embedding",
                    "is_tools": false
                },
                {
                    "llm_name": "text-embedding-3-small",
                    "tags": "TEXT EMBEDDING,8K",
                    "max_tokens": 8191,
                    "model_type": "embedding",
                    "is_tools": false
                },
                {
                    "llm_name": "text-embedding-3-large",
                    "tags": "TEXT EMBEDDING,8K",
                    "max_tokens": 8191,
                    "model_type": "embedding",
                    "is_tools": false
                },
                {
                    "llm_name": "whisper-1",
                    "tags": "SPEECH2TEXT",
                    "max_tokens": 26214400,
                    "model_type": "speech2text",
                    "is_tools": false
                },
                {
                    "llm_name": "gpt-4",
                    "tags": "LLM,CHAT,8K",
                    "max_tokens": 8191,
                    "model_type": "chat",
                    "is_tools": false
                },
                {
                    "llm_name": "gpt-4-turbo",
                    "tags": "LLM,CHAT,8K",
                    "max_tokens": 8191,
                    "model_type": "chat",
                    "is_tools": true
                },
                {
                    "llm_name": "gpt-4-32k",
                    "tags": "LLM,CHAT,32K",
                    "max_tokens": 32768,
                    "model_type": "chat",
                    "is_tools": false
                },
                {
                    "llm_name": "tts-1",
                    "tags": "TTS",
                    "max_tokens": 2048,
                    "model_type": "tts",
                    "is_tools": false
                }
            ]
        },
        {
            "name": "xAI",
            "logo": "",
            "tags": "LLM",
            "status": "1",
            "rank": "930",
            "llm": [
                {
                    "llm_name": "grok-4",
                    "tags": "LLM,CHAT,256k",
                    "max_tokens": 256000,
                    "model_type": "chat",
                    "is_tools": true
                },
                {
                    "llm_name": "grok-3",
                    "tags": "LLM,CHAT,130k",
                    "max_tokens": 131072,
                    "model_type": "chat",
                    "is_tools": true
                },
                {
                    "llm_name": "grok-3-fast",
                    "tags": "LLM,CHAT,130k",
                    "max_tokens": 131072,
                    "model_type": "chat",
                    "is_tools": true
                },
                {
                    "llm_name": "grok-3-mini",
                    "tags": "LLM,CHAT,130k",
                    "max_tokens": 131072,
                    "model_type": "chat",
                    "is_tools": true
                },
                {
                    "llm_name": "grok-3-mini-mini-fast",
                    "tags": "LLM,CHAT,130k",
                    "max_tokens": 131072,
                    "model_type": "chat",
                    "is_tools": true
                },
                {
                    "llm_name": "grok-2-vision",
                    "tags": "LLM,CHAT,IMAGE2TEXT,32k",
                    "max_tokens": 32768,
                    "model_type": "image2text",
                    "is_tools": true
                }
            ]
        },
        {
            "name": "TokenPony",
            "logo": "",
            "tags": "LLM",
            "status": "1",
            "llm": [
                {
                    "llm_name": "qwen3-8b",
                    "tags": "LLM,CHAT,128k",
                    "max_tokens": 128000,
                    "model_type": "chat",
                    "is_tools": true
                },
                {
                    "llm_name": "deepseek-v3-0324",
                    "tags": "LLM,CHAT,128k",
                    "max_tokens": 128000,
                    "model_type": "chat",
                    "is_tools": true
                },
                {
                    "llm_name": "qwen3-32b",
                    "tags": "LLM,CHAT,128k",
                    "max_tokens": 128000,
                    "model_type": "chat",
                    "is_tools": true
                },
                {
                    "llm_name": "kimi-k2-instruct-0905",
                    "tags": "LLM,CHAT,256K",
                    "max_tokens": 256000,
                    "model_type": "chat",
                    "is_tools": true
                },
                {
                    "llm_name": "deepseek-r1-0528",
                    "tags": "LLM,CHAT,164k",
                    "max_tokens": 164000,
                    "model_type": "chat",
                    "is_tools": true
                },
                {
                    "llm_name": "qwen3-coder-480b",
                    "tags": "LLM,CHAT,1024k",
                    "max_tokens": 1024000,
                    "model_type": "chat",
                    "is_tools": true
                },
                {
                    "llm_name": "hunyuan-a13b-instruct",
                    "tags": "LLM,CHAT,256k",
                    "max_tokens": 256000,
                    "model_type": "chat",
                    "is_tools": true
                },
                {
                    "llm_name": "qwen3-next-80b-a3b-instruct",
                    "tags": "LLM,CHAT,1024k",
                    "max_tokens": 1024000,
                    "model_type": "chat",
                    "is_tools": true
                },
                {
                    "llm_name": "deepseek-v3.2-exp",
                    "tags": "LLM,CHAT,128k",
                    "max_tokens": 128000,
                    "model_type": "chat",
                    "is_tools": true
                },
                {
                    "llm_name": "deepseek-v3.1-terminus",
                    "tags": "LLM,CHAT,128k",
                    "max_tokens": 128000,
                    "model_type": "chat",
                    "is_tools": true
                },
                {
                    "llm_name": "qwen3-vl-235b-a22b-instruct",
                    "tags": "LLM,CHAT,262k",
                    "max_tokens": 262000,
                    "model_type": "chat",
                    "is_tools": true
                },
                {
                    "llm_name": "qwen3-vl-30b-a3b-instruct",
                    "tags": "LLM,CHAT,262k",
                    "max_tokens": 262000,
                    "model_type": "chat",
                    "is_tools": true
                },
                {
                    "llm_name": "deepseek-ocr",
                    "tags": "LLM,8k",
                    "max_tokens": 8000,
                    "model_type": "chat",
                    "is_tools": true
                },
                {
                    "llm_name": "qwen3-235b-a22b-instruct-2507",
                    "tags": "LLM,CHAT,256k",
                    "max_tokens": 256000,
                    "model_type": "chat",
                    "is_tools": true
                },
                {
                    "llm_name": "glm-4.6",
                    "tags": "LLM,CHAT,200k",
                    "max_tokens": 200000,
                    "model_type": "chat",
                    "is_tools": true
                },
                {
                    "llm_name": "minimax-m2",
                    "tags": "LLM,CHAT,200k",
                    "max_tokens": 200000,
                    "model_type": "chat",
                    "is_tools": true
                }
            ]
        },
        {
            "name": "Tongyi-Qianwen",
            "logo": "",
            "tags": "LLM,TEXT EMBEDDING,TEXT RE-RANK,TTS,SPEECH2TEXT,MODERATION",
            "status": "1",
            "rank": "950",
            "llm": [
                {
                    "llm_name": "Moonshot-Kimi-K2-Instruct",
                    "tags": "LLM,CHAT,128K",
                    "max_tokens": 131072,
                    "model_type": "chat",
                    "is_tools": true
                },
                {
                    "llm_name": "deepseek-r1",
                    "tags": "LLM,CHAT,64K",
                    "max_tokens": 65792,
                    "model_type": "chat",
                    "is_tools": false
                },
                {
                    "llm_name": "deepseek-v3",
                    "tags": "LLM,CHAT,64K",
                    "max_tokens": 65792,
                    "model_type": "chat",
                    "is_tools": false
                },
                {
                    "llm_name": "deepseek-r1-distill-qwen-1.5b",
                    "tags": "LLM,CHAT,32K",
                    "max_tokens": 32768,
                    "model_type": "chat",
                    "is_tools": false
                },
                {
                    "llm_name": "deepseek-r1-distill-qwen-7b",
                    "tags": "LLM,CHAT,32K",
                    "max_tokens": 32768,
                    "model_type": "chat",
                    "is_tools": false
                },
                {
                    "llm_name": "deepseek-r1-distill-qwen-14b",
                    "tags": "LLM,CHAT,32K",
                    "max_tokens": 32768,
                    "model_type": "chat",
                    "is_tools": false
                },
                {
                    "llm_name": "deepseek-r1-distill-qwen-32b",
                    "tags": "LLM,CHAT,32K",
                    "max_tokens": 32768,
                    "model_type": "chat",
                    "is_tools": false
                },
                {
                    "llm_name": "deepseek-r1-distill-llama-8b",
                    "tags": "LLM,CHAT,32K",
                    "max_tokens": 32768,
                    "model_type": "chat",
                    "is_tools": false
                },
                {
                    "llm_name": "deepseek-r1-distill-llama-70b",
                    "tags": "LLM,CHAT,32K",
                    "max_tokens": 32768,
                    "model_type": "chat",
                    "is_tools": false
                },
                {
                    "llm_name": "qwq-32b",
                    "tags": "LLM,CHAT,128k",
                    "max_tokens": 131072,
                    "model_type": "chat",
                    "is_tools": true
                },
                {
                    "llm_name": "qwq-plus",
                    "tags": "LLM,CHAT,132k",
                    "max_tokens": 131072,
                    "model_type": "chat",
                    "is_tools": true
                },
                {
                    "llm_name": "qwen-plus-2025-07-28",
                    "tags": "LLM,CHAT,132k",
                    "max_tokens": 131072,
                    "model_type": "chat",
                    "is_tools": true
                },
                {
                    "llm_name": "qwen-plus-2025-07-14",
                    "tags": "LLM,CHAT,132k",
                    "max_tokens": 131072,
                    "model_type": "chat",
                    "is_tools": true
                },
                {
                    "llm_name": "qwq-plus-latest",
                    "tags": "LLM,CHAT,132k",
                    "max_tokens": 131072,
                    "model_type": "chat",
                    "is_tools": true
                },
                {
                    "llm_name": "qwen-flash",
                    "tags": "LLM,CHAT,1M",
                    "max_tokens": 1000000,
                    "model_type": "chat",
                    "is_tools": true
                },
                {
                    "llm_name": "qwen-flash-2025-07-28",
                    "tags": "LLM,CHAT,1M",
                    "max_tokens": 1000000,
                    "model_type": "chat",
                    "is_tools": true
                },
                {
                    "llm_name": "qwen3-max",
                    "tags": "LLM,CHAT,256k",
                    "max_tokens": 256000,
                    "model_type": "chat",
                    "is_tools": true
                },
                {
                    "llm_name": "qwen3-coder-480b-a35b-instruct",
                    "tags": "LLM,CHAT,256k",
                    "max_tokens": 256000,
                    "model_type": "chat",
                    "is_tools": true
                },
                {
                    "llm_name": "qwen3-30b-a3b-instruct-2507",
                    "tags": "LLM,CHAT,128k",
                    "max_tokens": 128000,
                    "model_type": "chat",
                    "is_tools": true
                },
                {
                    "llm_name": "qwen3-30b-a3b-thinking-2507",
                    "tags": "LLM,CHAT,128k",
                    "max_tokens": 128000,
                    "model_type": "chat",
                    "is_tools": true
                },
                {
                    "llm_name": "qwen3-30b-a3b",
                    "tags": "LLM,CHAT,128k",
                    "max_tokens": 128000,
                    "model_type": "chat",
                    "is_tools": true
                },
                {
                    "llm_name": "qwen3-vl-plus",
                    "tags": "LLM,CHAT,IMAGE2TEXT,256k",
                    "max_tokens": 256000,
                    "model_type": "image2text",
                    "is_tools": true
                },
                {
                    "llm_name": "qwen3-vl-235b-a22b-instruct",
                    "tags": "LLM,CHAT,IMAGE2TEXT,128k",
                    "max_tokens": 128000,
                    "model_type": "image2text",
                    "is_tools": true
                },
                {
                    "llm_name": "qwen3-vl-235b-a22b-thinking",
                    "tags": "LLM,CHAT,IMAGE2TEXT,128k",
                    "max_tokens": 128000,
                    "model_type": "image2text",
                    "is_tools": true
                },
                {
                    "llm_name": "qwen3-235b-a22b-instruct-2507",
                    "tags": "LLM,CHAT,128k",
                    "max_tokens": 128000,
                    "model_type": "chat",
                    "is_tools": true
                },
                {
                    "llm_name": "qwen3-235b-a22b-thinking-2507",
                    "tags": "LLM,CHAT,128k",
                    "max_tokens": 128000,
                    "model_type": "chat",
                    "is_tools": true
                },
                {
                    "llm_name": "qwen3-235b-a22b",
                    "tags": "LLM,CHAT,128k",
                    "max_tokens": 128000,
                    "model_type": "chat",
                    "is_tools": true
                },
                {
                    "llm_name": "qwen3-next-80b-a3b-instruct",
                    "tags": "LLM,CHAT,128k",
                    "max_tokens": 128000,
                    "model_type": "chat",
                    "is_tools": true
                },
                {
                    "llm_name": "qwen3-next-80b-a3b-thinking",
                    "tags": "LLM,CHAT,128k",
                    "max_tokens": 128000,
                    "model_type": "chat",
                    "is_tools": true
                },
                {
                    "llm_name": "qwen3-0.6b",
                    "tags": "LLM,CHAT,32k",
                    "max_tokens": 32000,
                    "model_type": "chat",
                    "is_tools": true
                },
                {
                    "llm_name": "qwen3-1.7b",
                    "tags": "LLM,CHAT,32k",
                    "max_tokens": 32000,
                    "model_type": "chat",
                    "is_tools": true
                },
                {
                    "llm_name": "qwen3-4b",
                    "tags": "LLM,CHAT,128k",
                    "max_tokens": 128000,
                    "model_type": "chat",
                    "is_tools": true
                },
                {
                    "llm_name": "qwen3-8b",
                    "tags": "LLM,CHAT,128k",
                    "max_tokens": 128000,
                    "model_type": "chat",
                    "is_tools": true
                },
                {
                    "llm_name": "qwen3-14b",
                    "tags": "LLM,CHAT,128k",
                    "max_tokens": 128000,
                    "model_type": "chat",
                    "is_tools": true
                },
                {
                    "llm_name": "qwen3-32b",
                    "tags": "LLM,CHAT,128k",
                    "max_tokens": 128000,
                    "model_type": "chat",
                    "is_tools": true
                },
                {
                    "llm_name": "qwen-long",
                    "tags": "LLM,CHAT,10000K",
                    "max_tokens": 1000000,
                    "model_type": "chat",
                    "is_tools": true
                },
                {
                    "llm_name": "qwen-turbo",
                    "tags": "LLM,CHAT,1M",
                    "max_tokens": 1000000,
                    "model_type": "chat",
                    "is_tools": true
                },
                {
                    "llm_name": "qwen-turbo-2025-04-28",
                    "tags": "LLM,CHAT,1M",
                    "max_tokens": 1000000,
                    "model_type": "chat",
                    "is_tools": true
                },
                {
                    "llm_name": "qwen-turbo-latest",
                    "tags": "LLM,CHAT,1M",
                    "max_tokens": 1000000,
                    "model_type": "chat",
                    "is_tools": true
                },
                {
                    "llm_name": "qwen-max",
                    "tags": "LLM,CHAT,32K",
                    "max_tokens": 32768,
                    "model_type": "chat",
                    "is_tools": true
                },
                {
                    "llm_name": "qwen-plus",
                    "tags": "LLM,CHAT,132k",
                    "max_tokens": 131072,
                    "model_type": "chat",
                    "is_tools": true
                },
                {
                    "llm_name": "qwen-plus-2025-04-28",
                    "tags": "LLM,CHAT,128k",
                    "max_tokens": 128000,
                    "model_type": "chat",
                    "is_tools": true
                },
                {
                    "llm_name": "qwen-plus-latest",
                    "tags": "LLM,CHAT,132k",
                    "max_tokens": 131072,
                    "model_type": "chat",
                    "is_tools": true
                },
                {
                    "llm_name": "text-embedding-v2",
                    "tags": "TEXT EMBEDDING,2K",
                    "max_tokens": 2048,
                    "model_type": "embedding"
                },
                {
                    "llm_name": "sambert-zhide-v1",
                    "tags": "TTS",
                    "max_tokens": 2048,
                    "model_type": "tts"
                },
                {
                    "llm_name": "sambert-zhiru-v1",
                    "tags": "TTS",
                    "max_tokens": 2048,
                    "model_type": "tts"
                },
                {
                    "llm_name": "text-embedding-v3",
                    "tags": "TEXT EMBEDDING,8K",
                    "max_tokens": 8192,
                    "model_type": "embedding"
                },
                {
                    "llm_name": "text-embedding-v4",
                    "tags": "TEXT EMBEDDING,8K",
                    "max_tokens": 8192,
                    "model_type": "embedding"
                },
                {
                    "llm_name": "qwen-vl-max",
                    "tags": "LLM,CHAT,IMAGE2TEXT",
                    "max_tokens": 765,
                    "model_type": "image2text",
                    "is_tools": false
                },
                {
                    "llm_name": "qwen-vl-plus",
                    "tags": "LLM,CHAT,IMAGE2TEXT",
                    "max_tokens": 765,
                    "model_type": "image2text",
                    "is_tools": false
                },
                {
                    "llm_name": "gte-rerank",
                    "tags": "RE-RANK,4k",
                    "max_tokens": 4000,
                    "model_type": "rerank"
                },
                {
                    "llm_name": "qwen3-asr-flash",
                    "tags": "SPEECH2TEXT,8k",
                    "max_tokens": 8000,
                    "model_type": "speech2text"
                },
                {
                    "llm_name": "qwen3-asr-flash-2025-09-08",
                    "tags": "SPEECH2TEXT,8k",
                    "max_tokens": 8000,
                    "model_type": "speech2text"
                },
                {
                    "llm_name": "qianwen-deepresearch-30b-a3b-131k",
                    "tags": "LLM,CHAT,1M,AGENT,DEEPRESEARCH",
                    "max_tokens": 1000000,
                    "model_type": "chat",
                    "is_tools": true
                }
            ]
        },
        {
            "name": "ZHIPU-AI",
            "logo": "",
            "tags": "LLM,TEXT EMBEDDING,SPEECH2TEXT,MODERATION",
            "status": "1",
            "rank": "940",
            "llm": [
                {
                    "llm_name": "glm-4.5",
                    "tags": "LLM,CHAT,128K",
                    "max_tokens": 128000,
                    "model_type": "chat",
                    "is_tools": true
                },
                {
                    "llm_name": "glm-4.5-x",
                    "tags": "LLM,CHAT,128k",
                    "max_tokens": 128000,
                    "model_type": "chat",
                    "is_tools": true
                },
                {
                    "llm_name": "glm-4.5-air",
                    "tags": "LLM,CHAT,128K",
                    "max_tokens": 128000,
                    "model_type": "chat",
                    "is_tools": true
                },
                {
                    "llm_name": "glm-4.5-airx",
                    "tags": "LLM,CHAT,128k",
                    "max_tokens": 128000,
                    "model_type": "chat",
                    "is_tools": true
                },
                {
                    "llm_name": "glm-4.5-flash",
                    "tags": "LLM,CHAT,128k",
                    "max_tokens": 128000,
                    "model_type": "chat",
                    "is_tools": true
                },
                {
                    "llm_name": "glm-4.5v",
                    "tags": "LLM,IMAGE2TEXT,64,",
                    "max_tokens": 64000,
                    "model_type": "image2text",
                    "is_tools": false
                },
                {
                    "llm_name": "glm-4-plus",
                    "tags": "LLM,CHAT,128K",
                    "max_tokens": 128000,
                    "model_type": "chat",
                    "is_tools": true
                },
                {
                    "llm_name": "glm-4-0520",
                    "tags": "LLM,CHAT,128K",
                    "max_tokens": 128000,
                    "model_type": "chat",
                    "is_tools": true
                },
                {
                    "llm_name": "glm-4",
                    "tags": "LLM,CHAT,128K",
                    "max_tokens": 128000,
                    "model_type": "chat",
                    "is_tools": true
                },
                {
                    "llm_name": "glm-4-airx",
                    "tags": "LLM,CHAT,",
                    "max_tokens": 8000,
                    "model_type": "chat",
                    "is_tools": true
                },
                {
                    "llm_name": "glm-4-air",
                    "tags": "LLM,CHAT,",
                    "max_tokens": 128000,
                    "model_type": "chat",
                    "is_tools": true
                },
                {
                    "llm_name": "glm-4-flash",
                    "tags": "LLM,CHAT,",
                    "max_tokens": 128000,
                    "model_type": "chat",
                    "is_tools": true
                },
                {
                    "llm_name": "glm-4-flashx",
                    "tags": "LLM,CHAT,",
                    "max_tokens": 128000,
                    "model_type": "chat",
                    "is_tools": true
                },
                {
                    "llm_name": "glm-4-long",
                    "tags": "LLM,CHAT,",
                    "max_tokens": 1000000,
                    "model_type": "chat",
                    "is_tools": true
                },
                {
                    "llm_name": "glm-3-turbo",
                    "tags": "LLM,CHAT,",
                    "max_tokens": 128000,
                    "model_type": "chat",
                    "is_tools": true
                },
                {
                    "llm_name": "glm-4v",
                    "tags": "LLM,CHAT,IMAGE2TEXT",
                    "max_tokens": 2000,
                    "model_type": "image2text",
                    "is_tools": true
                },
                {
                    "llm_name": "glm-4-9b",
                    "tags": "LLM,CHAT,",
                    "max_tokens": 8192,
                    "model_type": "chat",
                    "is_tools": true
                },
                {
                    "llm_name": "embedding-2",
                    "tags": "TEXT EMBEDDING",
                    "max_tokens": 512,
                    "model_type": "embedding"
                },
                {
                    "llm_name": "embedding-3",
                    "tags": "TEXT EMBEDDING",
                    "max_tokens": 512,
                    "model_type": "embedding"
                },
                {
                    "llm_name": "glm-asr",
                    "tags": "SPEECH2TEXT",
                    "max_tokens": 4096,
                    "model_type": "speech2text"
                }
            ]
        },
        {
            "name": "Ollama",
            "logo": "",
            "tags": "LLM,TEXT EMBEDDING,SPEECH2TEXT,MODERATION",
            "status": "1",
            "rank": "830",
            "llm": []
        },
        {
            "name": "ModelScope",
            "logo": "",
            "tags": "LLM",
            "status": "1",
            "llm": []
        },
        {
            "name": "LocalAI",
            "logo": "",
            "tags": "LLM,TEXT EMBEDDING,SPEECH2TEXT,MODERATION",
            "status": "1",
            "llm": []
        },
        {
            "name": "OpenAI-API-Compatible",
            "logo": "",
            "tags": "LLM,TEXT EMBEDDING,SPEECH2TEXT,MODERATION",
            "status": "1",
            "llm": [],
            "rank": "890"
        },
        {
            "name": "VLLM",
            "logo": "",
            "tags": "LLM,TEXT EMBEDDING,SPEECH2TEXT,MODERATION",
            "status": "1",
            "llm": []
        },
        {
            "name": "Moonshot",
            "logo": "",
            "tags": "LLM,TEXT EMBEDDING,IMAGE2TEXT",
            "status": "1",
            "rank": "960",
            "llm": [
                {
                    "llm_name": "kimi-thinking-preview",
                    "tags": "LLM,CHAT,1M",
                    "max_tokens": 131072,
                    "model_type": "chat",
                    "is_tools": true
                },
                {
                    "llm_name": "kimi-k2-0711-preview",
                    "tags": "LLM,CHAT,128k",
                    "max_tokens": 131072,
                    "model_type": "chat",
                    "is_tools": true
                },
                {
                    "llm_name": "kimi-k2-0905-preview",
                    "tags": "LLM,CHAT,256k",
                    "max_tokens": 262144,
                    "model_type": "chat",
                    "is_tools": true
                },
                {
                    "llm_name": "kimi-k2-thinking",
                    "tags": "LLM,CHAT,256k",
                    "max_tokens": 262144,
                    "model_type": "chat",
                    "is_tools": true
                },
                {
                    "llm_name": "kimi-k2-thinking-turbo",
                    "tags": "LLM,CHAT,256k",
                    "max_tokens": 262144,
                    "model_type": "chat",
                    "is_tools": true
                },
                {
                    "llm_name": "kimi-k2-turbo-preview",
                    "tags": "LLM,CHAT,256k",
                    "max_tokens": 262144,
                    "model_type": "chat",
                    "is_tools": true
                },
                {
                    "llm_name": "kimi-latest",
                    "tags": "LLM,CHAT,8k,32k,128k",
                    "max_tokens": 131072,
                    "model_type": "chat",
                    "is_tools": true
                },
                {
                    "llm_name": "moonshot-v1-8k",
                    "tags": "LLM,CHAT,8k",
                    "max_tokens": 8192,
                    "model_type": "chat",
                    "is_tools": true
                },
                {
                    "llm_name": "moonshot-v1-32k",
                    "tags": "LLM,CHAT,32k",
                    "max_tokens": 32768,
                    "model_type": "chat",
                    "is_tools": true
                },
                {
                    "llm_name": "moonshot-v1-128k",
                    "tags": "LLM,CHAT,128k",
                    "max_tokens": 131072,
                    "model_type": "chat",
                    "is_tools": true
                },
                {
                    "llm_name": "moonshot-v1-8k-vision-preview",
                    "tags": "LLM,IMAGE2TEXT,8k",
                    "max_tokens": 8192,
                    "model_type": "image2text",
                    "is_tools": true
                },
                {
                    "llm_name": "moonshot-v1-32k-vision-preview",
                    "tags": "LLM,IMAGE2TEXT,32k",
                    "max_tokens": 32768,
                    "model_type": "image2text",
                    "is_tools": true
                },
                {
                    "llm_name": "moonshot-v1-128k-vision-preview",
                    "tags": "LLM,IMAGE2TEXT,128k",
                    "max_tokens": 131072,
                    "model_type": "image2text",
                    "is_tools": true
                },
                {
                    "llm_name": "moonshot-v1-auto",
                    "tags": "LLM,CHAT,",
                    "max_tokens": 128000,
                    "model_type": "chat",
                    "is_tools": true
                }
            ]
        },
        {
            "name": "FastEmbed",
            "logo": "",
            "tags": "TEXT EMBEDDING",
            "status": "1",
            "llm": []
        },
        {
            "name": "Xinference",
            "logo": "",
            "tags": "LLM,TEXT EMBEDDING,TTS,SPEECH2TEXT,MODERATION,TEXT RE-RANK",
            "status": "1",
            "llm": []
        },
        {
            "name": "DeepSeek",
            "logo": "",
            "tags": "LLM",
            "status": "1",
            "rank": "970",
            "llm": [
                {
                    "llm_name": "deepseek-chat",
                    "tags": "LLM,CHAT,",
                    "max_tokens": 64000,
                    "model_type": "chat",
                    "is_tools": true
                },
                {
                    "llm_name": "deepseek-reasoner",
                    "tags": "LLM,CHAT,",
                    "max_tokens": 64000,
                    "model_type": "chat",
                    "is_tools": true
                }
            ]
        },
        {
            "name": "VolcEngine",
            "logo": "",
            "tags": "LLM, TEXT EMBEDDING, IMAGE2TEXT",
            "status": "1",
            "llm": []
        },
        {
            "name": "BaiChuan",
            "logo": "",
            "tags": "LLM,TEXT EMBEDDING",
            "status": "1",
            "llm": [
                {
                    "llm_name": "Baichuan2-Turbo",
                    "tags": "LLM,CHAT,32K",
                    "max_tokens": 32768,
                    "model_type": "chat",
                    "is_tools": true
                },
                {
                    "llm_name": "Baichuan2-Turbo-192k",
                    "tags": "LLM,CHAT,192K",
                    "max_tokens": 196608,
                    "model_type": "chat",
                    "is_tools": true
                },
                {
                    "llm_name": "Baichuan3-Turbo",
                    "tags": "LLM,CHAT,32K",
                    "max_tokens": 32768,
                    "model_type": "chat",
                    "is_tools": true
                },
                {
                    "llm_name": "Baichuan3-Turbo-128k",
                    "tags": "LLM,CHAT,128K",
                    "max_tokens": 131072,
                    "model_type": "chat",
                    "is_tools": true
                },
                {
                    "llm_name": "Baichuan4",
                    "tags": "LLM,CHAT,128K",
                    "max_tokens": 131072,
                    "model_type": "chat",
                    "is_tools": true
                },
                {
                    "llm_name": "Baichuan-Text-Embedding",
                    "tags": "TEXT EMBEDDING",
                    "max_tokens": 512,
                    "model_type": "embedding"
                }
            ]
        },
        {
            "name": "Jina",
            "logo": "",
            "tags": "TEXT EMBEDDING, TEXT RE-RANK",
            "status": "1",
            "llm": [
                {
                    "llm_name": "jina-reranker-v1-base-en",
                    "tags": "RE-RANK,8k",
                    "max_tokens": 8196,
                    "model_type": "rerank"
                },
                {
                    "llm_name": "jina-reranker-v1-turbo-en",
                    "tags": "RE-RANK,8k",
                    "max_tokens": 8196,
                    "model_type": "rerank"
                },
                {
                    "llm_name": "jina-reranker-v1-tiny-en",
                    "tags": "RE-RANK,8k",
                    "max_tokens": 8196,
                    "model_type": "rerank"
                },
                {
                    "llm_name": "jina-colbert-v1-en",
                    "tags": "RE-RANK,8k",
                    "max_tokens": 8196,
                    "model_type": "rerank"
                },
                {
                    "llm_name": "jina-embeddings-v2-base-en",
                    "tags": "TEXT EMBEDDING",
                    "max_tokens": 8196,
                    "model_type": "embedding"
                },
                {
                    "llm_name": "jina-embeddings-v2-base-de",
                    "tags": "TEXT EMBEDDING",
                    "max_tokens": 8196,
                    "model_type": "embedding"
                },
                {
                    "llm_name": "jina-embeddings-v2-base-es",
                    "tags": "TEXT EMBEDDING",
                    "max_tokens": 8196,
                    "model_type": "embedding"
                },
                {
                    "llm_name": "jina-embeddings-v2-base-code",
                    "tags": "TEXT EMBEDDING",
                    "max_tokens": 8196,
                    "model_type": "embedding"
                },
                {
                    "llm_name": "jina-embeddings-v2-base-zh",
                    "tags": "TEXT EMBEDDING",
                    "max_tokens": 8196,
                    "model_type": "embedding"
                },
                {
                    "llm_name": "jina-reranker-v2-base-multilingual",
                    "tags": "RE-RANK,8k",
                    "max_tokens": 8196,
                    "model_type": "rerank"
                },
                {
                    "llm_name": "jina-embeddings-v3",
                    "tags": "TEXT EMBEDDING",
                    "max_tokens": 8196,
                    "model_type": "embedding"
                },
                {
                    "llm_name": "jina-embeddings-v4",
                    "tags": "TEXT EMBEDDING",
                    "max_tokens": 32768,
                    "model_type": "embedding"
                }
            ]
        },
        {
            "name": "Builtin",
            "logo": "",
            "tags": "TEXT EMBEDDING",
            "status": "1",
            "llm": [
                {
                    "llm_name": "BAAI/bge-small-en-v1.5",
                    "tags": "TEXT EMBEDDING,512",
                    "max_tokens": 512,
                    "model_type": "embedding"
                },
                {
                    "llm_name": "BAAI/bge-m3",
                    "tags": "TEXT EMBEDDING,8k",
                    "max_tokens": 8192,
                    "model_type": "embedding"
                },
                {
                    "llm_name": "Qwen/Qwen3-Embedding-0.6B",
                    "tags": "TEXT EMBEDDING,32k",
                    "max_tokens": 32768,
                    "model_type": "embedding"
                }
            ]
        },
        {
            "name": "MiniMax",
            "logo": "",
            "tags": "LLM",
            "status": "1",
            "rank": "810",
            "llm": [
                {
                    "llm_name": "MiniMax-M2",
                    "tags": "LLM,CHAT,200k",
                    "max_tokens": 200000,
                    "model_type": "chat"
                }
            ]
        },
        {
            "name": "Mistral",
            "logo": "",
            "tags": "LLM,TEXT EMBEDDING,MODERATION",
            "status": "1",
            "rank": "910",
            "llm": [
                {
                    "llm_name": "codestral-latest",
                    "tags": "LLM,CHAT,256k",
                    "max_tokens": 256000,
                    "model_type": "chat",
                    "is_tools": true
                },
                {
                    "llm_name": "mistral-large-latest",
                    "tags": "LLM,CHAT,131k",
                    "max_tokens": 131000,
                    "model_type": "chat",
                    "is_tools": true
                },
                {
                    "llm_name": "mistral-saba-latest",
                    "tags": "LLM,CHAT,32k",
                    "max_tokens": 32000,
                    "model_type": "chat"
                },
                {
                    "llm_name": "pixtral-large-latest",
                    "tags": "LLM,CHAT,IMAGE2TEXT,131k",
                    "max_tokens": 131000,
                    "model_type": "image2text",
                    "is_tools": true
                },
                {
                    "llm_name": "ministral-3b-latest",
                    "tags": "LLM,CHAT,131k",
                    "max_tokens": 131000,
                    "model_type": "chat",
                    "is_tools": true
                },
                {
                    "llm_name": "ministral-8b-latest",
                    "tags": "LLM,CHAT,131k",
                    "max_tokens": 131000,
                    "model_type": "chat",
                    "is_tools": true
                },
                {
                    "llm_name": "mistral-embed",
                    "tags": "TEXT EMBEDDING,8k",
                    "max_tokens": 8192,
                    "model_type": "embedding"
                },
                {
                    "llm_name": "mistral-moderation-latest",
                    "tags": "LLM,CHAT,8k",
                    "max_tokens": 8192,
                    "model_type": "chat"
                },
                {
                    "llm_name": "mistral-small-latest",
                    "tags": "LLM,CHAT,32k",
                    "max_tokens": 32000,
                    "model_type": "chat",
                    "is_tools": true
                },
                {
                    "llm_name": "pixtral-12b-2409",
                    "tags": "LLM,IMAGE2TEXT,131k",
                    "max_tokens": 131000,
                    "model_type": "image2text"
                },
                {
                    "llm_name": "mistral-ocr-latest",
                    "tags": "LLM,IMAGE2TEXT,131k",
                    "max_tokens": 131000,
                    "model_type": "image2text"
                },
                {
                    "llm_name": "open-mistral-nemo",
                    "tags": "LLM,CHAT,131k",
                    "max_tokens": 131000,
                    "model_type": "chat",
                    "is_tools": true
                },
                {
                    "llm_name": "open-codestral-mamba",
                    "tags": "LLM,CHAT,256k",
                    "max_tokens": 256000,
                    "model_type": "chat"
                }
            ]
        },
        {
            "name": "Azure-OpenAI",
            "logo": "",
            "tags": "LLM,TEXT EMBEDDING,SPEECH2TEXT,MODERATION",
            "status": "1",
            "rank": "850",
            "llm": [
                {
                    "llm_name": "gpt-4o-mini",
                    "tags": "LLM,CHAT,128K",
                    "max_tokens": 128000,
                    "model_type": "image2text",
                    "is_tools": true
                },
                {
                    "llm_name": "gpt-4o",
                    "tags": "LLM,CHAT,128K",
                    "max_tokens": 128000,
                    "model_type": "image2text",
                    "is_tools": true
                },
                {
                    "llm_name": "gpt-3.5-turbo",
                    "tags": "LLM,CHAT,4K",
                    "max_tokens": 4096,
                    "model_type": "chat",
                    "is_tools": false
                },
                {
                    "llm_name": "gpt-3.5-turbo-16k",
                    "tags": "LLM,CHAT,16k",
                    "max_tokens": 16385,
                    "model_type": "chat"
                },
                {
                    "llm_name": "text-embedding-ada-002",
                    "tags": "TEXT EMBEDDING,8K",
                    "max_tokens": 8191,
                    "model_type": "embedding"
                },
                {
                    "llm_name": "text-embedding-3-small",
                    "tags": "TEXT EMBEDDING,8K",
                    "max_tokens": 8191,
                    "model_type": "embedding"
                },
                {
                    "llm_name": "text-embedding-3-large",
                    "tags": "TEXT EMBEDDING,8K",
                    "max_tokens": 8191,
                    "model_type": "embedding"
                },
                {
                    "llm_name": "whisper-1",
                    "tags": "SPEECH2TEXT",
                    "max_tokens": 26214400,
                    "model_type": "speech2text"
                },
                {
                    "llm_name": "gpt-4",
                    "tags": "LLM,CHAT,8K",
                    "max_tokens": 8191,
                    "model_type": "chat"
                },
                {
                    "llm_name": "gpt-4-turbo",
                    "tags": "LLM,CHAT,8K",
                    "max_tokens": 8191,
                    "model_type": "chat",
                    "is_tools": true
                },
                {
                    "llm_name": "gpt-4-32k",
                    "tags": "LLM,CHAT,32K",
                    "max_tokens": 32768,
                    "model_type": "chat"
                },
                {
                    "llm_name": "gpt-4-vision-preview",
                    "tags": "LLM,CHAT,IMAGE2TEXT",
                    "max_tokens": 765,
                    "model_type": "image2text"
                }
            ]
        },
        {
            "name": "Bedrock",
            "logo": "",
            "tags": "LLM,TEXT EMBEDDING",
            "status": "1",
            "rank": "860",
            "llm": []
        },
        {
            "name": "Gemini",
            "logo": "",
            "tags": "LLM,TEXT EMBEDDING,IMAGE2TEXT",
            "status": "1",
            "rank": "980",
            "llm": [
                {
                    "llm_name": "gemini-3-pro-preview",
                    "tags": "LLM,CHAT,1M,IMAGE2TEXT",
                    "max_tokens": 1048576,
                    "model_type": "image2text",
                    "is_tools": true
                },
                {
                    "llm_name": "gemini-2.5-flash",
                    "tags": "LLM,CHAT,1024K,IMAGE2TEXT",
                    "max_tokens": 1048576,
                    "model_type": "image2text",
                    "is_tools": true
                },
                {
                    "llm_name": "gemini-2.5-pro",
                    "tags": "LLM,CHAT,IMAGE2TEXT,1024K",
                    "max_tokens": 1048576,
                    "model_type": "image2text",
                    "is_tools": true
                },
                {
                    "llm_name": "gemini-2.5-flash-lite",
                    "tags": "LLM,CHAT,1024K,IMAGE2TEXT",
                    "max_tokens": 1048576,
                    "model_type": "image2text",
                    "is_tools": true
                },
                {
                    "llm_name": "gemini-2.0-flash",
                    "tags": "LLM,CHAT,1024K",
                    "max_tokens": 1048576,
                    "model_type": "image2text",
                    "is_tools": true
                },
                {
                    "llm_name": "gemini-2.0-flash-lite",
                    "tags": "LLM,CHAT,1024K",
                    "max_tokens": 1048576,
                    "model_type": "image2text",
                    "is_tools": true
                },
                {
                    "llm_name": "text-embedding-004",
                    "tags": "TEXT EMBEDDING",
                    "max_tokens": 2048,
                    "model_type": "embedding"
                },
                {
                    "llm_name": "embedding-001",
                    "tags": "TEXT EMBEDDING",
                    "max_tokens": 2048,
                    "model_type": "embedding"
                }
            ]
        },
        {
            "name": "Groq",
            "logo": "",
            "tags": "LLM",
            "status": "1",
            "rank": "800",
            "llm": [
                {
                    "llm_name": "gemma2-9b-it",
                    "tags": "LLM,CHAT,15k",
                    "max_tokens": 8192,
                    "model_type": "chat"
                },
                {
                    "llm_name": "llama3-70b-8192",
                    "tags": "LLM,CHAT,6k",
                    "max_tokens": 8192,
                    "model_type": "chat"
                },
                {
                    "llm_name": "llama3-8b-8192",
                    "tags": "LLM,CHAT,30k",
                    "max_tokens": 8192,
                    "model_type": "chat"
                },
                {
                    "llm_name": "llama-3.1-70b-versatile",
                    "tags": "LLM,CHAT,128k",
                    "max_tokens": 131072,
                    "model_type": "chat",
                    "is_tools": true
                },
                {
                    "llm_name": "llama-3.1-8b-instant",
                    "tags": "LLM,CHAT,128k",
                    "max_tokens": 131072,
                    "model_type": "chat",
                    "is_tools": true
                },
                {
                    "llm_name": "llama-3.3-70b-versatile",
                    "tags": "LLM,CHAT,128k",
                    "max_tokens": 128000,
                    "model_type": "chat",
                    "is_tools": true
                },
                {
                    "llm_name": "llama-3.3-70b-specdec",
                    "tags": "LLM,CHAT,8k",
                    "max_tokens": 8192,
                    "model_type": "chat"
                },
                {
                    "llm_name": "mixtral-8x7b-32768",
                    "tags": "LLM,CHAT,5k",
                    "max_tokens": 32768,
                    "model_type": "chat"
                }
            ]
        },
        {
            "name": "OpenRouter",
            "logo": "",
            "tags": "LLM,IMAGE2TEXT",
            "status": "1",
            "llm": [],
            "rank": "840"
        },
        {
            "name": "StepFun",
            "logo": "",
            "tags": "LLM",
            "status": "1",
            "llm": [
                {
                    "llm_name": "step-1-8k",
                    "tags": "LLM,CHAT,8k",
                    "max_tokens": 8192,
                    "model_type": "chat",
                    "is_tools": true
                },
                {
                    "llm_name": "step-1-32k",
                    "tags": "LLM,CHAT,32k",
                    "max_tokens": 32768,
                    "model_type": "chat",
                    "is_tools": true
                },
                {
                    "llm_name": "step-1-128k",
                    "tags": "LLM,CHAT,128k",
                    "max_tokens": 131072,
                    "model_type": "chat",
                    "is_tools": true
                },
                {
                    "llm_name": "step-1-256k",
                    "tags": "LLM,CHAT,256k",
                    "max_tokens": 262144,
                    "model_type": "chat",
                    "is_tools": true
                },
                {
                    "llm_name": "step-1v-8k",
                    "tags": "LLM,CHAT,IMAGE2TEXT",
                    "max_tokens": 8192,
                    "model_type": "image2text",
                    "is_tools": true
                }
            ]
        },
        {
            "name": "NVIDIA",
            "logo": "",
            "tags": "LLM,TEXT EMBEDDING, TEXT RE-RANK",
            "status": "1",
            "rank": "790",
            "llm": [
                {
                    "llm_name": "01-ai/yi-large",
                    "tags": "LLM,CHAT,32K",
                    "max_tokens": 32768,
                    "model_type": "chat"
                },
                {
                    "llm_name": "abacusai/dracarys-llama-3.1-70b-instruct",
                    "tags": "LLM,CHAT,128K",
                    "max_tokens": 131072,
                    "model_type": "chat"
                },
                {
                    "llm_name": "ai21labs/jamba-1.5-large-instruct",
                    "tags": "LLM,CHAT,256K",
                    "max_tokens": 256000,
                    "model_type": "chat"
                },
                {
                    "llm_name": "ai21labs/jamba-1.5-mini-instruct",
                    "tags": "LLM,CHAT,256K",
                    "max_tokens": 256000,
                    "model_type": "chat"
                },
                {
                    "llm_name": "aisingapore/sea-lion-7b-instruct",
                    "tags": "LLM,CHAT,128K",
                    "max_tokens": 131072,
                    "model_type": "chat"
                },
                {
                    "llm_name": "baichuan-inc/baichuan2-13b-chat",
                    "tags": "LLM,CHAT,192K",
                    "max_tokens": 196608,
                    "model_type": "chat",
                    "is_tools": true
                },
                {
                    "llm_name": "bigcode/starcoder2-7b",
                    "tags": "LLM,CHAT,16K",
                    "max_tokens": 16384,
                    "model_type": "chat"
                },
                {
                    "llm_name": "bigcode/starcoder2-15b",
                    "tags": "LLM,CHAT,16K",
                    "max_tokens": 16384,
                    "model_type": "chat"
                },
                {
                    "llm_name": "databricks/dbrx-instruct",
                    "tags": "LLM,CHAT,32K",
                    "max_tokens": 32768,
                    "model_type": "chat",
                    "is_tools": true
                },
                {
                    "llm_name": "deepseek-ai/deepseek-r1",
                    "tags": "LLM,CHAT,128K",
                    "max_tokens": 131072,
                    "model_type": "chat"
                },
                {
                    "llm_name": "google/gemma-2b",
                    "tags": "LLM,CHAT,8K",
                    "max_tokens": 8192,
                    "model_type": "chat"
                },
                {
                    "llm_name": "google/gemma-7b",
                    "tags": "LLM,CHAT,8K",
                    "max_tokens": 8192,
                    "model_type": "chat"
                },
                {
                    "llm_name": "google/gemma-2-2b-it",
                    "tags": "LLM,CHAT,4K",
                    "max_tokens": 4096,
                    "model_type": "chat"
                },
                {
                    "llm_name": "google/gemma-2-9b-it",
                    "tags": "LLM,CHAT,4K",
                    "max_tokens": 4096,
                    "model_type": "chat"
                },
                {
                    "llm_name": "google/gemma-2-27b-it",
                    "tags": "LLM,CHAT,4K",
                    "max_tokens": 4096,
                    "model_type": "chat"
                },
                {
                    "llm_name": "google/codegemma-1.1-7b",
                    "tags": "LLM,CHAT,8K",
                    "max_tokens": 8192,
                    "model_type": "chat"
                },
                {
                    "llm_name": "google/codegemma-7b",
                    "tags": "LLM,CHAT,8K",
                    "max_tokens": 8192,
                    "model_type": "chat"
                },
                {
                    "llm_name": "google/recurrentgemma-2b",
                    "tags": "LLM,CHAT,8K",
                    "max_tokens": 8192,
                    "model_type": "chat"
                },
                {
                    "llm_name": "google/shieldgemma-9b",
                    "tags": "LLM,CHAT,8K",
                    "max_tokens": 8192,
                    "model_type": "chat"
                },
                {
                    "llm_name": "ibm/granite-3.0-3b-a800m-instruct",
                    "tags": "LLM,CHAT,4K",
                    "max_tokens": 4096,
                    "model_type": "chat"
                },
                {
                    "llm_name": "ibm/granite-3.0-8b-instruct",
                    "tags": "LLM,CHAT,4K",
                    "max_tokens": 4096,
                    "model_type": "chat"
                },
                {
                    "llm_name": "ibm/granite-34b-code-instruct",
                    "tags": "LLM,CHAT,8K",
                    "max_tokens": 8192,
                    "model_type": "chat",
                    "is_tools": true
                },
                {
                    "llm_name": "ibm/granite-8b-code-instruct",
                    "tags": "LLM,CHAT,128K",
                    "max_tokens": 131072,
                    "model_type": "chat",
                    "is_tools": true
                },
                {
                    "llm_name": "ibm/granite-guardian-3.0-8b",
                    "tags": "LLM,CHAT,128k",
                    "max_tokens": 131072,
                    "model_type": "chat"
                },
                {
                    "llm_name": "igenius / colosseum-355b_instruct_16k",
                    "tags": "LLM,CHAT,16K",
                    "max_tokens": 16384,
                    "model_type": "chat"
                },
                {
                    "llm_name": "igenius / italia_10b_instruct_16k",
                    "tags": "LLM,CHAT,16K",
                    "max_tokens": 16384,
                    "model_type": "chat"
                },
                {
                    "llm_name": "institute-of-science-tokyo/llama-3.1-swallow-70b-instruct-v01",
                    "tags": "LLM,CHAT,8K",
                    "max_tokens": 8192,
                    "model_type": "chat"
                },
                {
                    "llm_name": "institute-of-science-tokyo/llama-3.1-swallow-8b-instruct-v0.1",
                    "tags": "LLM,CHAT,8K",
                    "max_tokens": 8192,
                    "model_type": "chat"
                },
                {
                    "llm_name": "mediatek/breeze-7b-instruct",
                    "tags": "LLM,CHAT,8K",
                    "max_tokens": 8192,
                    "model_type": "chat"
                },
                {
                    "llm_name": "meta/codellama-70b",
                    "tags": "LLM,CHAT,100K",
                    "max_tokens": 100000,
                    "model_type": "chat"
                },
                {
                    "llm_name": "meta/llama2-70b",
                    "tags": "LLM,CHAT,4K",
                    "max_tokens": 4096,
                    "model_type": "chat"
                },
                {
                    "llm_name": "meta/llama3-8b",
                    "tags": "LLM,CHAT,8K",
                    "max_tokens": 8192,
                    "model_type": "chat"
                },
                {
                    "llm_name": "meta/llama3-70b",
                    "tags": "LLM,CHAT,",
                    "max_tokens": 8192,
                    "model_type": "chat"
                },
                {
                    "llm_name": "meta/llama-3.1-8b-instruct",
                    "tags": "LLM,CHAT,128K",
                    "max_tokens": 131072,
                    "model_type": "chat"
                },
                {
                    "llm_name": "meta/llama-3.1-70b-instruct",
                    "tags": "LLM,CHAT,128K",
                    "max_tokens": 131072,
                    "model_type": "chat"
                },
                {
                    "llm_name": "meta/llama-3.1-405b-instruct",
                    "tags": "LLM,CHAT,128K",
                    "max_tokens": 131072,
                    "model_type": "chat"
                },
                {
                    "llm_name": "meta/llama-3.2-1b-instruct",
                    "tags": "LLM,CHAT,128K",
                    "max_tokens": 131072,
                    "model_type": "chat"
                },
                {
                    "llm_name": "meta/llama-3.2-3b-instruct",
                    "tags": "LLM,CHAT,128K",
                    "max_tokens": 131072,
                    "model_type": "chat"
                },
                {
                    "llm_name": "meta/llama-3.3-70b-instruct",
                    "tags": "LLM,CHAT,128K",
                    "max_tokens": 131072,
                    "model_type": "chat"
                },
                {
                    "llm_name": "microsoft/phi-3-medium-128k-instruct",
                    "tags": "LLM,CHAT,128K",
                    "max_tokens": 131072,
                    "model_type": "chat"
                },
                {
                    "llm_name": "microsoft/phi-3-medium-4k-instruct",
                    "tags": "LLM,CHAT,4K",
                    "max_tokens": 4096,
                    "model_type": "chat"
                },
                {
                    "llm_name": "microsoft/phi-3-mini-128k-instruct",
                    "tags": "LLM,CHAT,128K",
                    "max_tokens": 131072,
                    "model_type": "chat"
                },
                {
                    "llm_name": "microsoft/phi-3-mini-4k-instruct",
                    "tags": "LLM,CHAT,4K",
                    "max_tokens": 4096,
                    "model_type": "chat"
                },
                {
                    "llm_name": "microsoft/phi-3-small-128k-instruct",
                    "tags": "LLM,CHAT,128K",
                    "max_tokens": 131072,
                    "model_type": "chat"
                },
                {
                    "llm_name": "microsoft/phi-3-small-8k-instruct",
                    "tags": "LLM,CHAT,8K",
                    "max_tokens": 8192,
                    "model_type": "chat"
                },
                {
                    "llm_name": "microsoft/phi-3.5-mini",
                    "tags": "LLM,CHAT,128K",
                    "max_tokens": 131072,
                    "model_type": "chat"
                },
                {
                    "llm_name": "microsoft/phi-3.5-moe-instruct",
                    "tags": "LLM,CHAT,128K",
                    "max_tokens": 131072,
                    "model_type": "chat"
                },
                {
                    "llm_name": "mistralai/codestral-22b-instruct-v0.1",
                    "tags": "LLM,CHAT,32K",
                    "max_tokens": 32768,
                    "model_type": "chat",
                    "is_tools": true
                },
                {
                    "llm_name": "mistralai/mamba-codestral-7b-v0.1",
                    "tags": "LLM,CHAT,4K",
                    "max_tokens": 4096,
                    "model_type": "chat"
                },
                {
                    "llm_name": "mistralai/mistral-2-large-instruct",
                    "tags": "LLM,CHAT,128K",
                    "max_tokens": 131072,
                    "model_type": "chat"
                },
                {
                    "llm_name": "mistralai/mathstral-7b-v01",
                    "tags": "LLM,CHAT,4K",
                    "max_tokens": 4096,
                    "model_type": "chat"
                },
                {
                    "llm_name": "mistralai/mistral-7b-instruct",
                    "tags": "LLM,CHAT,32K",
                    "max_tokens": 32768,
                    "model_type": "chat"
                },
                {
                    "llm_name": "mistralai/mistral-7b-instruct-v0.3",
                    "tags": "LLM,CHAT,32K",
                    "max_tokens": 32768,
                    "model_type": "chat"
                },
                {
                    "llm_name": "mistralai/mixtral-8x7b-instruct",
                    "tags": "LLM,CHAT,32K",
                    "max_tokens": 32768,
                    "model_type": "chat"
                },
                {
                    "llm_name": "mistralai/mixtral-8x22b-instruct",
                    "tags": "LLM,CHAT,64K",
                    "max_tokens": 65536,
                    "model_type": "chat"
                },
                {
                    "llm_name": "mistralai/mistral-large",
                    "tags": "LLM,CHAT,32K",
                    "max_tokens": 32768,
                    "model_type": "chat",
                    "is_tools": true
                },
                {
                    "llm_name": "mistralai/mistral-small-24b-instruct",
                    "tags": "LLM,CHAT,32K",
                    "max_tokens": 32768,
                    "model_type": "chat"
                },
                {
                    "llm_name": "nvidia/llama3-chatqa-1.5-8b",
                    "tags": "LLM,CHAT,8K",
                    "max_tokens": 8192,
                    "model_type": "chat"
                },
                {
                    "llm_name": "nvidia/llama-3.1-nemoguard-8b-content-safety",
                    "tags": "LLM,CHAT,128K",
                    "max_tokens": 131072,
                    "model_type": "chat"
                },
                {
                    "llm_name": "nvidia/llama-3.1-nemoguard-8b-topic-control",
                    "tags": "LLM,CHAT,128K",
                    "max_tokens": 131072,
                    "model_type": "chat"
                },
                {
                    "llm_name": "nvidia/llama-3.1-nemotron-51b-instruct",
                    "tags": "LLM,CHAT,128K",
                    "max_tokens": 131072,
                    "model_type": "chat"
                },
                {
                    "llm_name": "nvidia/llama-3.1-nemotron-70b-instruct",
                    "tags": "LLM,CHAT,128K",
                    "max_tokens": 131072,
                    "model_type": "chat"
                },
                {
                    "llm_name": "nvidia/llama-3.1-nemotron-70b-reward",
                    "tags": "LLM,CHAT,128K",
                    "max_tokens": 128000,
                    "model_type": "chat"
                },
                {
                    "llm_name": "nvidia/llama3-chatqa-1.5-70b",
                    "tags": "LLM,CHAT,128K",
                    "max_tokens": 131072,
                    "model_type": "chat"
                },
                {
                    "llm_name": "nvidia/mistral-nemo-minitron-8b-base",
                    "tags": "LLM,CHAT,8K",
                    "max_tokens": 8192,
                    "model_type": "chat"
                },
                {
                    "llm_name": "nvidia/mistral-nemo-minitron-8b-8k-instruct",
                    "tags": "LLM,CHAT,8K",
                    "max_tokens": 8192,
                    "model_type": "chat"
                },
                {
                    "llm_name": "nvidia/nemotron-4-340b-instruct",
                    "tags": "LLM,CHAT,4K",
                    "max_tokens": 4096,
                    "model_type": "chat",
                    "is_tools": true
                },
                {
                    "llm_name": "nvidia/nemotron-4-340b-reward",
                    "tags": "LLM,CHAT,4K",
                    "max_tokens": 4096,
                    "model_type": "chat"
                },
                {
                    "llm_name": "nvidia/nemotron-4-mini-hindi-4b-instruct",
                    "tags": "LLM,CHAT,4K",
                    "max_tokens": 4096,
                    "model_type": "chat"
                },
                {
                    "llm_name": "nvidia/nemotron-mini-4b-instruct",
                    "tags": "LLM,CHAT,4K",
                    "max_tokens": 4096,
                    "model_type": "chat"
                },
                {
                    "llm_name": "nv-mistralai/mistral-nemo-12b-instruct",
                    "tags": "LLM,CHAT,128K",
                    "max_tokens": 131072,
                    "model_type": "chat"
                },
                {
                    "llm_name": "qwen/qwen2-7b-instruct",
                    "tags": "LLM,CHAT,128K",
                    "max_tokens": 131072,
                    "model_type": "chat",
                    "is_tools": true
                },
                {
                    "llm_name": "qwen/qwen2.5-7b-instruct",
                    "tags": "LLM,CHAT,128K",
                    "max_tokens": 131072,
                    "model_type": "chat",
                    "is_tools": true
                },
                {
                    "llm_name": "qwen/qwen2.5-coder-7b-instruct",
                    "tags": "LLM,CHAT,32K",
                    "max_tokens": 32768,
                    "model_type": "chat",
                    "is_tools": true
                },
                {
                    "llm_name": "qwen/qwen2.5-coder-32b-instruct",
                    "tags": "LLM,CHAT,32K",
                    "max_tokens": 32768,
                    "model_type": "chat",
                    "is_tools": true
                },
                {
                    "llm_name": "rakuten/rakutenai-7b-chat",
                    "tags": "LLM,CHAT,4K",
                    "max_tokens": 4096,
                    "model_type": "chat"
                },
                {
                    "llm_name": "rakuten/rakutenai-7b-instruct",
                    "tags": "LLM,CHAT,32K",
                    "max_tokens": 32768,
                    "model_type": "chat"
                },
                {
                    "llm_name": "seallms/seallm-7b-v2.5",
                    "tags": "LLM,CHAT,8K",
                    "max_tokens": 8192,
                    "model_type": "chat"
                },
                {
                    "llm_name": "snowflake/arctic",
                    "tags": "LLM,CHAT,8K",
                    "max_tokens": 8192,
                    "model_type": "chat"
                },
                {
                    "llm_name": "tokyotech-llm/llama-3-swallow-70b-instruct-v01",
                    "tags": "LLM,CHAT,8K",
                    "max_tokens": 8192,
                    "model_type": "chat"
                },
                {
                    "llm_name": "thudm/chatglm3-6b",
                    "tags": "LLM,CHAT,128K",
                    "max_tokens": 131072,
                    "model_type": "chat",
                    "is_tools": true
                },
                {
                    "llm_name": "tiiuae/falcon3-7b-instruct",
                    "tags": "LLM,CHAT,32K",
                    "max_tokens": 32768,
                    "model_type": "chat"
                },
                {
                    "llm_name": "upstage/solar-10.7b-instruct",
                    "tags": "LLM,CHAT,8K",
                    "max_tokens": 8192,
                    "model_type": "chat",
                    "is_tools": true
                },
                {
                    "llm_name": "writer/palmyra-creative-122b",
                    "tags": "LLM,CHAT,128K",
                    "max_tokens": 131072,
                    "model_type": "chat"
                },
                {
                    "llm_name": "writer/palmyra-fin-70b-32k",
                    "tags": "LLM,CHAT,32K",
                    "max_tokens": 32768,
                    "model_type": "chat"
                },
                {
                    "llm_name": "writer/palmyra-med-70b-32k",
                    "tags": "LLM,CHAT,32K",
                    "max_tokens": 32768,
                    "model_type": "chat"
                },
                {
                    "llm_name": "writer/palmyra-med-70b",
                    "tags": "LLM,CHAT,8K",
                    "max_tokens": 8192,
                    "model_type": "chat"
                },
                {
                    "llm_name": "yentinglin/llama-3-taiwan-70b-instruct",
                    "tags": "LLM,CHAT,8K",
                    "max_tokens": 8192,
                    "model_type": "chat"
                },
                {
                    "llm_name": "zyphra/zamba2-7b-instruct",
                    "tags": "LLM,CHAT,4K",
                    "max_tokens": 4096,
                    "model_type": "chat"
                },
                {
                    "llm_name": "BAAI/bge-m3",
                    "tags": "TEXT EMBEDDING",
                    "max_tokens": 8192,
                    "model_type": "embedding"
                },
                {
                    "llm_name": "BAAI/bge-m3-unsupervised",
                    "tags": "TEXT EMBEDDING",
                    "max_tokens": 8192,
                    "model_type": "embedding"
                },
                {
                    "llm_name": "BAAI/bge-m3-retromae",
                    "tags": "TEXT EMBEDDING",
                    "max_tokens": 8129,
                    "model_type": "embedding"
                },
                {
                    "llm_name": "BAAI/bge-large-en-v1.5",
                    "tags": "TEXT EMBEDDING",
                    "max_tokens": 512,
                    "model_type": "embedding"
                },
                {
                    "llm_name": "BAAI/bge-base-en-v1.5",
                    "tags": "TEXT EMBEDDING",
                    "max_tokens": 512,
                    "model_type": "embedding"
                },
                {
                    "llm_name": "BAAI/bge-small-en-v1.5",
                    "tags": "TEXT EMBEDDING",
                    "max_tokens": 512,
                    "model_type": "embedding"
                },
                {
                    "llm_name": "nvidia/embed-qa-4",
                    "tags": "TEXT EMBEDDING",
                    "max_tokens": 512,
                    "model_type": "embedding"
                },
                {
                    "llm_name": "nvidia/llama-3.2-nv-embedqa-1b-v1",
                    "tags": "TEXT EMBEDDING",
                    "max_tokens": 512,
                    "model_type": "embedding"
                },
                {
                    "llm_name": "nvidia/llama-3.2-nv-embedqa-1b-v2",
                    "tags": "TEXT EMBEDDING",
                    "max_tokens": 8192,
                    "model_type": "embedding"
                },
                {
                    "llm_name": "nvidia/llama-3.2-nv-rerankqa-1b-v1",
                    "tags": "RE-RANK,512",
                    "max_tokens": 512,
                    "model_type": "rerank"
                },
                {
                    "llm_name": "nvidia/llama-3.2-nv-rerankqa-1b-v2",
                    "tags": "RE-RANK,8K",
                    "max_tokens": 8192,
                    "model_type": "rerank"
                },
                {
                    "llm_name": "nvidia/nvclip",
                    "tags": "TEXT EMBEDDING",
                    "max_tokens": 1024,
                    "model_type": "embedding"
                },
                {
                    "llm_name": "nvidia/nv-embed-v1",
                    "tags": "TEXT EMBEDDING",
                    "max_tokens": 4096,
                    "model_type": "embedding"
                },
                {
                    "llm_name": "nvidia/nv-embedqa-e5-v5",
                    "tags": "TEXT EMBEDDING",
                    "max_tokens": 1024,
                    "model_type": "embedding"
                },
                {
                    "llm_name": "nvidia/nv-embedqa-mistral-7b-v2",
                    "tags": "TEXT EMBEDDING",
                    "max_tokens": 4096,
                    "model_type": "embedding"
                },
                {
                    "llm_name": "nvidia/nv-rerankqa-mistral-4b-v3",
                    "tags": "RE-RANK,512",
                    "max_tokens": 512,
                    "model_type": "rerank"
                },
                {
                    "llm_name": "nvidia/rerank-qa-mistral-4b",
                    "tags": "RE-RANK,512",
                    "max_tokens": 512,
                    "model_type": "embedding"
                },
                {
                    "llm_name": "snowflake-arctic-embed-xs",
                    "tags": "TEXT EMBEDDING",
                    "max_tokens": 512,
                    "model_type": "embedding"
                },
                {
                    "llm_name": "snowflake-arctic-embed-s",
                    "tags": "TEXT EMBEDDING",
                    "max_tokens": 512,
                    "model_type": "embedding"
                },
                {
                    "llm_name": "snowflake-arctic-embed-m",
                    "tags": "TEXT EMBEDDING",
                    "max_tokens": 512,
                    "model_type": "embedding"
                },
                {
                    "llm_name": "snowflake-arctic-embed-m-long",
                    "tags": "TEXT EMBEDDING",
                    "max_tokens": 512,
                    "model_type": "embedding"
                },
                {
                    "llm_name": "snowflake-arctic-embed-l",
                    "tags": "TEXT EMBEDDING",
                    "max_tokens": 512,
                    "model_type": "embedding"
                },
                {
                    "llm_name": "adept/fuyu-8b",
                    "tags": "IMAGE2TEXT,1K",
                    "max_tokens": 1024,
                    "model_type": "image2text"
                },
                {
                    "llm_name": "google/deplot",
                    "tags": "IMAGE2TEXT,8K",
                    "max_tokens": 8192,
                    "model_type": "image2text"
                },
                {
                    "llm_name": "google/paligemma",
                    "tags": "IMAGE2TEXT,256K",
                    "max_tokens": 256000,
                    "model_type": "image2text"
                },
                {
                    "llm_name": "meta/llama-3.2-11b-vision-instruct",
                    "tags": "IMAGE2TEXT,128K",
                    "max_tokens": 131072,
                    "model_type": "image2text"
                },
                {
                    "llm_name": "meta/llama-3.2-90b-vision-instruct",
                    "tags": "IMAGE2TEXT,128K",
                    "max_tokens": 131072,
                    "model_type": "image2text"
                },
                {
                    "llm_name": "microsoft/florence-2",
                    "tags": "IMAGE2TEXT,1K",
                    "max_tokens": 1024,
                    "model_type": "image2text"
                },
                {
                    "llm_name": "microsoft/kosmos-2",
                    "tags": "IMAGE2TEXT,4K",
                    "max_tokens": 4096,
                    "model_type": "image2text"
                },
                {
                    "llm_name": "microsoft/phi-3-vision-128k-instruct",
                    "tags": "IMAGE2TEXT,128K",
                    "max_tokens": 131072,
                    "model_type": "image2text"
                },
                {
                    "llm_name": "microsoft/phi-3.5-vision-instruct",
                    "tags": "IMAGE2TEXT,128K",
                    "max_tokens": 131072,
                    "model_type": "image2text"
                },
                {
                    "llm_name": "nvidia/neva-22b",
                    "tags": "IMAGE2TEXT,1K",
                    "max_tokens": 1024,
                    "model_type": "image2text"
                }
            ]
        },
        {
            "name": "LM-Studio",
            "logo": "",
            "tags": "LLM,TEXT EMBEDDING,IMAGE2TEXT",
            "status": "1",
            "llm": []
        },
        {
            "name": "Cohere",
            "logo": "",
            "tags": "LLM,TEXT EMBEDDING, TEXT RE-RANK",
            "status": "1",
            "rank": "900",
            "llm": [
                {
                    "llm_name": "command-r-plus",
                    "tags": "LLM,CHAT,128k",
                    "max_tokens": 131072,
                    "model_type": "chat",
                    "is_tools": true
                },
                {
                    "llm_name": "command-r",
                    "tags": "LLM,CHAT,128k",
                    "max_tokens": 131072,
                    "model_type": "chat",
                    "is_tools": true
                },
                {
                    "llm_name": "command",
                    "tags": "LLM,CHAT,4k",
                    "max_tokens": 4096,
                    "model_type": "chat"
                },
                {
                    "llm_name": "command-nightly",
                    "tags": "LLM,CHAT,128k",
                    "max_tokens": 131072,
                    "model_type": "chat"
                },
                {
                    "llm_name": "command-light",
                    "tags": "LLM,CHAT,4k",
                    "max_tokens": 4096,
                    "model_type": "chat"
                },
                {
                    "llm_name": "command-light-nightly",
                    "tags": "LLM,CHAT,4k",
                    "max_tokens": 4096,
                    "model_type": "chat"
                },
                {
                    "llm_name": "embed-english-v3.0",
                    "tags": "TEXT EMBEDDING",
                    "max_tokens": 512,
                    "model_type": "embedding"
                },
                {
                    "llm_name": "embed-english-light-v3.0",
                    "tags": "TEXT EMBEDDING",
                    "max_tokens": 512,
                    "model_type": "embedding"
                },
                {
                    "llm_name": "embed-multilingual-v3.0",
                    "tags": "TEXT EMBEDDING",
                    "max_tokens": 512,
                    "model_type": "embedding"
                },
                {
                    "llm_name": "embed-multilingual-light-v3.0",
                    "tags": "TEXT EMBEDDING",
                    "max_tokens": 512,
                    "model_type": "embedding"
                },
                {
                    "llm_name": "embed-english-v2.0",
                    "tags": "TEXT EMBEDDING",
                    "max_tokens": 512,
                    "model_type": "embedding"
                },
                {
                    "llm_name": "embed-english-light-v2.0",
                    "tags": "TEXT EMBEDDING",
                    "max_tokens": 512,
                    "model_type": "embedding"
                },
                {
                    "llm_name": "embed-multilingual-v2.0",
                    "tags": "TEXT EMBEDDING",
                    "max_tokens": 256,
                    "model_type": "embedding"
                },
                {
                    "llm_name": "rerank-english-v3.0",
                    "tags": "RE-RANK,4k",
                    "max_tokens": 4096,
                    "model_type": "rerank"
                },
                {
                    "llm_name": "rerank-multilingual-v3.0",
                    "tags": "RE-RANK,4k",
                    "max_tokens": 4096,
                    "model_type": "rerank"
                },
                {
                    "llm_name": "rerank-english-v2.0",
                    "tags": "RE-RANK,512",
                    "max_tokens": 512,
                    "model_type": "rerank"
                },
                {
                    "llm_name": "rerank-multilingual-v2.0",
                    "tags": "RE-RANK,512",
                    "max_tokens": 512,
                    "model_type": "rerank"
                }
            ]
        },
        {
            "name": "TogetherAI",
            "logo": "",
            "tags": "LLM,TEXT EMBEDDING,IMAGE2TEXT",
            "status": "1",
            "llm": []
        },
        {
            "name": "Upstage",
            "logo": "",
            "tags": "LLM,TEXT EMBEDDING",
            "status": "1",
            "llm": [
                {
                    "llm_name": "solar-1-mini-chat",
                    "tags": "LLM,CHAT,32k",
                    "max_tokens": 32768,
                    "model_type": "chat"
                },
                {
                    "llm_name": "solar-1-mini-chat-ja",
                    "tags": "LLM,CHAT,32k",
                    "max_tokens": 32768,
                    "model_type": "chat"
                },
                {
                    "llm_name": "solar-embedding-1-large-query",
                    "tags": "TEXT EMBEDDING",
                    "max_tokens": 4000,
                    "model_type": "embedding"
                },
                {
                    "llm_name": "solar-embedding-1-large-passage",
                    "tags": "TEXT EMBEDDING",
                    "max_tokens": 4000,
                    "model_type": "embedding"
                }
            ]
        },
        {
            "name": "NovitaAI",
            "logo": "",
            "tags": "LLM,TEXT EMBEDDING",
            "status": "1",
            "llm": [
                {
                    "llm_name": "qwen/qwen2.5-7b-instruct",
                    "tags": "LLM,CHAT,32k",
                    "max_tokens": 32000,
                    "model_type": "chat"
                },
                {
                    "llm_name": "meta-llama/llama-3.2-1b-instruct",
                    "tags": "LLM,CHAT,131k",
                    "max_tokens": 131000,
                    "model_type": "chat"
                },
                {
                    "llm_name": "meta-llama/llama-3.2-3b-instruct",
                    "tags": "LLM,CHAT,32k",
                    "max_tokens": 32768,
                    "model_type": "chat"
                },
                {
                    "llm_name": "thudm/glm-4-9b-0414",
                    "tags": "LLM,CHAT,32k",
                    "max_tokens": 32000,
                    "model_type": "chat"
                },
                {
                    "llm_name": "thudm/glm-z1-9b-0414",
                    "tags": "LLM,CHAT,32k",
                    "max_tokens": 32000,
                    "model_type": "chat"
                },
                {
                    "llm_name": "meta-llama/llama-3.1-8b-instruct-bf16",
                    "tags": "LLM,CHAT,8k",
                    "max_tokens": 8192,
                    "model_type": "chat",
                    "is_tools": true
                },
                {
                    "llm_name": "meta-llama/llama-3.1-8b-instruct",
                    "tags": "LLM,CHAT,16k",
                    "max_tokens": 16384,
                    "model_type": "chat",
                    "is_tools": true
                },
                {
                    "llm_name": "deepseek/deepseek-v3-0324",
                    "tags": "LLM,CHAT,128k",
                    "max_tokens": 128000,
                    "model_type": "chat"
                },
                {
                    "llm_name": "deepseek/deepseek-r1-turbo",
                    "tags": "LLM,CHAT,64k",
                    "max_tokens": 64000,
                    "model_type": "chat"
                },
                {
                    "llm_name": "Sao10K/L3-8B-Stheno-v3.2",
                    "tags": "LLM,CHAT,8k",
                    "max_tokens": 8192,
                    "model_type": "chat"
                },
                {
                    "llm_name": "meta-llama/llama-3.3-70b-instruct",
                    "tags": "LLM,CHAT,128k",
                    "max_tokens": 131072,
                    "model_type": "chat",
                    "is_tools": true
                },
                {
                    "llm_name": "deepseek/deepseek-r1-distill-llama-8b",
                    "tags": "LLM,CHAT,32k",
                    "max_tokens": 32000,
                    "model_type": "chat"
                },
                {
                    "llm_name": "mistralai/mistral-nemo",
                    "tags": "LLM,CHAT,128k",
                    "max_tokens": 131072,
                    "model_type": "chat"
                },
                {
                    "llm_name": "meta-llama/llama-3-8b-instruct",
                    "tags": "LLM,CHAT,8k",
                    "max_tokens": 8192,
                    "model_type": "chat",
                    "is_tools": true
                },
                {
                    "llm_name": "deepseek/deepseek-v3-turbo",
                    "tags": "LLM,CHAT,64k",
                    "max_tokens": 64000,
                    "model_type": "chat",
                    "is_tools": true
                },
                {
                    "llm_name": "mistralai/mistral-7b-instruct",
                    "tags": "LLM,CHAT,32k",
                    "max_tokens": 32768,
                    "model_type": "chat"
                },
                {
                    "llm_name": "deepseek/deepseek-r1",
                    "tags": "LLM,CHAT,64k",
                    "max_tokens": 64000,
                    "model_type": "chat"
                },
                {
                    "llm_name": "deepseek/deepseek-r1-distill-qwen-14b",
                    "tags": "LLM,CHAT,64k",
                    "max_tokens": 64000,
                    "model_type": "chat"
                },
                {
                    "llm_name": "baai/bge-m3",
                    "tags": "TEXT EMBEDDING,8K",
                    "max_tokens": 8192,
                    "model_type": "embedding"
                }
            ]
        },
        {
            "name": "SILICONFLOW",
            "logo": "",
            "tags": "LLM,TEXT EMBEDDING,TEXT RE-RANK,IMAGE2TEXT",
            "status": "1",
            "rank": "780",
            "llm": [
                {
                    "llm_name": "THUDM/GLM-4.1V-9B-Thinking",
                    "tags": "LLM,CHAT,IMAGE2TEXT, 64k",
                    "max_tokens": 64000,
                    "model_type": "chat",
                    "is_tools": false
                },
                {
                    "llm_name": "Qwen/Qwen3-Embedding-8B",
                    "tags": "TEXT EMBEDDING,TEXT RE-RANK,32k",
                    "max_tokens": 32000,
                    "model_type": "embedding",
                    "is_tools": false
                },
                {
                    "llm_name": "Qwen/Qwen3-Embedding-4B",
                    "tags": "TEXT EMBEDDING,TEXT RE-RANK,32k",
                    "max_tokens": 32000,
                    "model_type": "embedding",
                    "is_tools": false
                },
                {
                    "llm_name": "Qwen/Qwen3-Embedding-0.6B",
                    "tags": "TEXT EMBEDDING,TEXT RE-RANK,32k",
                    "max_tokens": 32000,
                    "model_type": "embedding",
                    "is_tools": false
                },
                {
                    "llm_name": "Qwen/Qwen3-235B-A22B",
                    "tags": "LLM,CHAT,128k",
                    "max_tokens": 128000,
                    "model_type": "chat",
                    "is_tools": true
                },
                {
                    "llm_name": "Qwen/Qwen3-30B-A3B",
                    "tags": "LLM,CHAT,128k",
                    "max_tokens": 128000,
                    "model_type": "chat",
                    "is_tools": true
                },
                {
                    "llm_name": "Qwen/Qwen3-32B",
                    "tags": "LLM,CHAT,128k",
                    "max_tokens": 128000,
                    "model_type": "chat",
                    "is_tools": true
                },
                {
                    "llm_name": "Qwen/Qwen3-14B",
                    "tags": "LLM,CHAT,128k",
                    "max_tokens": 128000,
                    "model_type": "chat",
                    "is_tools": true
                },
                {
                    "llm_name": "Qwen/Qwen3-8B",
                    "tags": "LLM,CHAT,64k",
                    "max_tokens": 64000,
                    "model_type": "chat",
                    "is_tools": true
                },
                {
                    "llm_name": "Qwen/QVQ-72B-Preview",
                    "tags": "LLM,CHAT,IMAGE2TEXT,32k",
                    "max_tokens": 32000,
                    "model_type": "image2text",
                    "is_tools": false
                },
                {
                    "llm_name": "Pro/deepseek-ai/DeepSeek-R1",
                    "tags": "LLM,CHAT,64k",
                    "max_tokens": 64000,
                    "model_type": "chat",
                    "is_tools": true
                },
                {
                    "llm_name": "deepseek-ai/DeepSeek-R1",
                    "tags": "LLM,CHAT,64k",
                    "max_tokens": 64000,
                    "model_type": "chat",
                    "is_tools": true
                },
                {
                    "llm_name": "Pro/deepseek-ai/DeepSeek-V3",
                    "tags": "LLM,CHAT,64k",
                    "max_tokens": 64000,
                    "model_type": "chat",
                    "is_tools": true
                },
                {
                    "llm_name": "deepseek-ai/DeepSeek-V3",
                    "tags": "LLM,CHAT,64k",
                    "max_tokens": 64000,
                    "model_type": "chat",
                    "is_tools": true
                },
                {
                    "llm_name": "Pro/deepseek-ai/DeepSeek-V3.1",
                    "tags": "LLM,CHAT,160k",
                    "max_tokens": 160000,
                    "model_type": "chat",
                    "is_tools": true
                },
                {
                    "llm_name": "deepseek-ai/DeepSeek-V3.1",
                    "tags": "LLM,CHAT,160",
                    "max_tokens": 160000,
                    "model_type": "chat",
                    "is_tools": true
                },
                {
                    "llm_name": "deepseek-ai/DeepSeek-R1-Distill-Qwen-32B",
                    "tags": "LLM,CHAT,32k",
                    "max_tokens": 32000,
                    "model_type": "chat",
                    "is_tools": true
                },
                {
                    "llm_name": "deepseek-ai/DeepSeek-R1-Distill-Qwen-14B",
                    "tags": "LLM,CHAT,32k",
                    "max_tokens": 32000,
                    "model_type": "chat",
                    "is_tools": true
                },
                {
                    "llm_name": "Pro/deepseek-ai/DeepSeek-R1-Distill-Qwen-7B",
                    "tags": "LLM,CHAT,32k",
                    "max_tokens": 32000,
                    "model_type": "chat",
                    "is_tools": true
                },
                {
                    "llm_name": "deepseek-ai/DeepSeek-R1-Distill-Qwen-7B",
                    "tags": "LLM,CHAT,32k",
                    "max_tokens": 32000,
                    "model_type": "chat",
                    "is_tools": true
                },
                {
                    "llm_name": "deepseek-ai/DeepSeek-V2.5",
                    "tags": "LLM,CHAT,32k",
                    "max_tokens": 32000,
                    "model_type": "chat",
                    "is_tools": true
                },
                {
                    "llm_name": "Qwen/QwQ-32B",
                    "tags": "LLM,CHAT,32k",
                    "max_tokens": 32000,
                    "model_type": "chat",
                    "is_tools": true
                },
                {
                    "llm_name": "Qwen/Qwen2.5-VL-72B-Instruct",
                    "tags": "LLM,CHAT,IMAGE2TEXT,128k",
                    "max_tokens": 128000,
                    "model_type": "image2text",
                    "is_tools": true
                },
                {
                    "llm_name": "Pro/Qwen/Qwen2.5-VL-7B-Instruct",
                    "tags": "LLM,CHAT,IMAGE2TEXT,32k",
                    "max_tokens": 32000,
                    "model_type": "image2text",
                    "is_tools": false
                },
                {
                    "llm_name": "THUDM/GLM-Z1-32B-0414",
                    "tags": "LLM,CHAT,32k",
                    "max_tokens": 32000,
                    "model_type": "chat",
                    "is_tools": true
                },
                {
                    "llm_name": "THUDM/GLM-4-32B-0414",
                    "tags": "LLM,CHAT,32k",
                    "max_tokens": 32000,
                    "model_type": "chat",
                    "is_tools": true
                },
                {
                    "llm_name": "THUDM/GLM-Z1-9B-0414",
                    "tags": "LLM,CHAT,32k",
                    "max_tokens": 32000,
                    "model_type": "chat",
                    "is_tools": true
                },
                {
                    "llm_name": "THUDM/GLM-4-9B-0414",
                    "tags": "LLM,CHAT,32k",
                    "max_tokens": 32000,
                    "model_type": "chat",
                    "is_tools": true
                },
                {
                    "llm_name": "Pro/THUDM/glm-4-9b-chat",
                    "tags": "LLM,CHAT,128k",
                    "max_tokens": 128000,
                    "model_type": "chat",
                    "is_tools": false
                },
                {
                    "llm_name": "THUDM/GLM-Z1-Rumination-32B-0414",
                    "tags": "LLM,CHAT,32k",
                    "max_tokens": 32000,
                    "model_type": "chat",
                    "is_tools": false
                },
                {
                    "llm_name": "THUDM/glm-4-9b-chat",
                    "tags": "LLM,CHAT,128k",
                    "max_tokens": 128000,
                    "model_type": "chat",
                    "is_tools": true
                },
                {
                    "llm_name": "Qwen/Qwen2.5-Coder-32B-Instruct",
                    "tags": "LLM,CHAT,32k",
                    "max_tokens": 32000,
                    "model_type": "chat",
                    "is_tools": false
                },
                {
                    "llm_name": "Qwen/Qwen2-VL-72B-Instruct",
                    "tags": "LLM,IMAGE2TEXT,32k",
                    "max_tokens": 32000,
                    "model_type": "image2text",
                    "is_tools": false
                },
                {
                    "llm_name": "Qwen/Qwen2.5-72B-Instruct-128Kt",
                    "tags": "LLM,IMAGE2TEXT,128k",
                    "max_tokens": 128000,
                    "model_type": "image2text",
                    "is_tools": false
                },
                {
                    "llm_name": "deepseek-ai/deepseek-vl2",
                    "tags": "LLM,IMAGE2TEXT,4k",
                    "max_tokens": 4096,
                    "model_type": "image2text",
                    "is_tools": false
                },
                {
                    "llm_name": "Qwen/Qwen2.5-72B-Instruct",
                    "tags": "LLM,CHAT,32k",
                    "max_tokens": 32000,
                    "model_type": "chat",
                    "is_tools": true
                },
                {
                    "llm_name": "Qwen/Qwen2.5-32B-Instruct",
                    "tags": "LLM,CHAT,32k",
                    "max_tokens": 32000,
                    "model_type": "chat",
                    "is_tools": true
                },
                {
                    "llm_name": "Qwen/Qwen2.5-14B-Instruct",
                    "tags": "LLM,CHAT,32k",
                    "max_tokens": 32000,
                    "model_type": "chat",
                    "is_tools": true
                },
                {
                    "llm_name": "Qwen/Qwen2.5-7B-Instruct",
                    "tags": "LLM,CHAT,32k",
                    "max_tokens": 32000,
                    "model_type": "chat",
                    "is_tools": true
                },
                {
                    "llm_name": "Qwen/Qwen2.5-Coder-7B-Instruct",
                    "tags": "LLM,CHAT,32k",
                    "max_tokens": 32000,
                    "model_type": "chat",
                    "is_tools": true
                },
                {
                    "llm_name": "internlm/internlm2_5-7b-chat",
                    "tags": "LLM,CHAT,32k",
                    "max_tokens": 32000,
                    "model_type": "chat",
                    "is_tools": true
                },
                {
                    "llm_name": "Qwen/Qwen2-7B-Instruct",
                    "tags": "LLM,CHAT,32k",
                    "max_tokens": 32000,
                    "model_type": "chat",
                    "is_tools": true
                },
                {
                    "llm_name": "Pro/Qwen/Qwen2.5-Coder-7B-Instruct",
                    "tags": "LLM,CHAT,32k",
                    "max_tokens": 32000,
                    "model_type": "chat",
                    "is_tools": false
                },
                {
                    "llm_name": "Pro/Qwen/Qwen2.5-7B-Instruct",
                    "tags": "LLM,CHAT,32k",
                    "max_tokens": 32000,
                    "model_type": "chat",
                    "is_tools": true
                },
                {
                    "llm_name": "Pro/Qwen/Qwen2-7B-Instruct",
                    "tags": "LLM,CHAT,32k",
                    "max_tokens": 32000,
                    "model_type": "chat",
                    "is_tools": false
                },
                {
                    "llm_name": "BAAI/bge-m3",
                    "tags": "LLM,EMBEDDING,8k",
                    "max_tokens": 8192,
                    "model_type": "embedding",
                    "is_tools": false
                },
                {
                    "llm_name": "BAAI/bge-reranker-v2-m3",
                    "tags": "LLM,RE-RANK,8k",
                    "max_tokens": 8192,
                    "model_type": "rerank",
                    "is_tools": false
                },
                {
                    "llm_name": "Pro/BAAI/bge-m3",
                    "tags": "LLM,EMBEDDING,8k",
                    "max_tokens": 8192,
                    "model_type": "embedding",
                    "is_tools": false
                },
                {
                    "llm_name": "Pro/BAAI/bge-reranker-v2-m3",
                    "tags": "LLM,RE-RANK,8k",
                    "max_tokens": 8192,
                    "model_type": "rerank",
                    "is_tools": false
                },
                {
                    "llm_name": "BAAI/bge-large-zh-v1.5",
                    "tags": "LLM,EMBEDDING,0.5k",
                    "max_tokens": 512,
                    "model_type": "embedding",
                    "is_tools": false
                },
                {
                    "llm_name": "BAAI/bge-large-en-v1.5",
                    "tags": "LLM,EMBEDDING,0.5k",
                    "max_tokens": 512,
                    "model_type": "embedding",
                    "is_tools": false
                },
                {
                    "llm_name": "netease-youdao/bce-embedding-base_v1",
                    "tags": "LLM,EMBEDDING,0.5k",
                    "max_tokens": 512,
                    "model_type": "embedding",
                    "is_tools": false
                },
                {
                    "llm_name": "netease-youdao/bce-reranker-base_v1",
                    "tags": "LLM,RE-RANK,0.5k",
                    "max_tokens": 512,
                    "model_type": "rerank",
                    "is_tools": false
                }
            ]
        },
        {
            "name": "PPIO",
            "logo": "",
            "tags": "LLM",
            "status": "1",
            "llm": [
                {
                    "llm_name": "deepseek/deepseek-r1/community",
                    "tags": "LLM,CHAT,64k",
                    "max_tokens": 64000,
                    "model_type": "chat"
                },
                {
                    "llm_name": "deepseek/deepseek-v3/community",
                    "tags": "LLM,CHAT,64k",
                    "max_tokens": 64000,
                    "model_type": "chat"
                },
                {
                    "llm_name": "deepseek/deepseek-r1",
                    "tags": "LLM,CHAT,64k",
                    "max_tokens": 64000,
                    "model_type": "chat"
                },
                {
                    "llm_name": "deepseek/deepseek-v3",
                    "tags": "LLM,CHAT,64k",
                    "max_tokens": 64000,
                    "model_type": "chat"
                },
                {
                    "llm_name": "deepseek/deepseek-r1-distill-llama-70b",
                    "tags": "LLM,CHAT,32k",
                    "max_tokens": 32000,
                    "model_type": "chat"
                },
                {
                    "llm_name": "deepseek/deepseek-r1-distill-qwen-32b",
                    "tags": "LLM,CHAT,64k",
                    "max_tokens": 64000,
                    "model_type": "chat"
                },
                {
                    "llm_name": "deepseek/deepseek-r1-distill-qwen-14b",
                    "tags": "LLM,CHAT,64k",
                    "max_tokens": 64000,
                    "model_type": "chat"
                },
                {
                    "llm_name": "deepseek/deepseek-r1-distill-llama-8b",
                    "tags": "LLM,CHAT,32k",
                    "max_tokens": 32000,
                    "model_type": "chat"
                },
                {
                    "llm_name": "qwen/qwen-2.5-72b-instruct",
                    "tags": "LLM,CHAT,32k",
                    "max_tokens": 32768,
                    "model_type": "chat",
                    "is_tools": true
                },
                {
                    "llm_name": "qwen/qwen-2-vl-72b-instruct",
                    "tags": "LLM,CHAT,32k",
                    "max_tokens": 32768,
                    "model_type": "chat"
                },
                {
                    "llm_name": "meta-llama/llama-3.2-3b-instruct",
                    "tags": "LLM,CHAT,32k",
                    "max_tokens": 32768,
                    "model_type": "chat"
                },
                {
                    "llm_name": "qwen/qwen2.5-32b-instruct",
                    "tags": "LLM,CHAT,32k",
                    "max_tokens": 32000,
                    "model_type": "chat"
                },
                {
                    "llm_name": "baichuan/baichuan2-13b-chat",
                    "tags": "LLM,CHAT,14k",
                    "max_tokens": 14336,
                    "model_type": "chat"
                },
                {
                    "llm_name": "meta-llama/llama-3.1-70b-instruct",
                    "tags": "LLM,CHAT,32k",
                    "max_tokens": 32768,
                    "model_type": "chat",
                    "is_tools": true
                },
                {
                    "llm_name": "meta-llama/llama-3.1-8b-instruct",
                    "tags": "LLM,CHAT,32k",
                    "max_tokens": 32768,
                    "model_type": "chat",
                    "is_tools": true
                },
                {
                    "llm_name": "01-ai/yi-1.5-34b-chat",
                    "tags": "LLM,CHAT,16k",
                    "max_tokens": 16384,
                    "model_type": "chat"
                },
                {
                    "llm_name": "01-ai/yi-1.5-9b-chat",
                    "tags": "LLM,CHAT,16k",
                    "max_tokens": 16384,
                    "model_type": "chat"
                },
                {
                    "llm_name": "thudm/glm-4-9b-chat",
                    "tags": "LLM,CHAT,32k",
                    "max_tokens": 32768,
                    "model_type": "chat"
                },
                {
                    "llm_name": "qwen/qwen-2-7b-instruct",
                    "tags": "LLM,CHAT,32k",
                    "max_tokens": 32768,
                    "model_type": "chat"
                }
            ]
        },
        {
            "name": "Replicate",
            "logo": "",
            "tags": "LLM,TEXT EMBEDDING",
            "status": "1",
            "llm": []
        },
        {
            "name": "Tencent Hunyuan",
            "logo": "",
            "tags": "LLM,IMAGE2TEXT",
            "status": "1",
            "llm": [
                {
                    "llm_name": "hunyuan-pro",
                    "tags": "LLM,CHAT,32k",
                    "max_tokens": 32768,
                    "model_type": "chat",
                    "is_tools": true
                },
                {
                    "llm_name": "hunyuan-standard",
                    "tags": "LLM,CHAT,32k",
                    "max_tokens": 32768,
                    "model_type": "chat"
                },
                {
                    "llm_name": "hunyuan-standard-256K",
                    "tags": "LLM,CHAT,256k",
                    "max_tokens": 262144,
                    "model_type": "chat"
                },
                {
                    "llm_name": "hunyuan-lite",
                    "tags": "LLM,CHAT,256k",
                    "max_tokens": 262144,
                    "model_type": "chat"
                },
                {
                    "llm_name": "hunyuan-vision",
                    "tags": "LLM,IMAGE2TEXT,8k",
                    "max_tokens": 8192,
                    "model_type": "image2text"
                }
            ]
        },
        {
            "name": "XunFei Spark",
            "logo": "",
            "tags": "LLM,TTS",
            "status": "1",
            "rank": "820",
            "llm": []
        },
        {
            "name": "BaiduYiyan",
            "logo": "",
            "tags": "LLM",
            "status": "1",
            "rank": "880",
            "llm": []
        },
        {
            "name": "Fish Audio",
            "logo": "",
            "tags": "TTS",
            "status": "1",
            "llm": []
        },
        {
            "name": "Tencent Cloud",
            "logo": "",
            "tags": "SPEECH2TEXT",
            "status": "1",
            "llm": []
        },
        {
            "name": "Anthropic",
            "logo": "",
            "tags": "LLM",
            "status": "1",
            "rank": "990",
            "llm": [
                {
                    "llm_name": "claude-opus-4-5-20251101",
                    "tags": "LLM,CHAT,IMAGE2TEXT,200k",
                    "max_tokens": 204800,
                    "model_type": "chat",
                    "is_tools": true
                },
                {
                    "llm_name": "claude-opus-4-1-20250805",
                    "tags": "LLM,CHAT,IMAGE2TEXT,200k",
                    "max_tokens": 204800,
                    "model_type": "chat",
                    "is_tools": true
                },
                {
                    "llm_name": "claude-opus-4-20250514",
                    "tags": "LLM,CHAT,IMAGE2TEXT,200k",
                    "max_tokens": 204800,
                    "model_type": "chat",
                    "is_tools": true
                },
                {
                    "llm_name": "claude-sonnet-4-5-20250929",
                    "tags": "LLM,CHAT,IMAGE2TEXT,200k",
                    "max_tokens": 204800,
                    "model_type": "chat",
                    "is_tools": true
                },
                {
                    "llm_name": "claude-sonnet-4-20250514",
                    "tags": "LLM,CHAT,IMAGE2TEXT,200k",
                    "max_tokens": 204800,
                    "model_type": "chat",
                    "is_tools": true
                },
                {
                    "llm_name": "claude-3-7-sonnet-20250219",
                    "tags": "LLM,CHAT,IMAGE2TEXT,200k",
                    "max_tokens": 204800,
                    "model_type": "chat",
                    "is_tools": true
                },
                {
                    "llm_name": "claude-3-5-sonnet-20241022",
                    "tags": "LLM,CHAT,IMAGE2TEXT,200k",
                    "max_tokens": 204800,
                    "model_type": "chat",
                    "is_tools": true
                },
                {
                    "llm_name": "claude-3-5-haiku-20241022",
                    "tags": "LLM,CHAT,IMAGE2TEXT,200k",
                    "max_tokens": 204800,
                    "model_type": "chat",
                    "is_tools": true
                },
                {
                    "llm_name": "claude-3-haiku-20240307",
                    "tags": "LLM,CHAT,IMAGE2TEXT,200k",
                    "max_tokens": 204800,
                    "model_type": "chat",
                    "is_tools": true
                }
            ]
        },
        {
            "name": "Voyage AI",
            "logo": "",
            "tags": "TEXT EMBEDDING, TEXT RE-RANK",
            "status": "1",
            "llm": [
                {
                    "llm_name": "voyage-3-large",
                    "tags": "TEXT EMBEDDING,32000",
                    "max_tokens": 32000,
                    "model_type": "embedding"
                },
                {
                    "llm_name": "voyage-3.5",
                    "tags": "TEXT EMBEDDING,32000",
                    "max_tokens": 32000,
                    "model_type": "embedding"
                },
                {
                    "llm_name": "voyage-3.5-lite",
                    "tags": "TEXT EMBEDDING,32000",
                    "max_tokens": 32000,
                    "model_type": "embedding"
                },
                {
                    "llm_name": "voyage-code-3",
                    "tags": "TEXT EMBEDDING,32000",
                    "max_tokens": 32000,
                    "model_type": "embedding"
                },
                {
                    "llm_name": "voyage-multimodal-3",
                    "tags": "TEXT EMBEDDING,Chat,IMAGE2TEXT,32000",
                    "max_tokens": 32000,
                    "model_type": "embedding"
                },
                {
                    "llm_name": "voyage-large-2-instruct",
                    "tags": "TEXT EMBEDDING,16000",
                    "max_tokens": 16000,
                    "model_type": "embedding"
                },
                {
                    "llm_name": "voyage-finance-2",
                    "tags": "TEXT EMBEDDING,32000",
                    "max_tokens": 32000,
                    "model_type": "embedding"
                },
                {
                    "llm_name": "voyage-multilingual-2",
                    "tags": "TEXT EMBEDDING,32000",
                    "max_tokens": 32000,
                    "model_type": "embedding"
                },
                {
                    "llm_name": "voyage-law-2",
                    "tags": "TEXT EMBEDDING,16000",
                    "max_tokens": 16000,
                    "model_type": "embedding"
                },
                {
                    "llm_name": "voyage-code-2",
                    "tags": "TEXT EMBEDDING,16000",
                    "max_tokens": 16000,
                    "model_type": "embedding"
                },
                {
                    "llm_name": "voyage-large-2",
                    "tags": "TEXT EMBEDDING,16000",
                    "max_tokens": 16000,
                    "model_type": "embedding"
                },
                {
                    "llm_name": "voyage-2",
                    "tags": "TEXT EMBEDDING,4000",
                    "max_tokens": 4000,
                    "model_type": "embedding"
                },
                {
                    "llm_name": "voyage-3",
                    "tags": "TEXT EMBEDDING,32000",
                    "max_tokens": 32000,
                    "model_type": "embedding"
                },
                {
                    "llm_name": "voyage-3-lite",
                    "tags": "TEXT EMBEDDING,32000",
                    "max_tokens": 32000,
                    "model_type": "embedding"
                },
                {
                    "llm_name": "rerank-1",
                    "tags": "RE-RANK, 8000",
                    "max_tokens": 8000,
                    "model_type": "rerank"
                },
                {
                    "llm_name": "rerank-lite-1",
                    "tags": "RE-RANK, 4000",
                    "max_tokens": 4000,
                    "model_type": "rerank"
                },
                {
                    "llm_name": "rerank-2",
                    "tags": "RE-RANK, 16000",
                    "max_tokens": 16000,
                    "model_type": "rerank"
                },
                {
                    "llm_name": "rerank-2-lite",
                    "tags": "RE-RANK, 8000",
                    "max_tokens": 8000,
                    "model_type": "rerank"
                }
            ]
        },
        {
            "name": "GiteeAI",
            "logo": "",
            "tags": "LLM,TEXT EMBEDDING,IMAGE2TEXT,SPEECH2TEXT,TEXT RE-RANK",
            "status": "1",
            "llm": [
                {
                    "llm_name": "ERNIE-4.5-Turbo",
                    "tags": "LLM,CHAT",
                    "max_tokens": 32768,
                    "model_type": "chat",
                    "is_tools": false
                },
                {
                    "llm_name": "ERNIE-X1-Turbo",
                    "tags": "LLM,CHAT",
                    "max_tokens": 4096,
                    "model_type": "chat",
                    "is_tools": true
                },
                {
                    "llm_name": "DeepSeek-R1",
                    "tags": "LLM,CHAT",
                    "max_tokens": 65792,
                    "model_type": "chat",
                    "is_tools": true
                },
                {
                    "llm_name": "DeepSeek-V3",
                    "tags": "LLM,CHAT",
                    "max_tokens": 65792,
                    "model_type": "chat",
                    "is_tools": false
                },
                {
                    "llm_name": "Qwen3-235B-A22B",
                    "tags": "LLM,CHAT",
                    "max_tokens": 128000,
                    "model_type": "chat",
                    "is_tools": false
                },
                {
                    "llm_name": "Qwen3-30B-A3B",
                    "tags": "LLM,CHAT",
                    "max_tokens": 128000,
                    "model_type": "chat",
                    "is_tools": false
                },
                {
                    "llm_name": "Qwen3-32B",
                    "tags": "LLM,CHAT",
                    "max_tokens": 128000,
                    "model_type": "chat",
                    "is_tools": false
                },
                {
                    "llm_name": "Qwen3-8B",
                    "tags": "LLM,CHAT",
                    "max_tokens": 128000,
                    "model_type": "chat",
                    "is_tools": false
                },
                {
                    "llm_name": "Qwen3-4B",
                    "tags": "LLM,CHAT",
                    "max_tokens": 128000,
                    "model_type": "chat",
                    "is_tools": false
                },
                {
                    "llm_name": "Qwen3-0.6B",
                    "tags": "LLM,CHAT",
                    "max_tokens": 32000,
                    "model_type": "chat",
                    "is_tools": false
                },
                {
                    "llm_name": "QwQ-32B",
                    "tags": "LLM,CHAT",
                    "max_tokens": 131072,
                    "model_type": "chat",
                    "is_tools": true
                },
                {
                    "llm_name": "DeepSeek-R1-Distill-Qwen-32B",
                    "tags": "LLM,CHAT",
                    "max_tokens": 65792,
                    "model_type": "chat",
                    "is_tools": false
                },
                {
                    "llm_name": "DeepSeek-R1-Distill-Qwen-14B",
                    "tags": "LLM,CHAT",
                    "max_tokens": 65792,
                    "model_type": "chat",
                    "is_tools": false
                },
                {
                    "llm_name": "DeepSeek-R1-Distill-Qwen-7B",
                    "tags": "LLM,CHAT",
                    "max_tokens": 65792,
                    "model_type": "chat",
                    "is_tools": false
                },
                {
                    "llm_name": "DeepSeek-R1-Distill-Qwen-1.5B",
                    "tags": "LLM,CHAT",
                    "max_tokens": 65792,
                    "model_type": "chat",
                    "is_tools": false
                },
                {
                    "llm_name": "Qwen2.5-72B-Instruct",
                    "tags": "LLM,CHAT",
                    "max_tokens": 4096,
                    "model_type": "chat",
                    "is_tools": true
                },
                {
                    "llm_name": "Qwen2.5-32B-Instruct",
                    "tags": "LLM,CHAT",
                    "max_tokens": 4096,
                    "model_type": "chat",
                    "is_tools": false
                },
                {
                    "llm_name": "Qwen2.5-14B-Instruct",
                    "tags": "LLM,CHAT",
                    "max_tokens": 4096,
                    "model_type": "chat",
                    "is_tools": true
                },
                {
                    "llm_name": "Qwen2.5-7B-Instruct",
                    "tags": "LLM,CHAT",
                    "max_tokens": 131072,
                    "model_type": "chat",
                    "is_tools": true
                },
                {
                    "llm_name": "Qwen2-72B-Instruct",
                    "tags": "LLM,CHAT",
                    "max_tokens": 131072,
                    "model_type": "chat",
                    "is_tools": false
                },
                {
                    "llm_name": "Qwen2-7B-Instruct",
                    "tags": "LLM,CHAT",
                    "max_tokens": 131072,
                    "model_type": "chat",
                    "is_tools": false
                },
                {
                    "llm_name": "GLM-4-32B",
                    "tags": "LLM,CHAT",
                    "max_tokens": 128000,
                    "model_type": "chat",
                    "is_tools": false
                },
                {
                    "llm_name": "GLM-4-9B-0414",
                    "tags": "LLM,CHAT",
                    "max_tokens": 128000,
                    "model_type": "chat",
                    "is_tools": false
                },
                {
                    "llm_name": "glm-4-9b-chat",
                    "tags": "LLM,CHAT",
                    "max_tokens": 128000,
                    "model_type": "chat",
                    "is_tools": false
                },
                {
                    "llm_name": "internlm3-8b-instruct",
                    "tags": "LLM,CHAT",
                    "max_tokens": 4096,
                    "model_type": "chat",
                    "is_tools": false
                },
                {
                    "llm_name": "Yi-34B-Chat",
                    "tags": "LLM,CHAT",
                    "max_tokens": 32768,
                    "model_type": "chat",
                    "is_tools": false
                },
                {
                    "llm_name": "ERNIE-4.5-Turbo-VL",
                    "tags": "LLM,IMAGE2TEXT",
                    "max_tokens": 4096,
                    "model_type": "image2text",
                    "is_tools": false
                },
                {
                    "llm_name": "Qwen2.5-VL-32B-Instruct",
                    "tags": "LLM,IMAGE2TEXT",
                    "max_tokens": 32768,
                    "model_type": "image2text",
                    "is_tools": true
                },
                {
                    "llm_name": "Qwen2-VL-72B",
                    "tags": "LLM,IMAGE2TEXT",
                    "max_tokens": 4096,
                    "model_type": "image2text",
                    "is_tools": false
                },
                {
                    "llm_name": "Align-DS-V",
                    "tags": "LLM,IMAGE2TEXT",
                    "max_tokens": 4096,
                    "model_type": "image2text",
                    "is_tools": false
                },
                {
                    "llm_name": "InternVL3-78B",
                    "tags": "LLM,IMAGE2TEXT",
                    "max_tokens": 32768,
                    "model_type": "image2text",
                    "is_tools": false
                },
                {
                    "llm_name": "InternVL3-38B",
                    "tags": "LLM,IMAGE2TEXT",
                    "max_tokens": 32768,
                    "model_type": "image2text",
                    "is_tools": false
                },
                {
                    "llm_name": "InternVL2.5-78B",
                    "tags": "LLM,IMAGE2TEXT",
                    "max_tokens": 32768,
                    "model_type": "image2text",
                    "is_tools": false
                },
                {
                    "llm_name": "InternVL2.5-26B",
                    "tags": "LLM,IMAGE2TEXT",
                    "max_tokens": 16384,
                    "model_type": "image2text",
                    "is_tools": false
                },
                {
                    "llm_name": "InternVL2-8B",
                    "tags": "LLM,IMAGE2TEXT",
                    "max_tokens": 8192,
                    "model_type": "image2text",
                    "is_tools": false
                },
                {
                    "llm_name": "Qwen2-Audio-7B-Instruct",
                    "tags": "LLM,SPEECH2TEXT,IMAGE2TEXT",
                    "max_tokens": 8192,
                    "model_type": "speech2text",
                    "is_tools": false
                },
                {
                    "llm_name": "whisper-base",
                    "tags": "SPEECH2TEXT",
                    "max_tokens": 512,
                    "model_type": "speech2text",
                    "is_tools": false
                },
                {
                    "llm_name": "whisper-large",
                    "tags": "SPEECH2TEXT",
                    "max_tokens": 512,
                    "model_type": "speech2text",
                    "is_tools": false
                },
                {
                    "llm_name": "whisper-large-v3-turbo",
                    "tags": "SPEECH2TEXT",
                    "max_tokens": 512,
                    "model_type": "speech2text",
                    "is_tools": false
                },
                {
                    "llm_name": "whisper-large-v3",
                    "tags": "SPEECH2TEXT",
                    "max_tokens": 512,
                    "model_type": "speech2text",
                    "is_tools": false
                },
                {
                    "llm_name": "SenseVoiceSmall",
                    "tags": "SPEECH2TEXT",
                    "max_tokens": 512,
                    "model_type": "speech2text",
                    "is_tools": false
                },
                {
                    "llm_name": "Qwen3-Reranker-8B",
                    "tags": "TEXT EMBEDDING,TEXT RE-RANK",
                    "max_tokens": 32768,
                    "model_type": "embedding",
                    "is_tools": false
                },
                {
                    "llm_name": "Qwen3-Reranker-4B",
                    "tags": "TEXT EMBEDDING,TEXT RE-RANK",
                    "max_tokens": 32768,
                    "model_type": "embedding",
                    "is_tools": false
                },
                {
                    "llm_name": "Qwen3-Reranker-0.6B",
                    "tags": "TEXT EMBEDDING,TEXT RE-RANK",
                    "max_tokens": 32768,
                    "model_type": "embedding",
                    "is_tools": false
                },
                {
                    "llm_name": "Qwen3-Embedding-8B",
                    "tags": "TEXT EMBEDDING,TEXT RE-RANK",
                    "max_tokens": 8192,
                    "model_type": "embedding",
                    "is_tools": false
                },
                {
                    "llm_name": "Qwen3-Embedding-4B",
                    "tags": "TEXT EMBEDDING,TEXT RE-RANK",
                    "max_tokens": 4096,
                    "model_type": "embedding",
                    "is_tools": false
                },
                {
                    "llm_name": "Qwen3-Embedding-0.6B",
                    "tags": "TEXT EMBEDDING,TEXT RE-RANK",
                    "max_tokens": 4096,
                    "model_type": "embedding",
                    "is_tools": false
                },
                {
                    "llm_name": "jina-clip-v1",
                    "tags": "TEXT EMBEDDING,TEXT RE-RANK",
                    "max_tokens": 512,
                    "model_type": "embedding",
                    "is_tools": false
                },
                {
                    "llm_name": "jina-clip-v2",
                    "tags": "TEXT EMBEDDING,TEXT RE-RANK",
                    "max_tokens": 8192,
                    "model_type": "embedding",
                    "is_tools": false
                },
                {
                    "llm_name": "jina-reranker-m0",
                    "tags": "TEXT EMBEDDING,TEXT RE-RANK",
                    "max_tokens": 10240,
                    "model_type": "embedding",
                    "is_tools": false
                },
                {
                    "llm_name": "bce-embedding-base_v1",
                    "tags": "TEXT EMBEDDING,TEXT RE-RANK",
                    "max_tokens": 512,
                    "model_type": "embedding",
                    "is_tools": false
                },
                {
                    "llm_name": "bce-reranker-base_v1",
                    "tags": "TEXT EMBEDDING,TEXT RE-RANK",
                    "max_tokens": 512,
                    "model_type": "embedding",
                    "is_tools": false
                },
                {
                    "llm_name": "bge-m3",
                    "tags": "TEXT EMBEDDING,TEXT RE-RANK",
                    "max_tokens": 8192,
                    "model_type": "embedding",
                    "is_tools": false
                },
                {
                    "llm_name": "bge-reranker-v2-m3",
                    "tags": "TEXT EMBEDDING,TEXT RE-RANK",
                    "max_tokens": 8192,
                    "model_type": "embedding",
                    "is_tools": false
                },
                {
                    "llm_name": "bge-large-zh-v1.5",
                    "tags": "TEXT EMBEDDING,TEXT RE-RANK",
                    "max_tokens": 1024,
                    "model_type": "embedding",
                    "is_tools": false
                },
                {
                    "llm_name": "bge-small-zh-v1.5",
                    "tags": "TEXT EMBEDDING,TEXT RE-RANK",
                    "max_tokens": 512,
                    "model_type": "embedding",
                    "is_tools": false
                },
                {
                    "llm_name": "nomic-embed-code",
                    "tags": "TEXT EMBEDDING,TEXT RE-RANK",
                    "max_tokens": 512,
                    "model_type": "embedding",
                    "is_tools": false
                },
                {
                    "llm_name": "all-mpnet-base-v2",
                    "tags": "TEXT EMBEDDING,TEXT RE-RANK",
                    "max_tokens": 512,
                    "model_type": "embedding",
                    "is_tools": false
                }
            ]
        },
        {
            "name": "Google Cloud",
            "logo": "",
            "tags": "LLM",
            "status": "1",
            "llm": []
        },
        {
            "name": "HuggingFace",
            "logo": "",
            "tags": "TEXT EMBEDDING,TEXT RE-RANK",
            "status": "1",
            "rank": "920",
            "llm": []
        },
        {
            "name": "GPUStack",
            "logo": "",
            "tags": "LLM,TEXT EMBEDDING,TTS,SPEECH2TEXT,TEXT RE-RANK",
            "status": "1",
            "llm": []
        },
        {
            "name": "DeepInfra",
            "logo": "",
            "tags": "LLM,TEXT EMBEDDING,TTS,SPEECH2TEXT,MODERATION",
            "status": "1",
            "llm": [
                {
                    "llm_name": "moonshotai/Kimi-K2-Instruct",
                    "tags": "LLM,CHAT",
                    "model_type": "chat"
                },
                {
                    "llm_name": "mistralai/Voxtral-Small-24B-2507",
                    "tags": "SPEECH2TEXT",
                    "model_type": "speech2text"
                },
                {
                    "llm_name": "mistralai/Voxtral-Mini-3B-2507",
                    "tags": "SPEECH2TEXT",
                    "model_type": "speech2text"
                },
                {
                    "llm_name": "deepseek-ai/DeepSeek-R1-0528-Turbo",
                    "tags": "LLM,CHAT",
                    "model_type": "chat"
                },
                {
                    "llm_name": "Qwen/Qwen3-235B-A22B",
                    "tags": "LLM,CHAT",
                    "model_type": "chat"
                },
                {
                    "llm_name": "Qwen/Qwen3-30B-A3B",
                    "tags": "LLM,CHAT",
                    "model_type": "chat"
                },
                {
                    "llm_name": "Qwen/Qwen3-32B",
                    "tags": "LLM,CHAT",
                    "model_type": "chat"
                },
                {
                    "llm_name": "Qwen/Qwen3-14B",
                    "tags": "LLM,CHAT",
                    "model_type": "chat"
                },
                {
                    "llm_name": "deepseek-ai/DeepSeek-V3-0324-Turbo",
                    "tags": "LLM,CHAT",
                    "model_type": "chat"
                },
                {
                    "llm_name": "meta-llama/Llama-4-Maverick-17B-128E-Instruct-Turbo",
                    "tags": "LLM,CHAT",
                    "model_type": "chat"
                },
                {
                    "llm_name": "meta-llama/Llama-4-Maverick-17B-128E-Instruct-FP8",
                    "tags": "LLM,CHAT",
                    "model_type": "chat"
                },
                {
                    "llm_name": "meta-llama/Llama-4-Scout-17B-16E-Instruct",
                    "tags": "LLM,CHAT",
                    "model_type": "chat"
                },
                {
                    "llm_name": "deepseek-ai/DeepSeek-R1-0528",
                    "tags": "LLM,CHAT",
                    "model_type": "chat"
                },
                {
                    "llm_name": "deepseek-ai/DeepSeek-V3-0324",
                    "tags": "LLM,CHAT",
                    "model_type": "chat"
                },
                {
                    "llm_name": "mistralai/Devstral-Small-2507",
                    "tags": "LLM,CHAT",
                    "model_type": "chat"
                },
                {
                    "llm_name": "mistralai/Mistral-Small-3.2-24B-Instruct-2506",
                    "tags": "LLM,CHAT",
                    "model_type": "chat"
                },
                {
                    "llm_name": "meta-llama/Llama-Guard-4-12B",
                    "tags": "LLM,CHAT",
                    "model_type": "chat"
                },
                {
                    "llm_name": "Qwen/QwQ-32B",
                    "tags": "LLM,CHAT",
                    "model_type": "chat"
                },
                {
                    "llm_name": "anthropic/claude-4-opus",
                    "tags": "LLM,CHAT",
                    "model_type": "chat"
                },
                {
                    "llm_name": "anthropic/claude-4-sonnet",
                    "tags": "LLM,CHAT",
                    "model_type": "chat"
                },
                {
                    "llm_name": "google/gemini-2.5-flash",
                    "tags": "LLM,CHAT",
                    "model_type": "chat"
                },
                {
                    "llm_name": "google/gemini-2.5-pro",
                    "tags": "LLM,CHAT",
                    "model_type": "chat"
                },
                {
                    "llm_name": "google/gemma-3-27b-it",
                    "tags": "LLM,CHAT",
                    "model_type": "chat"
                },
                {
                    "llm_name": "google/gemma-3-12b-it",
                    "tags": "LLM,CHAT",
                    "model_type": "chat"
                },
                {
                    "llm_name": "google/gemma-3-4b-it",
                    "tags": "LLM,CHAT",
                    "model_type": "chat"
                },
                {
                    "llm_name": "hexgrad/Kokoro-82M",
                    "tags": "TTS",
                    "model_type": "tts"
                },
                {
                    "llm_name": "canopylabs/orpheus-3b-0.1-ft",
                    "tags": "TTS",
                    "model_type": "tts"
                },
                {
                    "llm_name": "sesame/csm-1b",
                    "tags": "TTS",
                    "model_type": "tts"
                },
                {
                    "llm_name": "microsoft/Phi-4-multimodal-instruct",
                    "tags": "LLM,CHAT",
                    "model_type": "chat"
                },
                {
                    "llm_name": "deepseek-ai/DeepSeek-R1-Distill-Llama-70B",
                    "tags": "LLM,CHAT",
                    "model_type": "chat"
                },
                {
                    "llm_name": "deepseek-ai/DeepSeek-V3",
                    "tags": "LLM,CHAT",
                    "model_type": "chat"
                },
                {
                    "llm_name": "meta-llama/Llama-3.3-70B-Instruct-Turbo",
                    "tags": "LLM,CHAT",
                    "model_type": "chat"
                },
                {
                    "llm_name": "meta-llama/Llama-3.3-70B-Instruct",
                    "tags": "LLM,CHAT",
                    "model_type": "chat"
                },
                {
                    "llm_name": "microsoft/phi-4",
                    "tags": "LLM,CHAT",
                    "model_type": "chat"
                },
                {
                    "llm_name": "openai/whisper-large-v3-turbo",
                    "tags": "SPEECH2TEXT",
                    "model_type": "speech2text"
                },
                {
                    "llm_name": "BAAI/bge-base-en-v1.5",
                    "tags": "TEXT EMBEDDING",
                    "model_type": "embedding"
                },
                {
                    "llm_name": "BAAI/bge-en-icl",
                    "tags": "TEXT EMBEDDING",
                    "model_type": "embedding"
                },
                {
                    "llm_name": "BAAI/bge-large-en-v1.5",
                    "tags": "TEXT EMBEDDING",
                    "model_type": "embedding"
                },
                {
                    "llm_name": "BAAI/bge-m3",
                    "tags": "TEXT EMBEDDING",
                    "model_type": "embedding"
                },
                {
                    "llm_name": "BAAI/bge-m3-multi",
                    "tags": "TEXT EMBEDDING",
                    "model_type": "embedding"
                },
                {
                    "llm_name": "Qwen/Qwen3-Embedding-0.6B",
                    "tags": "TEXT EMBEDDING",
                    "model_type": "embedding"
                },
                {
                    "llm_name": "Qwen/Qwen3-Embedding-4B",
                    "tags": "TEXT EMBEDDING",
                    "model_type": "embedding"
                },
                {
                    "llm_name": "Qwen/Qwen3-Embedding-8B",
                    "tags": "TEXT EMBEDDING",
                    "model_type": "embedding"
                },
                {
                    "llm_name": "intfloat/e5-base-v2",
                    "tags": "TEXT EMBEDDING",
                    "model_type": "embedding"
                },
                {
                    "llm_name": "intfloat/e5-large-v2",
                    "tags": "TEXT EMBEDDING",
                    "model_type": "embedding"
                },
                {
                    "llm_name": "intfloat/multilingual-e5-large",
                    "tags": "TEXT EMBEDDING",
                    "model_type": "embedding"
                },
                {
                    "llm_name": "intfloat/multilingual-e5-large-instruct",
                    "tags": "TEXT EMBEDDING",
                    "model_type": "embedding"
                },
                {
                    "llm_name": "sentence-transformers/all-MiniLM-L12-v2",
                    "tags": "TEXT EMBEDDING",
                    "model_type": "embedding"
                },
                {
                    "llm_name": "sentence-transformers/all-MiniLM-L6-v2",
                    "tags": "TEXT EMBEDDING",
                    "model_type": "embedding"
                },
                {
                    "llm_name": "sentence-transformers/all-mpnet-base-v2",
                    "tags": "TEXT EMBEDDING",
                    "model_type": "embedding"
                },
                {
                    "llm_name": "sentence-transformers/clip-ViT-B-32",
                    "tags": "TEXT EMBEDDING",
                    "model_type": "embedding"
                },
                {
                    "llm_name": "sentence-transformers/clip-ViT-B-32-multilingual-v1",
                    "tags": "TEXT EMBEDDING",
                    "model_type": "embedding"
                },
                {
                    "llm_name": "sentence-transformers/multi-qa-mpnet-base-dot-v1",
                    "tags": "TEXT EMBEDDING",
                    "model_type": "embedding"
                },
                {
                    "llm_name": "sentence-transformers/paraphrase-MiniLM-L6-v2",
                    "tags": "TEXT EMBEDDING",
                    "model_type": "embedding"
                },
                {
                    "llm_name": "shibing624/text2vec-base-chinese",
                    "tags": "TEXT EMBEDDING",
                    "model_type": "embedding"
                },
                {
                    "llm_name": "thenlper/gte-base",
                    "tags": "TEXT EMBEDDING",
                    "model_type": "embedding"
                },
                {
                    "llm_name": "thenlper/gte-large",
                    "tags": "TEXT EMBEDDING",
                    "model_type": "embedding"
                }
            ]
        },
        {
            "name": "302.AI",
            "logo": "",
            "tags": "LLM,TEXT EMBEDDING,TEXT RE-RANK,IMAGE2TEXT",
            "status": "1",
            "llm": [
                {
                    "llm_name": "deepseek-chat",
                    "tags": "LLM,CHAT",
                    "max_tokens": 32000,
                    "model_type": "chat",
                    "is_tools": true
                },
                {
                    "llm_name": "gpt-4o",
                    "tags": "LLM,CHAT,128k",
                    "max_tokens": 128000,
                    "model_type": "chat",
                    "is_tools": true
                },
                {
                    "llm_name": "chatgpt-4o-latest",
                    "tags": "LLM,CHAT,128k",
                    "max_tokens": 128000,
                    "model_type": "chat",
                    "is_tools": true
                },
                {
                    "llm_name": "llama3.3-70b",
                    "tags": "LLM,CHAT,128k",
                    "max_tokens": 128000,
                    "model_type": "chat",
                    "is_tools": true
                },
                {
                    "llm_name": "deepseek-reasoner",
                    "tags": "LLM,CHAT,64k",
                    "max_tokens": 64000,
                    "model_type": "chat",
                    "is_tools": true
                },
                {
                    "llm_name": "gemini-2.0-flash",
                    "tags": "LLM,CHAT",
                    "max_tokens": 1000000,
                    "model_type": "image2text",
                    "is_tools": true
                },
                {
                    "llm_name": "claude-3-7-sonnet-20250219",
                    "tags": "LLM,CHAT",
                    "max_tokens": 200000,
                    "model_type": "chat",
                    "is_tools": true
                },
                {
                    "llm_name": "claude-3-7-sonnet-latest",
                    "tags": "LLM,CHAT",
                    "max_tokens": 200000,
                    "model_type": "chat",
                    "is_tools": true
                },
                {
                    "llm_name": "grok-3-beta",
                    "tags": "LLM,CHAT",
                    "max_tokens": 131072,
                    "model_type": "chat",
                    "is_tools": true
                },
                {
                    "llm_name": "grok-3-mini-beta",
                    "tags": "LLM,CHAT",
                    "max_tokens": 131072,
                    "model_type": "chat",
                    "is_tools": true
                },
                {
                    "llm_name": "gpt-4.1",
                    "tags": "LLM,CHAT",
                    "max_tokens": 1000000,
                    "model_type": "chat",
                    "is_tools": true
                },
                {
                    "llm_name": "o3",
                    "tags": "LLM,CHAT",
                    "max_tokens": 200000,
                    "model_type": "chat",
                    "is_tools": true
                },
                {
                    "llm_name": "o4-mini",
                    "tags": "LLM,CHAT",
                    "max_tokens": 200000,
                    "model_type": "chat",
                    "is_tools": true
                },
                {
                    "llm_name": "qwen3-235b-a22b",
                    "tags": "LLM,CHAT,128k",
                    "max_tokens": 128000,
                    "model_type": "chat",
                    "is_tools": false
                },
                {
                    "llm_name": "qwen3-32b",
                    "tags": "LLM,CHAT,128k",
                    "max_tokens": 128000,
                    "model_type": "chat",
                    "is_tools": false
                },
                {
                    "llm_name": "gemini-2.5-pro-preview-05-06",
                    "tags": "LLM,CHAT",
                    "max_tokens": 1000000,
                    "model_type": "chat",
                    "is_tools": true
                },
                {
                    "llm_name": "llama-4-maverick",
                    "tags": "LLM,CHAT,128k",
                    "max_tokens": 128000,
                    "model_type": "chat",
                    "is_tools": true
                },
                {
                    "llm_name": "gemini-2.5-flash",
                    "tags": "LLM,CHAT",
                    "max_tokens": 1000000,
                    "model_type": "chat",
                    "is_tools": true
                },
                {
                    "llm_name": "claude-sonnet-4-20250514",
                    "tags": "LLM,CHAT",
                    "max_tokens": 200000,
                    "model_type": "chat",
                    "is_tools": true
                },
                {
                    "llm_name": "claude-opus-4-20250514",
                    "tags": "LLM,CHAT",
                    "max_tokens": 200000,
                    "model_type": "image2text",
                    "is_tools": true
                },
                {
                    "llm_name": "gemini-2.5-pro",
                    "tags": "LLM,CHAT",
                    "max_tokens": 1000000,
                    "model_type": "image2text",
                    "is_tools": true
                },
                {
                    "llm_name": "jina-clip-v2",
                    "tags": "TEXT EMBEDDING,TEXT RE-RANK",
                    "max_tokens": 8192,
                    "model_type": "embedding",
                    "is_tools": false
                },
                {
                    "llm_name": "jina-reranker-m0",
                    "tags": "TEXT EMBEDDING,TEXT RE-RANK",
                    "max_tokens": 10240,
                    "model_type": "rerank",
                    "is_tools": false
                }
            ]
        },
        {
            "name": "CometAPI",
            "logo": "",
            "tags": "LLM,TEXT EMBEDDING,IMAGE2TEXT",
            "status": "1",
            "llm": [
                {
                    "llm_name": "gpt-5-chat-latest",
                    "tags": "LLM,CHAT,400k",
                    "max_tokens": 400000,
                    "model_type": "chat",
                    "is_tools": true
                },
                {
                    "llm_name": "chatgpt-4o-latest",
                    "tags": "LLM,CHAT,128k",
                    "max_tokens": 128000,
                    "model_type": "chat",
                    "is_tools": true
                },
                {
                    "llm_name": "gpt-5-mini",
                    "tags": "LLM,CHAT,400k",
                    "max_tokens": 400000,
                    "model_type": "chat",
                    "is_tools": true
                },
                {
                    "llm_name": "gpt-5-nano",
                    "tags": "LLM,CHAT,400k",
                    "max_tokens": 400000,
                    "model_type": "chat",
                    "is_tools": true
                },
                {
                    "llm_name": "gpt-5",
                    "tags": "LLM,CHAT,400k",
                    "max_tokens": 400000,
                    "model_type": "chat",
                    "is_tools": true
                },
                {
                    "llm_name": "gpt-4.1-mini",
                    "tags": "LLM,CHAT,1M",
                    "max_tokens": 1047576,
                    "model_type": "chat",
                    "is_tools": true
                },
                {
                    "llm_name": "gpt-4.1-nano",
                    "tags": "LLM,CHAT,1M",
                    "max_tokens": 1047576,
                    "model_type": "chat",
                    "is_tools": true
                },
                {
                    "llm_name": "gpt-4.1",
                    "tags": "LLM,CHAT,1M",
                    "max_tokens": 1047576,
                    "model_type": "chat",
                    "is_tools": true
                },
                {
                    "llm_name": "gpt-4o-mini",
                    "tags": "LLM,CHAT,128k",
                    "max_tokens": 128000,
                    "model_type": "chat",
                    "is_tools": true
                },
                {
                    "llm_name": "o4-mini-2025-04-16",
                    "tags": "LLM,CHAT,200k",
                    "max_tokens": 200000,
                    "model_type": "chat",
                    "is_tools": true
                },
                {
                    "llm_name": "o3-pro-2025-06-10",
                    "tags": "LLM,CHAT,200k",
                    "max_tokens": 200000,
                    "model_type": "chat",
                    "is_tools": true
                },
                {
                    "llm_name": "claude-opus-4-1-20250805",
                    "tags": "LLM,CHAT,200k,IMAGE2TEXT",
                    "max_tokens": 200000,
                    "model_type": "image2text",
                    "is_tools": true
                },
                {
                    "llm_name": "claude-opus-4-1-20250805-thinking",
                    "tags": "LLM,CHAT,200k,IMAGE2TEXT",
                    "max_tokens": 200000,
                    "model_type": "image2text",
                    "is_tools": true
                },
                {
                    "llm_name": "claude-sonnet-4-20250514",
                    "tags": "LLM,CHAT,200k,IMAGE2TEXT",
                    "max_tokens": 200000,
                    "model_type": "image2text",
                    "is_tools": true
                },
                {
                    "llm_name": "claude-sonnet-4-20250514-thinking",
                    "tags": "LLM,CHAT,200k,IMAGE2TEXT",
                    "max_tokens": 200000,
                    "model_type": "image2text",
                    "is_tools": true
                },
                {
                    "llm_name": "claude-3-7-sonnet-latest",
                    "tags": "LLM,CHAT,200k",
                    "max_tokens": 200000,
                    "model_type": "chat",
                    "is_tools": true
                },
                {
                    "llm_name": "claude-3-5-haiku-latest",
                    "tags": "LLM,CHAT,200k",
                    "max_tokens": 200000,
                    "model_type": "chat",
                    "is_tools": true
                },
                {
                    "llm_name": "gemini-2.5-pro",
                    "tags": "LLM,CHAT,1M,IMAGE2TEXT",
                    "max_tokens": 1000000,
                    "model_type": "image2text",
                    "is_tools": true
                },
                {
                    "llm_name": "gemini-2.5-flash",
                    "tags": "LLM,CHAT,1M,IMAGE2TEXT",
                    "max_tokens": 1000000,
                    "model_type": "image2text",
                    "is_tools": true
                },
                {
                    "llm_name": "gemini-2.5-flash-lite",
                    "tags": "LLM,CHAT,1M,IMAGE2TEXT",
                    "max_tokens": 1000000,
                    "model_type": "image2text",
                    "is_tools": true
                },
                {
                    "llm_name": "gemini-2.0-flash",
                    "tags": "LLM,CHAT,1M,IMAGE2TEXT",
                    "max_tokens": 1000000,
                    "model_type": "image2text",
                    "is_tools": true
                },
                {
                    "llm_name": "grok-4-0709",
                    "tags": "LLM,CHAT,131k",
                    "max_tokens": 131072,
                    "model_type": "chat",
                    "is_tools": true
                },
                {
                    "llm_name": "grok-3",
                    "tags": "LLM,CHAT,131k",
                    "max_tokens": 131072,
                    "model_type": "chat",
                    "is_tools": true
                },
                {
                    "llm_name": "grok-3-mini",
                    "tags": "LLM,CHAT,131k",
                    "max_tokens": 131072,
                    "model_type": "chat",
                    "is_tools": true
                },
                {
                    "llm_name": "grok-2-image-1212",
                    "tags": "LLM,CHAT,32k,IMAGE2TEXT",
                    "max_tokens": 32768,
                    "model_type": "image2text",
                    "is_tools": true
                },
                {
                    "llm_name": "deepseek-v3.1",
                    "tags": "LLM,CHAT,64k",
                    "max_tokens": 64000,
                    "model_type": "chat",
                    "is_tools": true
                },
                {
                    "llm_name": "deepseek-v3",
                    "tags": "LLM,CHAT,64k",
                    "max_tokens": 64000,
                    "model_type": "chat",
                    "is_tools": true
                },
                {
                    "llm_name": "deepseek-r1-0528",
                    "tags": "LLM,CHAT,164k",
                    "max_tokens": 164000,
                    "model_type": "chat",
                    "is_tools": true
                },
                {
                    "llm_name": "deepseek-chat",
                    "tags": "LLM,CHAT,32k",
                    "max_tokens": 32000,
                    "model_type": "chat",
                    "is_tools": true
                },
                {
                    "llm_name": "deepseek-reasoner",
                    "tags": "LLM,CHAT,64k",
                    "max_tokens": 64000,
                    "model_type": "chat",
                    "is_tools": true
                },
                {
                    "llm_name": "qwen3-30b-a3b",
                    "tags": "LLM,CHAT,128k",
                    "max_tokens": 128000,
                    "model_type": "chat",
                    "is_tools": true
                },
                {
                    "llm_name": "qwen3-coder-plus-2025-07-22",
                    "tags": "LLM,CHAT,128k",
                    "max_tokens": 128000,
                    "model_type": "chat",
                    "is_tools": true
                },
                {
                    "llm_name": "text-embedding-ada-002",
                    "tags": "TEXT EMBEDDING,8K",
                    "max_tokens": 8191,
                    "model_type": "embedding",
                    "is_tools": false
                },
                {
                    "llm_name": "text-embedding-3-small",
                    "tags": "TEXT EMBEDDING,8K",
                    "max_tokens": 8191,
                    "model_type": "embedding",
                    "is_tools": false
                },
                {
                    "llm_name": "text-embedding-3-large",
                    "tags": "TEXT EMBEDDING,8K",
                    "max_tokens": 8191,
                    "model_type": "embedding",
                    "is_tools": false
                },
                {
                    "llm_name": "whisper-1",
                    "tags": "SPEECH2TEXT",
                    "max_tokens": 26214400,
                    "model_type": "speech2text",
                    "is_tools": false
                },
                {
                    "llm_name": "tts-1",
                    "tags": "TTS",
                    "max_tokens": 2048,
                    "model_type": "tts",
                    "is_tools": false
                }
            ]
        },
        {
            "name": "LongCat",
            "logo": "",
            "tags": "LLM",
            "status": "1",
            "rank": "870",
            "llm": [
                {
                    "llm_name": "LongCat-Flash-Chat",
                    "tags": "LLM,CHAT,8000",
                    "max_tokens": 8000,
                    "model_type": "chat",
                    "is_tools": true
                },
                {
                    "llm_name": "LongCat-Flash-Thinking",
                    "tags": "LLM,CHAT,8000",
                    "max_tokens": 8000,
                    "model_type": "chat",
                    "is_tools": true
                }
            ]
        },
        {
            "name": "DeerAPI",
            "logo": "",
            "tags": "LLM,TEXT EMBEDDING,IMAGE2TEXT",
            "status": "1",
            "llm": [
                {
                    "llm_name": "gpt-5-chat-latest",
                    "tags": "LLM,CHAT,400k",
                    "max_tokens": 400000,
                    "model_type": "chat",
                    "is_tools": true
                },
                {
                    "llm_name": "chatgpt-4o-latest",
                    "tags": "LLM,CHAT,128k",
                    "max_tokens": 128000,
                    "model_type": "chat",
                    "is_tools": true
                },
                {
                    "llm_name": "gpt-5-mini",
                    "tags": "LLM,CHAT,400k",
                    "max_tokens": 400000,
                    "model_type": "chat",
                    "is_tools": true
                },
                {
                    "llm_name": "gpt-5-nano",
                    "tags": "LLM,CHAT,400k",
                    "max_tokens": 400000,
                    "model_type": "chat",
                    "is_tools": true
                },
                {
                    "llm_name": "gpt-5",
                    "tags": "LLM,CHAT,400k",
                    "max_tokens": 400000,
                    "model_type": "chat",
                    "is_tools": true
                },
                {
                    "llm_name": "gpt-4.1-mini",
                    "tags": "LLM,CHAT,1M",
                    "max_tokens": 1047576,
                    "model_type": "chat",
                    "is_tools": true
                },
                {
                    "llm_name": "gpt-4.1-nano",
                    "tags": "LLM,CHAT,1M",
                    "max_tokens": 1047576,
                    "model_type": "chat",
                    "is_tools": true
                },
                {
                    "llm_name": "gpt-4.1",
                    "tags": "LLM,CHAT,1M",
                    "max_tokens": 1047576,
                    "model_type": "chat",
                    "is_tools": true
                },
                {
                    "llm_name": "gpt-4o-mini",
                    "tags": "LLM,CHAT,128k",
                    "max_tokens": 128000,
                    "model_type": "chat",
                    "is_tools": true
                },
                {
                    "llm_name": "o4-mini-2025-04-16",
                    "tags": "LLM,CHAT,200k",
                    "max_tokens": 200000,
                    "model_type": "chat",
                    "is_tools": true
                },
                {
                    "llm_name": "o3-pro-2025-06-10",
                    "tags": "LLM,CHAT,200k",
                    "max_tokens": 200000,
                    "model_type": "chat",
                    "is_tools": true
                },
                {
                    "llm_name": "claude-opus-4-1-20250805",
                    "tags": "LLM,CHAT,200k,IMAGE2TEXT",
                    "max_tokens": 200000,
                    "model_type": "image2text",
                    "is_tools": true
                },
                {
                    "llm_name": "claude-opus-4-1-20250805-thinking",
                    "tags": "LLM,CHAT,200k,IMAGE2TEXT",
                    "max_tokens": 200000,
                    "model_type": "image2text",
                    "is_tools": true
                },
                {
                    "llm_name": "claude-sonnet-4-20250514",
                    "tags": "LLM,CHAT,200k,IMAGE2TEXT",
                    "max_tokens": 200000,
                    "model_type": "image2text",
                    "is_tools": true
                },
                {
                    "llm_name": "claude-sonnet-4-20250514-thinking",
                    "tags": "LLM,CHAT,200k,IMAGE2TEXT",
                    "max_tokens": 200000,
                    "model_type": "image2text",
                    "is_tools": true
                },
                {
                    "llm_name": "claude-3-7-sonnet-latest",
                    "tags": "LLM,CHAT,200k",
                    "max_tokens": 200000,
                    "model_type": "chat",
                    "is_tools": true
                },
                {
                    "llm_name": "claude-3-5-haiku-latest",
                    "tags": "LLM,CHAT,200k",
                    "max_tokens": 200000,
                    "model_type": "chat",
                    "is_tools": true
                },
                {
                    "llm_name": "gemini-2.5-pro",
                    "tags": "LLM,CHAT,1M,IMAGE2TEXT",
                    "max_tokens": 1000000,
                    "model_type": "image2text",
                    "is_tools": true
                },
                {
                    "llm_name": "gemini-2.5-flash",
                    "tags": "LLM,CHAT,1M,IMAGE2TEXT",
                    "max_tokens": 1000000,
                    "model_type": "image2text",
                    "is_tools": true
                },
                {
                    "llm_name": "gemini-2.5-flash-lite",
                    "tags": "LLM,CHAT,1M,IMAGE2TEXT",
                    "max_tokens": 1000000,
                    "model_type": "image2text",
                    "is_tools": true
                },
                {
                    "llm_name": "gemini-2.0-flash",
                    "tags": "LLM,CHAT,1M,IMAGE2TEXT",
                    "max_tokens": 1000000,
                    "model_type": "image2text",
                    "is_tools": true
                },
                {
                    "llm_name": "grok-4-0709",
                    "tags": "LLM,CHAT,131k",
                    "max_tokens": 131072,
                    "model_type": "chat",
                    "is_tools": true
                },
                {
                    "llm_name": "grok-3",
                    "tags": "LLM,CHAT,131k",
                    "max_tokens": 131072,
                    "model_type": "chat",
                    "is_tools": true
                },
                {
                    "llm_name": "grok-3-mini",
                    "tags": "LLM,CHAT,131k",
                    "max_tokens": 131072,
                    "model_type": "chat",
                    "is_tools": true
                },
                {
                    "llm_name": "grok-2-image-1212",
                    "tags": "LLM,CHAT,32k,IMAGE2TEXT",
                    "max_tokens": 32768,
                    "model_type": "image2text",
                    "is_tools": true
                },
                {
                    "llm_name": "deepseek-v3.1",
                    "tags": "LLM,CHAT,64k",
                    "max_tokens": 64000,
                    "model_type": "chat",
                    "is_tools": true
                },
                {
                    "llm_name": "deepseek-v3",
                    "tags": "LLM,CHAT,64k",
                    "max_tokens": 64000,
                    "model_type": "chat",
                    "is_tools": true
                },
                {
                    "llm_name": "deepseek-r1-0528",
                    "tags": "LLM,CHAT,164k",
                    "max_tokens": 164000,
                    "model_type": "chat",
                    "is_tools": true
                },
                {
                    "llm_name": "deepseek-chat",
                    "tags": "LLM,CHAT,32k",
                    "max_tokens": 32000,
                    "model_type": "chat",
                    "is_tools": true
                },
                {
                    "llm_name": "deepseek-reasoner",
                    "tags": "LLM,CHAT,64k",
                    "max_tokens": 64000,
                    "model_type": "chat",
                    "is_tools": true
                },
                {
                    "llm_name": "qwen3-30b-a3b",
                    "tags": "LLM,CHAT,128k",
                    "max_tokens": 128000,
                    "model_type": "chat",
                    "is_tools": true
                },
                {
                    "llm_name": "qwen3-coder-plus-2025-07-22",
                    "tags": "LLM,CHAT,128k",
                    "max_tokens": 128000,
                    "model_type": "chat",
                    "is_tools": true
                },
                {
                    "llm_name": "text-embedding-ada-002",
                    "tags": "TEXT EMBEDDING,8K",
                    "max_tokens": 8191,
                    "model_type": "embedding",
                    "is_tools": false
                },
                {
                    "llm_name": "text-embedding-3-small",
                    "tags": "TEXT EMBEDDING,8K",
                    "max_tokens": 8191,
                    "model_type": "embedding",
                    "is_tools": false
                },
                {
                    "llm_name": "text-embedding-3-large",
                    "tags": "TEXT EMBEDDING,8K",
                    "max_tokens": 8191,
                    "model_type": "embedding",
                    "is_tools": false
                },
                {
                    "llm_name": "whisper-1",
                    "tags": "SPEECH2TEXT",
                    "max_tokens": 26214400,
                    "model_type": "speech2text",
                    "is_tools": false
                },
                {
                    "llm_name": "tts-1",
                    "tags": "TTS",
                    "max_tokens": 2048,
                    "model_type": "tts",
                    "is_tools": false
                }
            ]
        },
        {
            "name": "Jiekou.AI",
            "logo": "",
            "tags": "LLM,TEXT EMBEDDING,TEXT RE-RANK",
            "status": "1",
            "llm": [
                {
                    "llm_name": "Sao10K/L3-8B-Stheno-v3.2",
                    "tags": "LLM,CHAT,8K",
                    "max_tokens": 8192,
                    "model_type": "chat",
                    "is_tools": true
                },
                {
                    "llm_name": "baichuan/baichuan-m2-32b",
                    "tags": "LLM,CHAT,131K",
                    "max_tokens": 131072,
                    "model_type": "chat",
                    "is_tools": true
                },
                {
                    "llm_name": "baidu/ernie-4.5-300b-a47b-paddle",
                    "tags": "LLM,CHAT,123K",
                    "max_tokens": 123000,
                    "model_type": "chat",
                    "is_tools": true
                },
                {
                    "llm_name": "baidu/ernie-4.5-vl-424b-a47b",
                    "tags": "LLM,CHAT,123K",
                    "max_tokens": 123000,
                    "model_type": "chat",
                    "is_tools": true
                },
                {
                    "llm_name": "claude-3-5-haiku-20241022",
                    "tags": "LLM,CHAT,200K",
                    "max_tokens": 200000,
                    "model_type": "chat",
                    "is_tools": true
                },
                {
                    "llm_name": "claude-3-5-sonnet-20241022",
                    "tags": "LLM,CHAT,200K",
                    "max_tokens": 200000,
                    "model_type": "chat",
                    "is_tools": true
                },
                {
                    "llm_name": "claude-3-7-sonnet-20250219",
                    "tags": "LLM,CHAT,200K",
                    "max_tokens": 200000,
                    "model_type": "chat",
                    "is_tools": true
                },
                {
                    "llm_name": "claude-3-haiku-20240307",
                    "tags": "LLM,CHAT,200K",
                    "max_tokens": 200000,
                    "model_type": "chat",
                    "is_tools": true
                },
                {
                    "llm_name": "claude-haiku-4-5-20251001",
                    "tags": "LLM,CHAT,20K,IMAGE2TEXT",
                    "max_tokens": 20000,
                    "model_type": "image2text",
                    "is_tools": true
                },
                {
                    "llm_name": "claude-opus-4-1-20250805",
                    "tags": "LLM,CHAT,200K",
                    "max_tokens": 200000,
                    "model_type": "chat",
                    "is_tools": true
                },
                {
                    "llm_name": "claude-opus-4-20250514",
                    "tags": "LLM,CHAT,200K",
                    "max_tokens": 200000,
                    "model_type": "chat",
                    "is_tools": true
                },
                {
                    "llm_name": "claude-sonnet-4-20250514",
                    "tags": "LLM,CHAT,200K",
                    "max_tokens": 200000,
                    "model_type": "chat",
                    "is_tools": true
                },
                {
                    "llm_name": "claude-sonnet-4-5-20250929",
                    "tags": "LLM,CHAT,200K,IMAGE2TEXT",
                    "max_tokens": 200000,
                    "model_type": "image2text",
                    "is_tools": true
                },
                {
                    "llm_name": "deepseek/deepseek-r1-0528",
                    "tags": "LLM,CHAT,163K",
                    "max_tokens": 163840,
                    "model_type": "chat",
                    "is_tools": true
                },
                {
                    "llm_name": "deepseek/deepseek-v3-0324",
                    "tags": "LLM,CHAT,163K",
                    "max_tokens": 163840,
                    "model_type": "chat",
                    "is_tools": true
                },
                {
                    "llm_name": "deepseek/deepseek-v3.1",
                    "tags": "LLM,CHAT,163K",
                    "max_tokens": 163840,
                    "model_type": "chat",
                    "is_tools": true
                },
                {
                    "llm_name": "doubao-1-5-pro-32k-250115",
                    "tags": "LLM,CHAT,128K",
                    "max_tokens": 128000,
                    "model_type": "chat",
                    "is_tools": true
                },
                {
                    "llm_name": "doubao-1.5-pro-32k-character-250715",
                    "tags": "LLM,CHAT,200K",
                    "max_tokens": 200000,
                    "model_type": "chat",
                    "is_tools": true
                },
                {
                    "llm_name": "gemini-2.0-flash-20250609",
                    "tags": "LLM,CHAT,1M",
                    "max_tokens": 1048576,
                    "model_type": "chat",
                    "is_tools": true
                },
                {
                    "llm_name": "gemini-2.0-flash-lite",
                    "tags": "LLM,CHAT,1M",
                    "max_tokens": 1048576,
                    "model_type": "chat",
                    "is_tools": true
                },
                {
                    "llm_name": "gemini-2.5-flash",
                    "tags": "LLM,CHAT,1M",
                    "max_tokens": 1048576,
                    "model_type": "chat",
                    "is_tools": true
                },
                {
                    "llm_name": "gemini-2.5-flash-lite",
                    "tags": "LLM,CHAT,1M",
                    "max_tokens": 1048576,
                    "model_type": "chat",
                    "is_tools": true
                },
                {
                    "llm_name": "gemini-2.5-flash-lite-preview-06-17",
                    "tags": "LLM,CHAT,1M",
                    "max_tokens": 1048576,
                    "model_type": "chat",
                    "is_tools": true
                },
                {
                    "llm_name": "gemini-2.5-flash-lite-preview-09-2025",
                    "tags": "LLM,CHAT,1M,IMAGE2TEXT",
                    "max_tokens": 1048576,
                    "model_type": "image2text",
                    "is_tools": true
                },
                {
                    "llm_name": "gemini-2.5-flash-preview-05-20",
                    "tags": "LLM,CHAT,1M",
                    "max_tokens": 1048576,
                    "model_type": "chat",
                    "is_tools": true
                },
                {
                    "llm_name": "gemini-2.5-pro",
                    "tags": "LLM,CHAT,1M",
                    "max_tokens": 1048576,
                    "model_type": "chat",
                    "is_tools": true
                },
                {
                    "llm_name": "gemini-2.5-pro-preview-06-05",
                    "tags": "LLM,CHAT,1M",
                    "max_tokens": 1048576,
                    "model_type": "chat",
                    "is_tools": true
                },
                {
                    "llm_name": "google/gemma-3-12b-it",
                    "tags": "LLM,CHAT,131K",
                    "max_tokens": 131072,
                    "model_type": "chat",
                    "is_tools": true
                },
                {
                    "llm_name": "google/gemma-3-27b-it",
                    "tags": "LLM,CHAT,32K",
                    "max_tokens": 32768,
                    "model_type": "chat",
                    "is_tools": true
                },
                {
                    "llm_name": "gpt-4.1",
                    "tags": "LLM,CHAT,1M",
                    "max_tokens": 1047576,
                    "model_type": "chat",
                    "is_tools": true
                },
                {
                    "llm_name": "gpt-4.1-mini",
                    "tags": "LLM,CHAT,1M",
                    "max_tokens": 1047576,
                    "model_type": "chat",
                    "is_tools": true
                },
                {
                    "llm_name": "gpt-4.1-nano",
                    "tags": "LLM,CHAT,1M",
                    "max_tokens": 1047576,
                    "model_type": "chat",
                    "is_tools": true
                },
                {
                    "llm_name": "gpt-4o",
                    "tags": "LLM,CHAT,131K",
                    "max_tokens": 131072,
                    "model_type": "chat",
                    "is_tools": true
                },
                {
                    "llm_name": "gpt-4o-mini",
                    "tags": "LLM,CHAT,131K",
                    "max_tokens": 131072,
                    "model_type": "chat",
                    "is_tools": true
                },
                {
                    "llm_name": "gpt-5",
                    "tags": "LLM,CHAT,400K",
                    "max_tokens": 400000,
                    "model_type": "chat",
                    "is_tools": true
                },
                {
                    "llm_name": "gpt-5-chat-latest",
                    "tags": "LLM,CHAT,400K",
                    "max_tokens": 400000,
                    "model_type": "chat",
                    "is_tools": true
                },
                {
                    "llm_name": "gpt-5-codex",
                    "tags": "LLM,CHAT,400K,IMAGE2TEXT",
                    "max_tokens": 400000,
                    "model_type": "image2text",
                    "is_tools": true
                },
                {
                    "llm_name": "gpt-5-mini",
                    "tags": "LLM,CHAT,400K",
                    "max_tokens": 400000,
                    "model_type": "chat",
                    "is_tools": true
                },
                {
                    "llm_name": "gpt-5-nano",
                    "tags": "LLM,CHAT,400K",
                    "max_tokens": 400000,
                    "model_type": "chat",
                    "is_tools": true
                },
                {
                    "llm_name": "gpt-5-pro",
                    "tags": "LLM,CHAT,400K,IMAGE2TEXT",
                    "max_tokens": 400000,
                    "model_type": "image2text",
                    "is_tools": true
                },
                {
                    "llm_name": "gpt-5.1",
                    "tags": "LLM,CHAT,400K",
                    "max_tokens": 400000,
                    "model_type": "chat",
                    "is_tools": true
                },
                {
                    "llm_name": "gpt-5.1-chat-latest",
                    "tags": "LLM,CHAT,128K",
                    "max_tokens": 128000,
                    "model_type": "chat",
                    "is_tools": true
                },
                {
                    "llm_name": "gpt-5.1-codex",
                    "tags": "LLM,CHAT,400K",
                    "max_tokens": 400000,
                    "model_type": "chat",
                    "is_tools": true
                },
                {
                    "llm_name": "grok-3",
                    "tags": "LLM,CHAT,131K",
                    "max_tokens": 131072,
                    "model_type": "chat",
                    "is_tools": true
                },
                {
                    "llm_name": "grok-3-mini",
                    "tags": "LLM,CHAT,131K",
                    "max_tokens": 131072,
                    "model_type": "chat",
                    "is_tools": true
                },
                {
                    "llm_name": "grok-4-0709",
                    "tags": "LLM,CHAT,256K",
                    "max_tokens": 256000,
                    "model_type": "chat",
                    "is_tools": true
                },
                {
                    "llm_name": "grok-4-fast-non-reasoning",
                    "tags": "LLM,CHAT,2M,IMAGE2TEXT",
                    "max_tokens": 2000000,
                    "model_type": "image2text",
                    "is_tools": true
                },
                {
                    "llm_name": "grok-4-fast-reasoning",
                    "tags": "LLM,CHAT,2M,IMAGE2TEXT",
                    "max_tokens": 2000000,
                    "model_type": "image2text",
                    "is_tools": true
                },
                {
                    "llm_name": "grok-code-fast-1",
                    "tags": "LLM,CHAT,256K",
                    "max_tokens": 256000,
                    "model_type": "chat",
                    "is_tools": true
                },
                {
                    "llm_name": "gryphe/mythomax-l2-13b",
                    "tags": "LLM,CHAT,4K",
                    "max_tokens": 4096,
                    "model_type": "chat",
                    "is_tools": false
                },
                {
                    "llm_name": "meta-llama/llama-3.1-8b-instruct",
                    "tags": "LLM,CHAT,16K",
                    "max_tokens": 16384,
                    "model_type": "chat",
                    "is_tools": false
                },
                {
                    "llm_name": "meta-llama/llama-3.2-3b-instruct",
                    "tags": "LLM,CHAT,32K",
                    "max_tokens": 32768,
                    "model_type": "chat",
                    "is_tools": true
                },
                {
                    "llm_name": "meta-llama/llama-3.3-70b-instruct",
                    "tags": "LLM,CHAT,131K",
                    "max_tokens": 131072,
                    "model_type": "chat",
                    "is_tools": true
                },
                {
                    "llm_name": "meta-llama/llama-4-maverick-17b-128e-instruct-fp8",
                    "tags": "LLM,CHAT,1M",
                    "max_tokens": 1048576,
                    "model_type": "chat",
                    "is_tools": true
                },
                {
                    "llm_name": "meta-llama/llama-4-scout-17b-16e-instruct",
                    "tags": "LLM,CHAT,131K",
                    "max_tokens": 131072,
                    "model_type": "chat",
                    "is_tools": true
                },
                {
                    "llm_name": "minimaxai/minimax-m1-80k",
                    "tags": "LLM,CHAT,1M",
                    "max_tokens": 1000000,
                    "model_type": "chat",
                    "is_tools": true
                },
                {
                    "llm_name": "mistralai/mistral-7b-instruct",
                    "tags": "LLM,CHAT,32K",
                    "max_tokens": 32768,
                    "model_type": "chat",
                    "is_tools": false
                },
                {
                    "llm_name": "mistralai/mistral-nemo",
                    "tags": "LLM,CHAT,60K",
                    "max_tokens": 60288,
                    "model_type": "chat",
                    "is_tools": true
                },
                {
                    "llm_name": "moonshotai/kimi-k2-0905",
                    "tags": "LLM,CHAT,262K",
                    "max_tokens": 262144,
                    "model_type": "chat",
                    "is_tools": true
                },
                {
                    "llm_name": "moonshotai/kimi-k2-instruct",
                    "tags": "LLM,CHAT,131K",
                    "max_tokens": 131072,
                    "model_type": "chat",
                    "is_tools": true
                },
                {
                    "llm_name": "o1",
                    "tags": "LLM,CHAT,131K",
                    "max_tokens": 131072,
                    "model_type": "chat",
                    "is_tools": true
                },
                {
                    "llm_name": "o1-mini",
                    "tags": "LLM,CHAT,131K",
                    "max_tokens": 131072,
                    "model_type": "chat",
                    "is_tools": true
                },
                {
                    "llm_name": "o3",
                    "tags": "LLM,CHAT,131K",
                    "max_tokens": 131072,
                    "model_type": "chat",
                    "is_tools": true
                },
                {
                    "llm_name": "o3-mini",
                    "tags": "LLM,CHAT,131K",
                    "max_tokens": 131072,
                    "model_type": "chat",
                    "is_tools": true
                },
                {
                    "llm_name": "openai/gpt-oss-120b",
                    "tags": "LLM,CHAT,131K",
                    "max_tokens": 131072,
                    "model_type": "chat",
                    "is_tools": true
                },
                {
                    "llm_name": "openai/gpt-oss-20b",
                    "tags": "LLM,CHAT,131K",
                    "max_tokens": 131072,
                    "model_type": "chat",
                    "is_tools": true
                },
                {
                    "llm_name": "qwen/qwen-2.5-72b-instruct",
                    "tags": "LLM,CHAT,32K",
                    "max_tokens": 32000,
                    "model_type": "chat",
                    "is_tools": true
                },
                {
                    "llm_name": "qwen/qwen-mt-plus",
                    "tags": "LLM,CHAT,4K",
                    "max_tokens": 4096,
                    "model_type": "chat",
                    "is_tools": false
                },
                {
                    "llm_name": "qwen/qwen2.5-7b-instruct",
                    "tags": "LLM,CHAT,32K",
                    "max_tokens": 32000,
                    "model_type": "chat",
                    "is_tools": true
                },
                {
                    "llm_name": "qwen/qwen2.5-vl-72b-instruct",
                    "tags": "LLM,CHAT,32K",
                    "max_tokens": 32768,
                    "model_type": "chat",
                    "is_tools": false
                },
                {
                    "llm_name": "qwen/qwen3-235b-a22b-fp8",
                    "tags": "LLM,CHAT,40K",
                    "max_tokens": 40960,
                    "model_type": "chat",
                    "is_tools": false
                },
                {
                    "llm_name": "qwen/qwen3-235b-a22b-instruct-2507",
                    "tags": "LLM,CHAT,131K",
                    "max_tokens": 131072,
                    "model_type": "chat",
                    "is_tools": true
                },
                {
                    "llm_name": "qwen/qwen3-235b-a22b-thinking-2507",
                    "tags": "LLM,CHAT,131K",
                    "max_tokens": 131072,
                    "model_type": "chat",
                    "is_tools": true
                },
                {
                    "llm_name": "qwen/qwen3-30b-a3b-fp8",
                    "tags": "LLM,CHAT,40K",
                    "max_tokens": 40960,
                    "model_type": "chat",
                    "is_tools": false
                },
                {
                    "llm_name": "qwen/qwen3-32b-fp8",
                    "tags": "LLM,CHAT,40K",
                    "max_tokens": 40960,
                    "model_type": "chat",
                    "is_tools": false
                },
                {
                    "llm_name": "qwen/qwen3-8b-fp8",
                    "tags": "LLM,CHAT,128K",
                    "max_tokens": 128000,
                    "model_type": "chat",
                    "is_tools": false
                },
                {
                    "llm_name": "qwen/qwen3-coder-480b-a35b-instruct",
                    "tags": "LLM,CHAT,262K",
                    "max_tokens": 262144,
                    "model_type": "chat",
                    "is_tools": true
                },
                {
                    "llm_name": "qwen/qwen3-next-80b-a3b-instruct",
                    "tags": "LLM,CHAT,65K",
                    "max_tokens": 65536,
                    "model_type": "chat",
                    "is_tools": true
                },
                {
                    "llm_name": "qwen/qwen3-next-80b-a3b-thinking",
                    "tags": "LLM,CHAT,65K",
                    "max_tokens": 65536,
                    "model_type": "chat",
                    "is_tools": true
                },
                {
                    "llm_name": "sao10k/l3-70b-euryale-v2.1",
                    "tags": "LLM,CHAT,8K",
                    "max_tokens": 8192,
                    "model_type": "chat",
                    "is_tools": true
                },
                {
                    "llm_name": "sao10k/l3-8b-lunaris",
                    "tags": "LLM,CHAT,8K",
                    "max_tokens": 8192,
                    "model_type": "chat",
                    "is_tools": true
                },
                {
                    "llm_name": "sao10k/l31-70b-euryale-v2.2",
                    "tags": "LLM,CHAT,8K",
                    "max_tokens": 8192,
                    "model_type": "chat",
                    "is_tools": true
                },
                {
                    "llm_name": "thudm/glm-4.1v-9b-thinking",
                    "tags": "LLM,CHAT,65K",
                    "max_tokens": 65536,
                    "model_type": "chat",
                    "is_tools": false
                },
                {
                    "llm_name": "zai-org/glm-4.5",
                    "tags": "LLM,CHAT,131K",
                    "max_tokens": 131072,
                    "model_type": "chat",
                    "is_tools": true
                },
                {
                    "llm_name": "zai-org/glm-4.5v",
                    "tags": "LLM,CHAT,65K",
                    "max_tokens": 65536,
                    "model_type": "chat",
                    "is_tools": true
                },
                {
                    "llm_name": "baai/bge-m3",
                    "tags": "TEXT EMBEDDING,8K",
                    "max_tokens": 8192,
                    "model_type": "embedding"
                },
                {
                    "llm_name": "qwen/qwen3-embedding-0.6b",
                    "tags": "TEXT EMBEDDING,32K",
                    "max_tokens": 32768,
                    "model_type": "embedding"
                },
                {
                    "llm_name": "qwen/qwen3-embedding-8b",
                    "tags": "TEXT EMBEDDING,32K",
                    "max_tokens": 32768,
                    "model_type": "embedding"
                },
                {
                    "llm_name": "baai/bge-reranker-v2-m3",
                    "tags": "RE-RANK,8K",
                    "max_tokens": 8000,
                    "model_type": "reranker"
                },
                {
                    "llm_name": "qwen/qwen3-reranker-8b",
                    "tags": "RE-RANK,32K",
                    "max_tokens": 32768,
                    "model_type": "reranker"
                }
            ]
        },
        {
<<<<<<< HEAD
            "name": "BurnCloud",
            "logo": "",
            "tags": "LLM,TEXT EMBEDDING,TEXT RE-RANK,IMAGE2TEXT,SPEECH2TEXT,TTS",
            "status": "1",
            "llm": [
                {
                    "llm_name": "claude-3-5-haiku-20241022",
                    "tags": "LLM,CHAT,200K",
                    "max_tokens": 200000,
                    "model_type": "chat",
                    "is_tools": true
                },
                {
                    "llm_name": "claude-3-5-sonnet-20240620",
                    "tags": "LLM,CHAT,100K",
                    "max_tokens": 100000,
                    "model_type": "chat",
                    "is_tools": true
                },
                {
                    "llm_name": "claude-3-5-sonnet-20241022",
                    "tags": "LLM,CHAT,100K",
                    "max_tokens": 100000,
                    "model_type": "chat",
                    "is_tools": true
                },
                {
                    "llm_name": "claude-3-7-sonnet-20250219",
                    "tags": "LLM,CHAT,200K",
                    "max_tokens": 200000,
                    "model_type": "chat",
                    "is_tools": true
                },
                {
                    "llm_name": "claude-3-7-sonnet-20250219-thinking",
                    "tags": "LLM,CHAT,200K",
                    "max_tokens": 200000,
                    "model_type": "chat",
                    "is_tools": true
                },
                {
                    "llm_name": "claude-3-haiku-20240307",
                    "tags": "LLM,CHAT,200K",
                    "max_tokens": 200000,
                    "model_type": "chat",
                    "is_tools": true
                },
                {
                    "llm_name": "claude-3-opus-20240229",
                    "tags": "LLM,CHAT,200K",
                    "max_tokens": 200000,
                    "model_type": "chat",
                    "is_tools": true
                },
                {
                    "llm_name": "claude-3-sonnet-20240229",
                    "tags": "LLM,CHAT,100K",
                    "max_tokens": 100000,
                    "model_type": "chat",
                    "is_tools": true
                },
                {
                    "llm_name": "claude-haiku-4-5-20251001",
                    "tags": "LLM,CHAT,200K",
                    "max_tokens": 200000,
                    "model_type": "chat",
                    "is_tools": true
                },
                {
                    "llm_name": "claude-haiku-4-5-20251001-thinking",
                    "tags": "LLM,CHAT,200K",
                    "max_tokens": 200000,
                    "model_type": "chat",
                    "is_tools": true
                },
                {
                    "llm_name": "claude-opus-4-1-20250805",
                    "tags": "LLM,CHAT,200K",
                    "max_tokens": 200000,
                    "model_type": "chat",
                    "is_tools": true
                },
                {
                    "llm_name": "claude-opus-4-1-20250805-thinking",
                    "tags": "LLM,CHAT,200K",
                    "max_tokens": 200000,
                    "model_type": "chat",
                    "is_tools": true
                },
                {
                    "llm_name": "claude-opus-4-20250514",
                    "tags": "LLM,CHAT,200K",
                    "max_tokens": 200000,
                    "model_type": "chat",
                    "is_tools": true
                },
                {
                    "llm_name": "claude-opus-4-20250514-thinking",
                    "tags": "LLM,CHAT,200K",
                    "max_tokens": 200000,
                    "model_type": "chat",
                    "is_tools": true
                },
                {
                    "llm_name": "claude-sonnet-4-20250514",
                    "tags": "LLM,CHAT,100K",
                    "max_tokens": 100000,
                    "model_type": "chat",
                    "is_tools": true
                },
                {
                    "llm_name": "claude-sonnet-4-20250514-thinking",
                    "tags": "LLM,CHAT,100K",
                    "max_tokens": 100000,
                    "model_type": "chat",
                    "is_tools": true
                },
                {
                    "llm_name": "claude-sonnet-4-5-20250929",
                    "tags": "LLM,CHAT,100K",
                    "max_tokens": 100000,
                    "model_type": "chat",
                    "is_tools": true
                },
                {
                    "llm_name": "claude-sonnet-4-5-20250929-thinking",
                    "tags": "LLM,CHAT,100K",
                    "max_tokens": 100000,
                    "model_type": "chat",
                    "is_tools": true
                },
                {
                    "llm_name": "davinci-002",
                    "tags": "LLM,CHAT,4K",
                    "max_tokens": 4096,
                    "model_type": "chat",
                    "is_tools": false
                },
                {
                    "llm_name": "deepseek-chat",
                    "tags": "LLM,CHAT,8K",
                    "max_tokens": 8192,
                    "model_type": "chat",
                    "is_tools": true
                },
                {
                    "llm_name": "deepseek-r1",
                    "tags": "LLM,CHAT,8K",
                    "max_tokens": 8192,
                    "model_type": "chat",
                    "is_tools": true
                },
                {
                    "llm_name": "deepseek-r1-250120",
                    "tags": "LLM,CHAT,8K",
                    "max_tokens": 8192,
                    "model_type": "chat",
                    "is_tools": true
                },
                {
                    "llm_name": "deepseek-r1-250528",
                    "tags": "LLM,CHAT,8K",
                    "max_tokens": 8192,
                    "model_type": "chat",
                    "is_tools": true
                },
                {
                    "llm_name": "deepseek-r1-search",
                    "tags": "LLM,CHAT,8K",
                    "max_tokens": 8192,
                    "model_type": "chat",
                    "is_tools": true
                },
                {
                    "llm_name": "deepseek-reasoner",
                    "tags": "LLM,CHAT,8K",
                    "max_tokens": 8192,
                    "model_type": "chat",
                    "is_tools": true
                },
                {
                    "llm_name": "deepseek-v3",
                    "tags": "LLM,CHAT,8K",
                    "max_tokens": 8192,
                    "model_type": "chat",
                    "is_tools": true
                },
                {
                    "llm_name": "deepseek-v3-0324",
                    "tags": "LLM,CHAT,8K",
                    "max_tokens": 8192,
                    "model_type": "chat",
                    "is_tools": true
                },
                {
                    "llm_name": "deepseek-v3-20250324",
                    "tags": "LLM,CHAT,8K",
                    "max_tokens": 8192,
                    "model_type": "chat",
                    "is_tools": true
                },
                {
                    "llm_name": "deepseek-v3-250324",
                    "tags": "LLM,CHAT,8K",
                    "max_tokens": 8192,
                    "model_type": "chat",
                    "is_tools": true
                },
                {
                    "llm_name": "deepseek-v3-search",
                    "tags": "LLM,CHAT,8K",
                    "max_tokens": 8192,
                    "model_type": "chat",
                    "is_tools": true
                },
                {
                    "llm_name": "deepseek-v3.1-250821",
                    "tags": "LLM,CHAT,8K",
                    "max_tokens": 8192,
                    "model_type": "chat",
                    "is_tools": true
                },
                {
                    "llm_name": "deepseek-v3.1-think-250821",
                    "tags": "LLM,CHAT,8K",
                    "max_tokens": 8192,
                    "model_type": "chat",
                    "is_tools": true
                },
                {
                    "llm_name": "flux-kontext-max",
                    "tags": "IMAGE-GENERATION",
                    "max_tokens": 4096,
                    "model_type": "chat",
                    "is_tools": false
                },
                {
                    "llm_name": "flux-kontext-pro",
                    "tags": "IMAGE-GENERATION",
                    "max_tokens": 4096,
                    "model_type": "chat",
                    "is_tools": false
                },
                {
                    "llm_name": "gemini-2.0-flash",
                    "tags": "LLM,CHAT,32K",
                    "max_tokens": 32768,
                    "model_type": "chat",
                    "is_tools": true
                },
                {
                    "llm_name": "gemini-2.0-flash-001",
                    "tags": "LLM,CHAT,32K",
                    "max_tokens": 32768,
                    "model_type": "chat",
                    "is_tools": true
                },
                {
                    "llm_name": "gemini-2.0-flash-exp",
                    "tags": "LLM,CHAT,32K",
                    "max_tokens": 32768,
                    "model_type": "chat",
                    "is_tools": true
                },
                {
                    "llm_name": "gemini-2.0-flash-lite",
                    "tags": "LLM,CHAT,16K",
                    "max_tokens": 16384,
                    "model_type": "chat",
                    "is_tools": true
                },
                {
                    "llm_name": "gemini-2.0-flash-lite-001",
                    "tags": "LLM,CHAT,16K",
                    "max_tokens": 16384,
                    "model_type": "chat",
                    "is_tools": true
                },
                {
                    "llm_name": "gemini-2.5-flash",
                    "tags": "LLM,CHAT,128K",
                    "max_tokens": 131072,
                    "model_type": "chat",
                    "is_tools": true
                },
                {
                    "llm_name": "gemini-2.5-flash-image",
                    "tags": "LLM,CHAT,IMAGE2TEXT,128K",
                    "max_tokens": 131072,
                    "model_type": "image2text",
                    "is_tools": true
                },
                {
                    "llm_name": "gemini-2.5-flash-image-preview",
                    "tags": "LLM,CHAT,IMAGE2TEXT,128K",
                    "max_tokens": 131072,
                    "model_type": "image2text",
                    "is_tools": true
                },
                {
                    "llm_name": "gemini-2.5-flash-lite",
                    "tags": "LLM,CHAT,64K",
                    "max_tokens": 65536,
                    "model_type": "chat",
                    "is_tools": true
                },
                {
                    "llm_name": "gemini-2.5-flash-lite-preview-06-17",
                    "tags": "LLM,CHAT,64K",
                    "max_tokens": 65536,
                    "model_type": "chat",
                    "is_tools": true
                },
                {
                    "llm_name": "gemini-2.5-flash-lite-preview-06-17-thinking",
                    "tags": "LLM,CHAT,64K",
                    "max_tokens": 65536,
                    "model_type": "chat",
                    "is_tools": true
                },
                {
                    "llm_name": "gemini-2.5-flash-lite-preview-09-2025",
                    "tags": "LLM,CHAT,64K",
                    "max_tokens": 65536,
                    "model_type": "chat",
                    "is_tools": true
                },
                {
                    "llm_name": "gemini-2.5-flash-lite-thinking",
                    "tags": "LLM,CHAT,64K",
                    "max_tokens": 65536,
                    "model_type": "chat",
                    "is_tools": true
                },
                {
                    "llm_name": "gemini-2.5-flash-nothinking",
                    "tags": "LLM,CHAT,128K",
                    "max_tokens": 131072,
                    "model_type": "chat",
                    "is_tools": false
                },
                {
                    "llm_name": "gemini-2.5-flash-preview-04-17",
                    "tags": "LLM,CHAT,128K",
                    "max_tokens": 131072,
                    "model_type": "chat",
                    "is_tools": true
                },
                {
                    "llm_name": "gemini-2.5-flash-preview-04-17-nothinking",
                    "tags": "LLM,CHAT,128K",
                    "max_tokens": 131072,
                    "model_type": "chat",
                    "is_tools": false
                },
                {
                    "llm_name": "gemini-2.5-flash-preview-04-17-thinking",
                    "tags": "LLM,CHAT,128K",
                    "max_tokens": 131072,
                    "model_type": "chat",
                    "is_tools": true
                },
                {
                    "llm_name": "gemini-2.5-flash-preview-05-20",
                    "tags": "LLM,CHAT,128K",
                    "max_tokens": 131072,
                    "model_type": "chat",
                    "is_tools": true
                },
                {
                    "llm_name": "gemini-2.5-flash-preview-05-20-nothinking",
                    "tags": "LLM,CHAT,128K",
                    "max_tokens": 131072,
                    "model_type": "chat",
                    "is_tools": false
                },
                {
                    "llm_name": "gemini-2.5-flash-preview-05-20-thinking",
                    "tags": "LLM,CHAT,128K",
                    "max_tokens": 131072,
                    "model_type": "chat",
                    "is_tools": true
                },
                {
                    "llm_name": "gemini-2.5-flash-preview-09-2025",
                    "tags": "LLM,CHAT,128K",
                    "max_tokens": 131072,
                    "model_type": "chat",
                    "is_tools": true
                },
                {
                    "llm_name": "gemini-2.5-flash-thinking",
                    "tags": "LLM,CHAT,128K",
                    "max_tokens": 131072,
                    "model_type": "chat",
                    "is_tools": true
                },
                {
                    "llm_name": "gemini-2.5-flash-thinking-24576",
                    "tags": "LLM,CHAT,24K",
                    "max_tokens": 24576,
                    "model_type": "chat",
                    "is_tools": true
                },
                {
                    "llm_name": "gemini-2.5-flash-thinking-512",
                    "tags": "LLM,CHAT,512",
                    "max_tokens": 512,
                    "model_type": "chat",
                    "is_tools": true
                },
                {
                    "llm_name": "gemini-2.5-pro",
                    "tags": "LLM,CHAT,128K",
                    "max_tokens": 131072,
                    "model_type": "chat",
                    "is_tools": true
                },
                {
                    "llm_name": "gemini-2.5-pro-nothinking",
                    "tags": "LLM,CHAT,128K",
                    "max_tokens": 131072,
                    "model_type": "chat",
                    "is_tools": false
                },
                {
                    "llm_name": "gemini-2.5-pro-preview-03-25",
                    "tags": "LLM,CHAT,128K",
                    "max_tokens": 131072,
                    "model_type": "chat",
                    "is_tools": true
                },
                {
                    "llm_name": "gemini-2.5-pro-preview-05-06",
                    "tags": "LLM,CHAT,128K",
                    "max_tokens": 131072,
                    "model_type": "chat",
                    "is_tools": true
                },
                {
                    "llm_name": "gemini-2.5-pro-preview-06-05",
                    "tags": "LLM,CHAT,128K",
                    "max_tokens": 131072,
                    "model_type": "chat",
                    "is_tools": true
                },
                {
                    "llm_name": "gemini-2.5-pro-thinking",
                    "tags": "LLM,CHAT,128K",
                    "max_tokens": 131072,
                    "model_type": "chat",
                    "is_tools": true
                },
                {
                    "llm_name": "gemini-2.5-pro-thinking-128",
                    "tags": "LLM,CHAT,128",
                    "max_tokens": 128,
                    "model_type": "chat",
                    "is_tools": true
                },
                {
                    "llm_name": "gemini-2.5-pro-thinking-512",
                    "tags": "LLM,CHAT,512",
                    "max_tokens": 512,
                    "model_type": "chat",
                    "is_tools": true
                },
                {
                    "llm_name": "gemini-3-pro-preview",
                    "tags": "LLM,CHAT,256K",
                    "max_tokens": 262144,
                    "model_type": "chat",
                    "is_tools": true
                },
                {
                    "llm_name": "gemini-3-pro-preview-thinking",
                    "tags": "LLM,CHAT,256K",
                    "max_tokens": 262144,
                    "model_type": "chat",
                    "is_tools": true
                },
                {
                    "llm_name": "gpt-3.5-turbo",
                    "tags": "LLM,CHAT,4K",
                    "max_tokens": 4096,
                    "model_type": "chat",
                    "is_tools": true
                },
                {
                    "llm_name": "gpt-3.5-turbo-0125",
                    "tags": "LLM,CHAT,4K",
                    "max_tokens": 4096,
                    "model_type": "chat",
                    "is_tools": true
                },
                {
                    "llm_name": "gpt-3.5-turbo-0301",
                    "tags": "LLM,CHAT,4K",
                    "max_tokens": 4096,
                    "model_type": "chat",
                    "is_tools": true
                },
                {
                    "llm_name": "gpt-3.5-turbo-0613",
                    "tags": "LLM,CHAT,4K",
                    "max_tokens": 4096,
                    "model_type": "chat",
                    "is_tools": true
                },
                {
                    "llm_name": "gpt-3.5-turbo-1106",
                    "tags": "LLM,CHAT,16K",
                    "max_tokens": 16384,
                    "model_type": "chat",
                    "is_tools": true
                },
                {
                    "llm_name": "gpt-3.5-turbo-16k",
                    "tags": "LLM,CHAT,16K",
                    "max_tokens": 16384,
                    "model_type": "chat",
                    "is_tools": true
                },
                {
                    "llm_name": "gpt-3.5-turbo-16k-0613",
                    "tags": "LLM,CHAT,16K",
                    "max_tokens": 16384,
                    "model_type": "chat",
                    "is_tools": true
                },
                {
                    "llm_name": "gpt-3.5-turbo-instruct",
                    "tags": "LLM,CHAT,4K",
                    "max_tokens": 4096,
                    "model_type": "chat",
                    "is_tools": false
                },
                {
                    "llm_name": "gpt-3.5-turbo-instruct-0914",
                    "tags": "LLM,CHAT,4K",
                    "max_tokens": 4096,
                    "model_type": "chat",
                    "is_tools": false
                },
                {
                    "llm_name": "gpt-35-turbo",
                    "tags": "LLM,CHAT,4K",
                    "max_tokens": 4096,
                    "model_type": "chat",
                    "is_tools": true
                },
                {
                    "llm_name": "gpt-35-turbo-instruct",
                    "tags": "LLM,CHAT,4K",
                    "max_tokens": 4096,
                    "model_type": "chat",
                    "is_tools": false
                },
                {
                    "llm_name": "gpt-4",
                    "tags": "LLM,CHAT,8K",
                    "max_tokens": 8192,
                    "model_type": "chat",
                    "is_tools": true
                },
                {
                    "llm_name": "gpt-4-0125-preview",
                    "tags": "LLM,CHAT,128K",
                    "max_tokens": 131072,
                    "model_type": "chat",
                    "is_tools": true
                },
                {
                    "llm_name": "gpt-4-0314",
                    "tags": "LLM,CHAT,8K",
                    "max_tokens": 8192,
                    "model_type": "chat",
                    "is_tools": true
                },
                {
                    "llm_name": "gpt-4-0613",
                    "tags": "LLM,CHAT,8K",
                    "max_tokens": 8192,
                    "model_type": "chat",
                    "is_tools": true
                },
                {
                    "llm_name": "gpt-4-1106-preview",
                    "tags": "LLM,CHAT,128K",
                    "max_tokens": 131072,
                    "model_type": "chat",
                    "is_tools": true
                },
                {
                    "llm_name": "gpt-4-32k",
                    "tags": "LLM,CHAT,32K",
                    "max_tokens": 32768,
                    "model_type": "chat",
                    "is_tools": true
                },
                {
                    "llm_name": "gpt-4-32k-0314",
                    "tags": "LLM,CHAT,32K",
                    "max_tokens": 32768,
                    "model_type": "chat",
                    "is_tools": true
                },
                {
                    "llm_name": "gpt-4-32k-0613",
                    "tags": "LLM,CHAT,32K",
                    "max_tokens": 32768,
                    "model_type": "chat",
                    "is_tools": true
                },
                {
                    "llm_name": "gpt-4-all",
                    "tags": "LLM,CHAT,128K",
                    "max_tokens": 131072,
                    "model_type": "chat",
                    "is_tools": true
                },
                {
                    "llm_name": "gpt-4-gizmo-*",
                    "tags": "LLM,CHAT,8K",
                    "max_tokens": 8192,
                    "model_type": "chat",
                    "is_tools": true
                },
                {
                    "llm_name": "gpt-4-turbo",
                    "tags": "LLM,CHAT,128K",
                    "max_tokens": 131072,
                    "model_type": "chat",
                    "is_tools": true
                },
                {
                    "llm_name": "gpt-4-turbo-2024-04-09",
                    "tags": "LLM,CHAT,128K",
                    "max_tokens": 131072,
                    "model_type": "chat",
                    "is_tools": true
                },
                {
                    "llm_name": "gpt-4-turbo-preview",
                    "tags": "LLM,CHAT,128K",
                    "max_tokens": 131072,
                    "model_type": "chat",
                    "is_tools": true
                },
                {
                    "llm_name": "gpt-4-vision-preview",
                    "tags": "LLM,CHAT,IMAGE2TEXT,128K",
                    "max_tokens": 131072,
                    "model_type": "image2text",
                    "is_tools": true
                },
                {
                    "llm_name": "gpt-4.1",
                    "tags": "LLM,CHAT,128K",
                    "max_tokens": 131072,
                    "model_type": "chat",
                    "is_tools": true
                },
                {
                    "llm_name": "gpt-4.1-2025-04-14",
                    "tags": "LLM,CHAT,128K",
                    "max_tokens": 131072,
                    "model_type": "chat",
                    "is_tools": true
                },
                {
                    "llm_name": "gpt-4.1-mini",
                    "tags": "LLM,CHAT,16K",
                    "max_tokens": 16384,
                    "model_type": "chat",
                    "is_tools": true
                },
                {
                    "llm_name": "gpt-4.1-mini-2024-05-14",
                    "tags": "LLM,CHAT,16K",
                    "max_tokens": 16384,
                    "model_type": "chat",
                    "is_tools": true
                },
                {
                    "llm_name": "gpt-4.1-mini-2025-04-14",
                    "tags": "LLM,CHAT,16K",
                    "max_tokens": 16384,
                    "model_type": "chat",
                    "is_tools": true
                },
                {
                    "llm_name": "gpt-4.1-nano",
                    "tags": "LLM,CHAT,4K",
                    "max_tokens": 4096,
                    "model_type": "chat",
                    "is_tools": true
                },
                {
                    "llm_name": "gpt-4.1-nano-2025-04-14",
                    "tags": "LLM,CHAT,4K",
                    "max_tokens": 4096,
                    "model_type": "chat",
                    "is_tools": true
                },
                {
                    "llm_name": "gpt-4o",
                    "tags": "LLM,CHAT,IMAGE2TEXT,128K",
                    "max_tokens": 131072,
                    "model_type": "image2text",
                    "is_tools": true
                },
                {
                    "llm_name": "gpt-4o-2024-05-13",
                    "tags": "LLM,CHAT,IMAGE2TEXT,128K",
                    "max_tokens": 131072,
                    "model_type": "image2text",
                    "is_tools": true
                },
                {
                    "llm_name": "gpt-4o-2024-08-06",
                    "tags": "LLM,CHAT,IMAGE2TEXT,128K",
                    "max_tokens": 131072,
                    "model_type": "image2text",
                    "is_tools": true
                },
                {
                    "llm_name": "gpt-4o-2024-11-20",
                    "tags": "LLM,CHAT,IMAGE2TEXT,128K",
                    "max_tokens": 131072,
                    "model_type": "image2text",
                    "is_tools": true
                },
                {
                    "llm_name": "gpt-4o-all",
                    "tags": "LLM,CHAT,IMAGE2TEXT,128K",
                    "max_tokens": 131072,
                    "model_type": "image2text",
                    "is_tools": true
                },
                {
                    "llm_name": "gpt-4o-audio-preview",
                    "tags": "LLM,CHAT,SPEECH2TEXT,TTS,128K",
                    "max_tokens": 131072,
                    "model_type": "speech2text",
                    "is_tools": true
                },
                {
                    "llm_name": "gpt-4o-audio-preview-2024-10-01",
                    "tags": "LLM,CHAT,SPEECH2TEXT,TTS,128K",
                    "max_tokens": 131072,
                    "model_type": "speech2text",
                    "is_tools": true
                },
                {
                    "llm_name": "gpt-4o-audio-preview-2024-12-17",
                    "tags": "LLM,CHAT,SPEECH2TEXT,TTS,128K",
                    "max_tokens": 131072,
                    "model_type": "speech2text",
                    "is_tools": true
                },
                {
                    "llm_name": "gpt-4o-audio-preview-2025-06-03",
                    "tags": "LLM,CHAT,SPEECH2TEXT,TTS,128K",
                    "max_tokens": 131072,
                    "model_type": "speech2text",
                    "is_tools": true
                },
                {
                    "llm_name": "gpt-4o-image",
                    "tags": "LLM,CHAT,IMAGE2TEXT,128K",
                    "max_tokens": 131072,
                    "model_type": "image2text",
                    "is_tools": true
                },
                {
                    "llm_name": "gpt-4o-image-vip",
                    "tags": "LLM,CHAT,IMAGE2TEXT,128K",
                    "max_tokens": 131072,
                    "model_type": "image2text",
                    "is_tools": true
                },
                {
                    "llm_name": "gpt-4o-mini",
                    "tags": "LLM,CHAT,IMAGE2TEXT,128K",
                    "max_tokens": 131072,
                    "model_type": "image2text",
                    "is_tools": true
                },
                {
                    "llm_name": "gpt-4o-mini-2024-07-18",
                    "tags": "LLM,CHAT,IMAGE2TEXT,128K",
                    "max_tokens": 131072,
                    "model_type": "image2text",
                    "is_tools": true
                },
                {
                    "llm_name": "gpt-4o-mini-audio-preview",
                    "tags": "LLM,CHAT,SPEECH2TEXT,TTS,128K",
                    "max_tokens": 131072,
                    "model_type": "speech2text",
                    "is_tools": true
                },
                {
                    "llm_name": "gpt-4o-mini-transcribe",
                    "tags": "SPEECH2TEXT,128K",
                    "max_tokens": 131072,
                    "model_type": "speech2text",
                    "is_tools": false
                },
                {
                    "llm_name": "gpt-4o-realtime-preview-2024-10-01",
                    "tags": "LLM,CHAT,SPEECH2TEXT,TTS,128K",
                    "max_tokens": 131072,
                    "model_type": "speech2text",
                    "is_tools": true
                },
                {
                    "llm_name": "gpt-4o-realtime-preview-2024-12-17",
                    "tags": "LLM,CHAT,SPEECH2TEXT,TTS,128K",
                    "max_tokens": 131072,
                    "model_type": "speech2text",
                    "is_tools": true
                },
                {
                    "llm_name": "gpt-4o-realtime-preview-2025-06-03",
                    "tags": "LLM,CHAT,SPEECH2TEXT,TTS,128K",
                    "max_tokens": 131072,
                    "model_type": "speech2text",
                    "is_tools": true
                },
                {
                    "llm_name": "gpt-4o-search-preview",
                    "tags": "LLM,CHAT,128K",
                    "max_tokens": 131072,
                    "model_type": "chat",
                    "is_tools": true
                },
                {
                    "llm_name": "gpt-4o-search-preview-2025-03-11",
                    "tags": "LLM,CHAT,128K",
                    "max_tokens": 131072,
                    "model_type": "chat",
                    "is_tools": true
                },
                {
                    "llm_name": "gpt-4o-transcribe",
                    "tags": "SPEECH2TEXT,128K",
                    "max_tokens": 131072,
                    "model_type": "speech2text",
                    "is_tools": false
                },
                {
                    "llm_name": "gpt-5",
                    "tags": "LLM,CHAT,256K",
                    "max_tokens": 262144,
                    "model_type": "chat",
                    "is_tools": true
                },
                {
                    "llm_name": "gpt-5-2025-08-07",
                    "tags": "LLM,CHAT,256K",
                    "max_tokens": 262144,
                    "model_type": "chat",
                    "is_tools": true
                },
                {
                    "llm_name": "gpt-5-2025-08-07-high",
                    "tags": "LLM,CHAT,256K",
                    "max_tokens": 262144,
                    "model_type": "chat",
                    "is_tools": true
                },
                {
                    "llm_name": "gpt-5-2025-08-07-low",
                    "tags": "LLM,CHAT,128K",
                    "max_tokens": 131072,
                    "model_type": "chat",
                    "is_tools": true
                },
                {
                    "llm_name": "gpt-5-2025-08-07-medium",
                    "tags": "LLM,CHAT,192K",
                    "max_tokens": 196608,
                    "model_type": "chat",
                    "is_tools": true
                },
                {
                    "llm_name": "gpt-5-2025-08-07-minimal",
                    "tags": "LLM,CHAT,64K",
                    "max_tokens": 65536,
                    "model_type": "chat",
                    "is_tools": true
                },
                {
                    "llm_name": "gpt-5-chat",
                    "tags": "LLM,CHAT,256K",
                    "max_tokens": 262144,
                    "model_type": "chat",
                    "is_tools": true
                },
                {
                    "llm_name": "gpt-5-chat-latest",
                    "tags": "LLM,CHAT,256K",
                    "max_tokens": 262144,
                    "model_type": "chat",
                    "is_tools": true
                },
                {
                    "llm_name": "gpt-5-codex",
                    "tags": "LLM,CHAT,128K",
                    "max_tokens": 131072,
                    "model_type": "chat",
                    "is_tools": true
                },
                {
                    "llm_name": "gpt-5-high",
                    "tags": "LLM,CHAT,256K",
                    "max_tokens": 262144,
                    "model_type": "chat",
                    "is_tools": true
                },
                {
                    "llm_name": "gpt-5-low",
                    "tags": "LLM,CHAT,128K",
                    "max_tokens": 131072,
                    "model_type": "chat",
                    "is_tools": true
                },
                {
                    "llm_name": "gpt-5-medium",
                    "tags": "LLM,CHAT,192K",
                    "max_tokens": 196608,
                    "model_type": "chat",
                    "is_tools": true
                },
                {
                    "llm_name": "gpt-5-mini",
                    "tags": "LLM,CHAT,64K",
                    "max_tokens": 65536,
                    "model_type": "chat",
                    "is_tools": true
                },
                {
                    "llm_name": "gpt-5-mini-2025-08-07",
                    "tags": "LLM,CHAT,64K",
                    "max_tokens": 65536,
                    "model_type": "chat",
                    "is_tools": true
                },
                {
                    "llm_name": "gpt-5-mini-2025-08-07-high",
                    "tags": "LLM,CHAT,128K",
                    "max_tokens": 131072,
                    "model_type": "chat",
                    "is_tools": true
                },
                {
                    "llm_name": "gpt-5-mini-2025-08-07-low",
                    "tags": "LLM,CHAT,32K",
                    "max_tokens": 32768,
                    "model_type": "chat",
                    "is_tools": true
                },
                {
                    "llm_name": "gpt-5-mini-2025-08-07-medium",
                    "tags": "LLM,CHAT,64K",
                    "max_tokens": 65536,
                    "model_type": "chat",
                    "is_tools": true
                },
                {
                    "llm_name": "gpt-5-mini-2025-08-07-minimal",
                    "tags": "LLM,CHAT,16K",
                    "max_tokens": 16384,
                    "model_type": "chat",
                    "is_tools": true
                },
                {
                    "llm_name": "gpt-5-mini-high",
                    "tags": "LLM,CHAT,128K",
                    "max_tokens": 131072,
                    "model_type": "chat",
                    "is_tools": true
                },
                {
                    "llm_name": "gpt-5-mini-low",
                    "tags": "LLM,CHAT,32K",
                    "max_tokens": 32768,
                    "model_type": "chat",
                    "is_tools": true
                },
                {
                    "llm_name": "gpt-5-mini-medium",
                    "tags": "LLM,CHAT,64K",
                    "max_tokens": 65536,
                    "model_type": "chat",
                    "is_tools": true
                },
                {
                    "llm_name": "gpt-5-mini-minimal",
                    "tags": "LLM,CHAT,16K",
                    "max_tokens": 16384,
                    "model_type": "chat",
                    "is_tools": true
                },
                {
                    "llm_name": "gpt-5-minimal",
                    "tags": "LLM,CHAT,64K",
                    "max_tokens": 65536,
                    "model_type": "chat",
                    "is_tools": true
                },
                {
                    "llm_name": "gpt-5-nano",
                    "tags": "LLM,CHAT,16K",
                    "max_tokens": 16384,
                    "model_type": "chat",
                    "is_tools": true
                },
                {
                    "llm_name": "gpt-5-nano-2025-08-07",
                    "tags": "LLM,CHAT,16K",
                    "max_tokens": 16384,
                    "model_type": "chat",
                    "is_tools": true
                },
                {
                    "llm_name": "gpt-5-nano-2025-08-07-high",
                    "tags": "LLM,CHAT,32K",
                    "max_tokens": 32768,
                    "model_type": "chat",
                    "is_tools": true
                },
                {
                    "llm_name": "gpt-5-nano-2025-08-07-low",
                    "tags": "LLM,CHAT,8K",
                    "max_tokens": 8192,
                    "model_type": "chat",
                    "is_tools": true
                },
                {
                    "llm_name": "gpt-5-nano-2025-08-07-medium",
                    "tags": "LLM,CHAT,16K",
                    "max_tokens": 16384,
                    "model_type": "chat",
                    "is_tools": true
                },
                {
                    "llm_name": "gpt-5-nano-2025-08-07-minimal",
                    "tags": "LLM,CHAT,4K",
                    "max_tokens": 4096,
                    "model_type": "chat",
                    "is_tools": true
                },
                {
                    "llm_name": "gpt-5-nano-high",
                    "tags": "LLM,CHAT,32K",
                    "max_tokens": 32768,
                    "model_type": "chat",
                    "is_tools": true
                },
                {
                    "llm_name": "gpt-5-nano-low",
                    "tags": "LLM,CHAT,8K",
                    "max_tokens": 8192,
                    "model_type": "chat",
                    "is_tools": true
                },
                {
                    "llm_name": "gpt-5-nano-medium",
                    "tags": "LLM,CHAT,16K",
                    "max_tokens": 16384,
                    "model_type": "chat",
                    "is_tools": true
                },
                {
                    "llm_name": "gpt-5-nano-minimal",
                    "tags": "LLM,CHAT,4K",
                    "max_tokens": 4096,
                    "model_type": "chat",
                    "is_tools": true
                },
                {
                    "llm_name": "gpt-5-pro",
                    "tags": "LLM,CHAT,256K",
                    "max_tokens": 262144,
                    "model_type": "chat",
                    "is_tools": true
                },
                {
                    "llm_name": "gpt-5.1",
                    "tags": "LLM,CHAT,256K",
                    "max_tokens": 262144,
                    "model_type": "chat",
                    "is_tools": true
                },
                {
                    "llm_name": "gpt-5.1-2025-11-13-high",
                    "tags": "LLM,CHAT,256K",
                    "max_tokens": 262144,
                    "model_type": "chat",
                    "is_tools": true
                },
                {
                    "llm_name": "gpt-5.1-2025-11-13-low",
                    "tags": "LLM,CHAT,128K",
                    "max_tokens": 131072,
                    "model_type": "chat",
                    "is_tools": true
                },
                {
                    "llm_name": "gpt-5.1-2025-11-13-medium",
                    "tags": "LLM,CHAT,192K",
                    "max_tokens": 196608,
                    "model_type": "chat",
                    "is_tools": true
                },
                {
                    "llm_name": "gpt-5.1-2025-11-13-none",
                    "tags": "LLM,CHAT,64K",
                    "max_tokens": 65536,
                    "model_type": "chat",
                    "is_tools": true
                },
                {
                    "llm_name": "gpt-5.1-codex",
                    "tags": "LLM,CHAT,128K",
                    "max_tokens": 131072,
                    "model_type": "chat",
                    "is_tools": true
                },
                {
                    "llm_name": "gpt-5.1-high",
                    "tags": "LLM,CHAT,256K",
                    "max_tokens": 262144,
                    "model_type": "chat",
                    "is_tools": true
                },
                {
                    "llm_name": "gpt-5.1-none",
                    "tags": "LLM,CHAT,64K",
                    "max_tokens": 65536,
                    "model_type": "chat",
                    "is_tools": true
                },
                {
                    "llm_name": "gpt-audio",
                    "tags": "SPEECH2TEXT,TTS,64K",
                    "max_tokens": 65536,
                    "model_type": "speech2text",
                    "is_tools": false
                },
                {
                    "llm_name": "gpt-audio-2025-08-28",
                    "tags": "SPEECH2TEXT,TTS,64K",
                    "max_tokens": 65536,
                    "model_type": "speech2text",
                    "is_tools": false
                },
                {
                    "llm_name": "gpt-image-1",
                    "tags": "IMAGE-GENERATION,64K",
                    "max_tokens": 65536,
                    "model_type": "chat",
                    "is_tools": false
                },
                {
                    "llm_name": "gpt-image-1-mini",
                    "tags": "IMAGE-GENERATION,32K",
                    "max_tokens": 32768,
                    "model_type": "chat",
                    "is_tools": false
                },
                {
                    "llm_name": "gpt-oss-120b",
                    "tags": "LLM,CHAT,16K",
                    "max_tokens": 16384,
                    "model_type": "chat",
                    "is_tools": true
                },
                {
                    "llm_name": "gpt-oss-20b",
                    "tags": "LLM,CHAT,8K",
                    "max_tokens": 8192,
                    "model_type": "chat",
                    "is_tools": true
                },
                {
                    "llm_name": "gpt-realtime-2025-08-28",
                    "tags": "LLM,CHAT,SPEECH2TEXT,TTS,128K",
                    "max_tokens": 131072,
                    "model_type": "speech2text",
                    "is_tools": true
                },
                {
                    "llm_name": "gpt-realtime-mini-2025-10-06",
                    "tags": "LLM,CHAT,SPEECH2TEXT,TTS,64K",
                    "max_tokens": 65536,
                    "model_type": "speech2text",
                    "is_tools": true
                },
                {
                    "llm_name": "grok-2",
                    "tags": "LLM,CHAT,8K",
                    "max_tokens": 8192,
                    "model_type": "chat",
                    "is_tools": true
                },
                {
                    "llm_name": "grok-2-vision",
                    "tags": "LLM,CHAT,IMAGE2TEXT,8K",
                    "max_tokens": 8192,
                    "model_type": "image2text",
                    "is_tools": true
                },
                {
                    "llm_name": "grok-3",
                    "tags": "LLM,CHAT,16K",
                    "max_tokens": 16384,
                    "model_type": "chat",
                    "is_tools": true
                },
                {
                    "llm_name": "grok-3-beta",
                    "tags": "LLM,CHAT,16K",
                    "max_tokens": 16384,
                    "model_type": "chat",
                    "is_tools": true
                },
                {
                    "llm_name": "grok-3-deepsearch",
                    "tags": "LLM,CHAT,16K",
                    "max_tokens": 16384,
                    "model_type": "chat",
                    "is_tools": true
                },
                {
                    "llm_name": "grok-3-fast-beta",
                    "tags": "LLM,CHAT,8K",
                    "max_tokens": 8192,
                    "model_type": "chat",
                    "is_tools": true
                },
                {
                    "llm_name": "grok-3-mini",
                    "tags": "LLM,CHAT,4K",
                    "max_tokens": 4096,
                    "model_type": "chat",
                    "is_tools": true
                },
                {
                    "llm_name": "grok-3-mini-beta",
                    "tags": "LLM,CHAT,4K",
                    "max_tokens": 4096,
                    "model_type": "chat",
                    "is_tools": true
                },
                {
                    "llm_name": "grok-3-mini-beta-high",
                    "tags": "LLM,CHAT,8K",
                    "max_tokens": 8192,
                    "model_type": "chat",
                    "is_tools": true
                },
                {
                    "llm_name": "grok-3-mini-beta-low",
                    "tags": "LLM,CHAT,2K",
                    "max_tokens": 2048,
                    "model_type": "chat",
                    "is_tools": true
                },
                {
                    "llm_name": "grok-3-mini-beta-medium",
                    "tags": "LLM,CHAT,4K",
                    "max_tokens": 4096,
                    "model_type": "chat",
                    "is_tools": true
                },
                {
                    "llm_name": "grok-3-mini-fast-beta",
                    "tags": "LLM,CHAT,4K",
                    "max_tokens": 4096,
                    "model_type": "chat",
                    "is_tools": true
                },
                {
                    "llm_name": "grok-3-mini-fast-beta-high",
                    "tags": "LLM,CHAT,8K",
                    "max_tokens": 8192,
                    "model_type": "chat",
                    "is_tools": true
                },
                {
                    "llm_name": "grok-3-mini-fast-beta-low",
                    "tags": "LLM,CHAT,2K",
                    "max_tokens": 2048,
                    "model_type": "chat",
                    "is_tools": true
                },
                {
                    "llm_name": "grok-3-mini-fast-beta-medium",
                    "tags": "LLM,CHAT,4K",
                    "max_tokens": 4096,
                    "model_type": "chat",
                    "is_tools": true
                },
                {
                    "llm_name": "grok-3-nx",
                    "tags": "LLM,CHAT,16K",
                    "max_tokens": 16384,
                    "model_type": "chat",
                    "is_tools": true
                },
                {
                    "llm_name": "grok-3-reasoning",
                    "tags": "LLM,CHAT,16K",
                    "max_tokens": 16384,
                    "model_type": "chat",
                    "is_tools": true
                },
                {
                    "llm_name": "grok-3-search",
                    "tags": "LLM,CHAT,16K",
                    "max_tokens": 16384,
                    "model_type": "chat",
                    "is_tools": true
                },
                {
                    "llm_name": "grok-4",
                    "tags": "LLM,CHAT,32K",
                    "max_tokens": 32768,
                    "model_type": "chat",
                    "is_tools": true
                },
                {
                    "llm_name": "grok-4-0709",
                    "tags": "LLM,CHAT,32K",
                    "max_tokens": 32768,
                    "model_type": "chat",
                    "is_tools": true
                },
                {
                    "llm_name": "grok-4-0709-search",
                    "tags": "LLM,CHAT,32K",
                    "max_tokens": 32768,
                    "model_type": "chat",
                    "is_tools": true
                },
                {
                    "llm_name": "grok-4-fast-non-reasoning",
                    "tags": "LLM,CHAT,16K",
                    "max_tokens": 16384,
                    "model_type": "chat",
                    "is_tools": false
                },
                {
                    "llm_name": "grok-4-fast-reasoning",
                    "tags": "LLM,CHAT,16K",
                    "max_tokens": 16384,
                    "model_type": "chat",
                    "is_tools": true
                },
                {
                    "llm_name": "grok-4-fast-reasoning-search",
                    "tags": "LLM,CHAT,16K",
                    "max_tokens": 16384,
                    "model_type": "chat",
                    "is_tools": true
                },
                {
                    "llm_name": "grok-code-fast-1",
                    "tags": "LLM,CHAT,8K",
                    "max_tokens": 8192,
                    "model_type": "chat",
                    "is_tools": true
                },
                {
                    "llm_name": "jina-colbert-v2",
                    "tags": "RE-RANK,4K",
                    "max_tokens": 4096,
                    "model_type": "rerank",
                    "is_tools": false
                },
                {
                    "llm_name": "jina-embeddings-v4",
                    "tags": "TEXT EMBEDDING,8K",
                    "max_tokens": 8192,
                    "model_type": "embedding",
                    "is_tools": false
                },
                {
                    "llm_name": "jina-reranker-m0",
                    "tags": "RE-RANK,4K",
                    "max_tokens": 4096,
                    "model_type": "rerank",
                    "is_tools": false
                },
                {
                    "llm_name": "jina-reranker-v2-base-multilingual",
                    "tags": "RE-RANK,4K",
                    "max_tokens": 4096,
                    "model_type": "rerank",
                    "is_tools": false
                },
                {
                    "llm_name": "o1",
                    "tags": "LLM,CHAT,128K",
                    "max_tokens": 131072,
                    "model_type": "chat",
                    "is_tools": true
                },
                {
                    "llm_name": "o1-2024-12-17",
                    "tags": "LLM,CHAT,128K",
                    "max_tokens": 131072,
                    "model_type": "chat",
                    "is_tools": true
                },
                {
                    "llm_name": "o1-2024-12-17-high",
                    "tags": "LLM,CHAT,256K",
                    "max_tokens": 262144,
                    "model_type": "chat",
                    "is_tools": true
                },
                {
                    "llm_name": "o1-2024-12-17-low",
                    "tags": "LLM,CHAT,64K",
                    "max_tokens": 65536,
                    "model_type": "chat",
                    "is_tools": true
                },
                {
                    "llm_name": "o1-2024-12-17-medium",
                    "tags": "LLM,CHAT,128K",
                    "max_tokens": 131072,
                    "model_type": "chat",
                    "is_tools": true
                },
                {
                    "llm_name": "o1-all",
                    "tags": "LLM,CHAT,128K",
                    "max_tokens": 131072,
                    "model_type": "chat",
                    "is_tools": true
                },
                {
                    "llm_name": "o1-high",
                    "tags": "LLM,CHAT,256K",
                    "max_tokens": 262144,
                    "model_type": "chat",
                    "is_tools": true
                },
                {
                    "llm_name": "o1-low",
                    "tags": "LLM,CHAT,64K",
                    "max_tokens": 65536,
                    "model_type": "chat",
                    "is_tools": true
                },
                {
                    "llm_name": "o1-medium",
                    "tags": "LLM,CHAT,128K",
                    "max_tokens": 131072,
                    "model_type": "chat",
                    "is_tools": true
                },
                {
                    "llm_name": "o1-mini",
                    "tags": "LLM,CHAT,64K",
                    "max_tokens": 65536,
                    "model_type": "chat",
                    "is_tools": true
                },
                {
                    "llm_name": "o1-mini-2024-09-12",
                    "tags": "LLM,CHAT,64K",
                    "max_tokens": 65536,
                    "model_type": "chat",
                    "is_tools": true
                },
                {
                    "llm_name": "o1-mini-all",
                    "tags": "LLM,CHAT,64K",
                    "max_tokens": 65536,
                    "model_type": "chat",
                    "is_tools": true
                },
                {
                    "llm_name": "o1-preview",
                    "tags": "LLM,CHAT,128K",
                    "max_tokens": 131072,
                    "model_type": "chat",
                    "is_tools": true
                },
                {
                    "llm_name": "o1-preview-2024-09-12",
                    "tags": "LLM,CHAT,128K",
                    "max_tokens": 131072,
                    "model_type": "chat",
                    "is_tools": true
                },
                {
                    "llm_name": "o1-preview-all",
                    "tags": "LLM,CHAT,128K",
                    "max_tokens": 131072,
                    "model_type": "chat",
                    "is_tools": true
                },
                {
                    "llm_name": "o1-pro",
                    "tags": "LLM,CHAT,256K",
                    "max_tokens": 262144,
                    "model_type": "chat",
                    "is_tools": true
                },
                {
                    "llm_name": "o1-pro-all",
                    "tags": "LLM,CHAT,256K",
                    "max_tokens": 262144,
                    "model_type": "chat",
                    "is_tools": true
                },
                {
                    "llm_name": "o3",
                    "tags": "LLM,CHAT,256K",
                    "max_tokens": 262144,
                    "model_type": "chat",
                    "is_tools": true
                },
                {
                    "llm_name": "o3-2025-04-16",
                    "tags": "LLM,CHAT,256K",
                    "max_tokens": 262144,
                    "model_type": "chat",
                    "is_tools": true
                },
                {
                    "llm_name": "o3-2025-04-16-high",
                    "tags": "LLM,CHAT,512K",
                    "max_tokens": 524288,
                    "model_type": "chat",
                    "is_tools": true
                },
                {
                    "llm_name": "o3-2025-04-16-low",
                    "tags": "LLM,CHAT,128K",
                    "max_tokens": 131072,
                    "model_type": "chat",
                    "is_tools": true
                },
                {
                    "llm_name": "o3-2025-04-16-medium",
                    "tags": "LLM,CHAT,256K",
                    "max_tokens": 262144,
                    "model_type": "chat",
                    "is_tools": true
                },
                {
                    "llm_name": "o3-deep-research",
                    "tags": "LLM,CHAT,256K",
                    "max_tokens": 262144,
                    "model_type": "chat",
                    "is_tools": true
                },
                {
                    "llm_name": "o3-deep-research-2025-06-26",
                    "tags": "LLM,CHAT,256K",
                    "max_tokens": 262144,
                    "model_type": "chat",
                    "is_tools": true
                },
                {
                    "llm_name": "o3-high",
                    "tags": "LLM,CHAT,512K",
                    "max_tokens": 524288,
                    "model_type": "chat",
                    "is_tools": true
                },
                {
                    "llm_name": "o3-low",
                    "tags": "LLM,CHAT,128K",
                    "max_tokens": 131072,
                    "model_type": "chat",
                    "is_tools": true
                },
                {
                    "llm_name": "o3-medium",
                    "tags": "LLM,CHAT,256K",
                    "max_tokens": 262144,
                    "model_type": "chat",
                    "is_tools": true
                },
                {
                    "llm_name": "o3-mini",
                    "tags": "LLM,CHAT,64K",
                    "max_tokens": 65536,
                    "model_type": "chat",
                    "is_tools": true
                },
                {
                    "llm_name": "o3-mini-2025-01-31",
                    "tags": "LLM,CHAT,64K",
                    "max_tokens": 65536,
                    "model_type": "chat",
                    "is_tools": true
                },
                {
                    "llm_name": "o3-mini-2025-01-31-high",
                    "tags": "LLM,CHAT,128K",
                    "max_tokens": 131072,
                    "model_type": "chat",
                    "is_tools": true
                },
                {
                    "llm_name": "o3-mini-2025-01-31-low",
                    "tags": "LLM,CHAT,32K",
                    "max_tokens": 32768,
                    "model_type": "chat",
                    "is_tools": true
                },
                {
                    "llm_name": "o3-mini-2025-01-31-medium",
                    "tags": "LLM,CHAT,64K",
                    "max_tokens": 65536,
                    "model_type": "chat",
                    "is_tools": true
                },
                {
                    "llm_name": "o3-mini-all",
                    "tags": "LLM,CHAT,64K",
                    "max_tokens": 65536,
                    "model_type": "chat",
                    "is_tools": true
                },
                {
                    "llm_name": "o3-mini-high",
                    "tags": "LLM,CHAT,128K",
                    "max_tokens": 131072,
                    "model_type": "chat",
                    "is_tools": true
                },
                {
                    "llm_name": "o3-mini-high-all",
                    "tags": "LLM,CHAT,128K",
                    "max_tokens": 131072,
                    "model_type": "chat",
                    "is_tools": true
                },
                {
                    "llm_name": "o3-mini-low",
                    "tags": "LLM,CHAT,32K",
                    "max_tokens": 32768,
                    "model_type": "chat",
                    "is_tools": true
                },
                {
                    "llm_name": "o3-mini-medium",
                    "tags": "LLM,CHAT,64K",
                    "max_tokens": 65536,
                    "model_type": "chat",
                    "is_tools": true
                },
                {
                    "llm_name": "o4-mini",
                    "tags": "LLM,CHAT,64K",
                    "max_tokens": 65536,
                    "model_type": "chat",
                    "is_tools": true
                },
                {
                    "llm_name": "o4-mini-2025-04-16",
                    "tags": "LLM,CHAT,64K",
                    "max_tokens": 65536,
                    "model_type": "chat",
                    "is_tools": true
                },
                {
                    "llm_name": "o4-mini-2025-04-16-high",
                    "tags": "LLM,CHAT,128K",
                    "max_tokens": 131072,
                    "model_type": "chat",
                    "is_tools": true
                },
                {
                    "llm_name": "o4-mini-2025-04-16-low",
                    "tags": "LLM,CHAT,32K",
                    "max_tokens": 32768,
                    "model_type": "chat",
                    "is_tools": true
                },
                {
                    "llm_name": "o4-mini-2025-04-16-medium",
                    "tags": "LLM,CHAT,64K",
                    "max_tokens": 65536,
                    "model_type": "chat",
                    "is_tools": true
                },
                {
                    "llm_name": "o4-mini-high",
                    "tags": "LLM,CHAT,128K",
                    "max_tokens": 131072,
                    "model_type": "chat",
                    "is_tools": true
                },
                {
                    "llm_name": "o4-mini-low",
                    "tags": "LLM,CHAT,32K",
                    "max_tokens": 32768,
                    "model_type": "chat",
                    "is_tools": true
                },
                {
                    "llm_name": "o4-mini-medium",
                    "tags": "LLM,CHAT,64K",
                    "max_tokens": 65536,
                    "model_type": "chat",
                    "is_tools": true
                },
                {
                    "llm_name": "qwen3-235b-a22b",
                    "tags": "LLM,CHAT,128K",
                    "max_tokens": 131072,
                    "model_type": "chat",
                    "is_tools": true
                },
                {
                    "llm_name": "qwen3-235b-a22b-instruct-2507",
                    "tags": "LLM,CHAT,128K",
                    "max_tokens": 131072,
                    "model_type": "chat",
                    "is_tools": true
                },
                {
                    "llm_name": "qwen3-coder-480b-a35b-instruct",
                    "tags": "LLM,CHAT,128K",
                    "max_tokens": 131072,
                    "model_type": "chat",
                    "is_tools": true
                },
                {
                    "llm_name": "qwen3-coder-plus",
                    "tags": "LLM,CHAT,64K",
                    "max_tokens": 65536,
                    "model_type": "chat",
                    "is_tools": true
                },
                {
                    "llm_name": "sora-2",
                    "tags": "VIDEO-GENERATION,64K",
                    "max_tokens": 65536,
                    "model_type": "chat",
                    "is_tools": false
                },
                {
                    "llm_name": "sora-2-pro",
                    "tags": "VIDEO-GENERATION,128K",
                    "max_tokens": 131072,
                    "model_type": "chat",
                    "is_tools": false
                },
                {
                    "llm_name": "text-embedding-3-large",
                    "tags": "TEXT EMBEDDING,8K",
                    "max_tokens": 8192,
                    "model_type": "embedding",
                    "is_tools": false
                },
                {
                    "llm_name": "text-embedding-3-small",
                    "tags": "TEXT EMBEDDING,8K",
                    "max_tokens": 8192,
                    "model_type": "embedding",
                    "is_tools": false
                },
                {
                    "llm_name": "text-embedding-ada-002",
                    "tags": "TEXT EMBEDDING,8K",
                    "max_tokens": 8191,
                    "model_type": "embedding",
                    "is_tools": false
                },
                {
                    "llm_name": "tts-1",
                    "tags": "TTS,5K",
                    "max_tokens": 5000,
                    "model_type": "tts",
                    "is_tools": false
                },
                {
                    "llm_name": "tts-1-hd",
                    "tags": "TTS,5K",
                    "max_tokens": 5000,
                    "model_type": "tts",
                    "is_tools": false
                },
                {
                    "llm_name": "veo3.1",
                    "tags": "LLM,CHAT,16K",
                    "max_tokens": 16384,
                    "model_type": "chat",
                    "is_tools": true
                },
                {
                    "llm_name": "whisper-1",
                    "tags": "SPEECH2TEXT,20K",
                    "max_tokens": 20480,
                    "model_type": "speech2text",
                    "is_tools": false
                }
            ]
=======
            "name": "MinerU",
            "logo": "",
            "tags": "OCR",
            "status": "1",
            "rank": "900",
            "llm": []
>>>>>>> c610bb60
        }
    ]
}<|MERGE_RESOLUTION|>--- conflicted
+++ resolved
@@ -5491,7 +5491,6 @@
             ]
         },
         {
-<<<<<<< HEAD
             "name": "BurnCloud",
             "logo": "",
             "tags": "LLM,TEXT EMBEDDING,TEXT RE-RANK,IMAGE2TEXT,SPEECH2TEXT,TTS",
@@ -7304,14 +7303,14 @@
                     "is_tools": false
                 }
             ]
-=======
+        },
+        {
             "name": "MinerU",
             "logo": "",
             "tags": "OCR",
             "status": "1",
             "rank": "900",
             "llm": []
->>>>>>> c610bb60
         }
     ]
 }