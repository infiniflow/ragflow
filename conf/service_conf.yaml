--- conflicted
+++ resolved
@@ -29,15 +29,11 @@
   db: 1
   password: 'infini_rag_flow'
   host: 'localhost:6379'
-<<<<<<< HEAD
 baiduvdb:
   endpoint: 'http://127.0.0.:5287'
   username: 'root'
   password: 'mochow'
   replication: 1
-
-=======
->>>>>>> e8018fde
 # postgres:
 #   name: 'rag_flow'
 #   user: 'rag_flow'
