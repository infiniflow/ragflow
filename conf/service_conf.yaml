--- conflicted
+++ resolved
@@ -4,7 +4,6 @@
 mysql:
   name: 'ragflow'
   user: 'root'
-<<<<<<< HEAD
   password: 'Lk!@#456'
   host: '192.168.1.205'
   port: 3316
@@ -25,28 +24,6 @@
   db: 1
   password: 'lk123456'
   host: '192.168.1.205:6379'
-=======
-  password: 'infini_rag_flow'
-  host: 'localhost'
-  port: 5455
-  max_connections: 100
-  stale_timeout: 30
-minio:
-  user: 'rag_flow'
-  password: 'infini_rag_flow'
-  host: 'localhost:9000'
-es:
-  hosts: 'http://localhost:1200'
-  username: 'elastic'
-  password: 'infini_rag_flow'
-infinity:
-  uri: 'localhost:23817'
-  db_name: 'default_db'
-redis:
-  db: 1
-  password: 'infini_rag_flow'
-  host: 'localhost:6379'
->>>>>>> 3b30799b
 
 # postgres:
 #   name: 'rag_flow'
