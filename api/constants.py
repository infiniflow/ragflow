--- conflicted
+++ resolved
@@ -24,9 +24,5 @@
 REQUEST_WAIT_SEC = 2
 REQUEST_MAX_WAIT_SEC = 300
 
-<<<<<<< HEAD
 DATASET_NAME_LIMIT = 128
-=======
-DATASET_NAME_LIMIT = 128
-FILE_NAME_LEN_LIMIT = 255
->>>>>>> 972fd919
+FILE_NAME_LEN_LIMIT = 255