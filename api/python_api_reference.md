--- conflicted
+++ resolved
@@ -970,70 +970,7 @@
 ```
 
 
-<<<<<<< HEAD
-```python
-Assistant.get_session(id: str) -> Session
-```
-
-### Parameters
-
-#### id: `str`, *Required*
-
-???????????????????????????????
-
-### Returns
-
-### Returns
-
-A `session` object.
-
-#### id: `str`
-
-The id of the created session is used to identify different sessions.
-- `id` cannot be provided in creating
-- `id` is required in updating
-
-#### name: `str`
-
-The name of the created session. Defaults to `"New session"`.
-
-#### messages: `list[Message]`
-
-The messages of the created session.
-- messages cannot be provided.
-
-Defaults:
-
-??????????????????????????????????????????????????????????????????????????????????????????????
-
-```
-[{"role": "assistant", "content": "Hi! I am your assistant，can I help you?"}]
-```
-
-#### assistant_id: `str`
-
-
-???????????????????????????????????????How to get
-
-The id of associated assistant. Defaults to `""`.
-- `assistant_id` is required in creating if you use HTTP API.
-
-### Examples
-
-```python
-from ragflow import RAGFlow
-
-rag = RAGFlow(api_key="xxxxxx", base_url="http://xxx.xx.xx.xxx:9380")
-assi = rag.get_assistant(name="Miss R")
-sess = assi.get_session(id="d5c55d2270dd11ef9bd90242ac120007")
-```
-
----
-
-## Save session settings
-=======
 ## Update session
->>>>>>> 6eed1157
 
 ```python
 Session.update(update_message:dict)
@@ -1140,9 +1077,6 @@
 ## List sessions
 
 ```python
-<<<<<<< HEAD
-Assistant.list_session() -> list[Session]
-=======
 Chat.list_sessions(
     page: int = 1, 
     page_size: int = 1024, 
@@ -1151,7 +1085,6 @@
     id: str = None,
     name: str = None
 ) -> List[Session]
->>>>>>> 6eed1157
 ```
 
 ### Returns
