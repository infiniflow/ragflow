--- conflicted
+++ resolved
@@ -424,19 +424,11 @@
 - `process_begin_at`: `datetime` The start time of document processing. Defaults to `None`.
 - `process_duation`: `float` Duration of the processing in seconds. Defaults to `0.0`.
 - `run`: `str` The document's processing status:
-<<<<<<< HEAD
-  - `"UNSTART"`  (default) 
-  - `"RUNNING"` 
-  - `"CANCEL"` 
-  - `"DONE"` 
-  - `"FAIL"` 
-=======
-  - `"0"`: UNSTART (default)  ?????????
-  - `"1"`: RUNNING
-  - `"2"`: CANCEL
-  - `"3"`: DONE
-  - `"4"`: FAIL
->>>>>>> 89d5b241
+  - `"UNSTART"`  (default)
+  - `"RUNNING"`
+  - `"CANCEL"`
+  - `"DONE"`
+  - `"FAIL"`
 - `status`: `str` Reserved for future use.
 
 ### Examples
@@ -634,11 +626,7 @@
 ### Parameters
 
 #### keywords: `str`
-<<<<<<< HEAD
-
-=======
-  
->>>>>>> 89d5b241
+
 The keywords used to match chunk content. Defaults to `None`
 
 #### offset: `int`
