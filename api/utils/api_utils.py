#
#  Copyright 2024 The InfiniFlow Authors. All Rights Reserved.
#
#  Licensed under the Apache License, Version 2.0 (the "License");
#  you may not use this file except in compliance with the License.
#  You may obtain a copy of the License at
#
#      http://www.apache.org/licenses/LICENSE-2.0
#
#  Unless required by applicable law or agreed to in writing, software
#  distributed under the License is distributed on an "AS IS" BASIS,
#  WITHOUT WARRANTIES OR CONDITIONS OF ANY KIND, either express or implied.
#  See the License for the specific language governing permissions and
#  limitations under the License.
#
import functools
import json
import logging
import random
import time
from base64 import b64encode
from copy import deepcopy
from functools import wraps
from hmac import HMAC
from io import BytesIO
from urllib.parse import quote, urlencode
from uuid import uuid1

import requests
from flask import (
    Response,
    jsonify,
    make_response,
    send_file,
)
from flask import (
    request as flask_request,
)
from itsdangerous import URLSafeTimedSerializer
from peewee import OperationalError
from werkzeug.http import HTTP_STATUS_CODES

from api import settings
from api.constants import REQUEST_MAX_WAIT_SEC, REQUEST_WAIT_SEC
from api.db.db_models import APIToken
from api.db.services.llm_service import LLMService, TenantLLMService
from api.utils import CustomJSONEncoder, get_uuid, json_dumps

requests.models.complexjson.dumps = functools.partial(json.dumps, cls=CustomJSONEncoder)


def request(**kwargs):
    sess = requests.Session()
    stream = kwargs.pop("stream", sess.stream)
    timeout = kwargs.pop("timeout", None)
    kwargs["headers"] = {k.replace("_", "-").upper(): v for k, v in kwargs.get("headers", {}).items()}
    prepped = requests.Request(**kwargs).prepare()

    if settings.CLIENT_AUTHENTICATION and settings.HTTP_APP_KEY and settings.SECRET_KEY:
        timestamp = str(round(time() * 1000))
        nonce = str(uuid1())
        signature = b64encode(
            HMAC(
                settings.SECRET_KEY.encode("ascii"),
                b"\n".join(
                    [
                        timestamp.encode("ascii"),
                        nonce.encode("ascii"),
                        settings.HTTP_APP_KEY.encode("ascii"),
                        prepped.path_url.encode("ascii"),
                        prepped.body if kwargs.get("json") else b"",
                        urlencode(sorted(kwargs["data"].items()), quote_via=quote, safe="-._~").encode("ascii") if kwargs.get("data") and isinstance(kwargs["data"], dict) else b"",
                    ]
                ),
                "sha1",
            ).digest()
        ).decode("ascii")

        prepped.headers.update(
            {
                "TIMESTAMP": timestamp,
                "NONCE": nonce,
                "APP-KEY": settings.HTTP_APP_KEY,
                "SIGNATURE": signature,
            }
        )

    return sess.send(prepped, stream=stream, timeout=timeout)


def get_exponential_backoff_interval(retries, full_jitter=False):
    """Calculate the exponential backoff wait time."""
    # Will be zero if factor equals 0
    countdown = min(REQUEST_MAX_WAIT_SEC, REQUEST_WAIT_SEC * (2**retries))
    # Full jitter according to
    # https://aws.amazon.com/blogs/architecture/exponential-backoff-and-jitter/
    if full_jitter:
        countdown = random.randrange(countdown + 1)
    # Adjust according to maximum wait time and account for negative values.
    return max(0, countdown)


def get_data_error_result(code=settings.RetCode.DATA_ERROR, message="Sorry! Data missing!"):
    logging.exception(Exception(message))
    result_dict = {"code": code, "message": message}
    response = {}
    for key, value in result_dict.items():
        if value is None and key != "code":
            continue
        else:
            response[key] = value
    return jsonify(response)


def server_error_response(e):
    logging.exception(e)
    try:
        if e.code == 401:
            return get_json_result(code=401, message=repr(e))
    except BaseException:
        pass
    if len(e.args) > 1:
        return get_json_result(code=settings.RetCode.EXCEPTION_ERROR, message=repr(e.args[0]), data=e.args[1])
    if repr(e).find("index_not_found_exception") >= 0:
        return get_json_result(code=settings.RetCode.EXCEPTION_ERROR, message="No chunk found, please upload file and parse it.")

    return get_json_result(code=settings.RetCode.EXCEPTION_ERROR, message=repr(e))


def error_response(response_code, message=None):
    if message is None:
        message = HTTP_STATUS_CODES.get(response_code, "Unknown Error")

    return Response(
        json.dumps(
            {
                "message": message,
                "code": response_code,
            }
        ),
        status=response_code,
        mimetype="application/json",
    )


def validate_request(*args, **kwargs):
    def wrapper(func):
        @wraps(func)
        def decorated_function(*_args, **_kwargs):
            input_arguments = flask_request.json or flask_request.form.to_dict()
            no_arguments = []
            error_arguments = []
            for arg in args:
                if arg not in input_arguments:
                    no_arguments.append(arg)
            for k, v in kwargs.items():
                config_value = input_arguments.get(k, None)
                if config_value is None:
                    no_arguments.append(k)
                elif isinstance(v, (tuple, list)):
                    if config_value not in v:
                        error_arguments.append((k, set(v)))
                elif config_value != v:
                    error_arguments.append((k, v))
            if no_arguments or error_arguments:
                error_string = ""
                if no_arguments:
                    error_string += "required argument are missing: {}; ".format(",".join(no_arguments))
                if error_arguments:
                    error_string += "required argument values: {}".format(",".join(["{}={}".format(a[0], a[1]) for a in error_arguments]))
                return get_json_result(code=settings.RetCode.ARGUMENT_ERROR, message=error_string)
            return func(*_args, **_kwargs)

        return decorated_function

    return wrapper


def not_allowed_parameters(*params):
    def decorator(f):
        def wrapper(*args, **kwargs):
            input_arguments = flask_request.json or flask_request.form.to_dict()
            for param in params:
                if param in input_arguments:
                    return get_json_result(code=settings.RetCode.ARGUMENT_ERROR, message=f"Parameter {param} isn't allowed")
            return f(*args, **kwargs)

        return wrapper

    return decorator


def is_localhost(ip):
    return ip in {"127.0.0.1", "::1", "[::1]", "localhost"}


def send_file_in_mem(data, filename):
    if not isinstance(data, (str, bytes)):
        data = json_dumps(data)
    if isinstance(data, str):
        data = data.encode("utf-8")

    f = BytesIO()
    f.write(data)
    f.seek(0)

    return send_file(f, as_attachment=True, attachment_filename=filename)


def get_json_result(code=settings.RetCode.SUCCESS, message="success", data=None):
    response = {"code": code, "message": message, "data": data}
    return jsonify(response)


def apikey_required(func):
    @wraps(func)
    def decorated_function(*args, **kwargs):
        token = flask_request.headers.get("Authorization").split()[1]
        objs = APIToken.query(token=token)
        if not objs:
            return build_error_result(message="API-KEY is invalid!", code=settings.RetCode.FORBIDDEN)
        kwargs["tenant_id"] = objs[0].tenant_id
        return func(*args, **kwargs)

    return decorated_function


def build_error_result(code=settings.RetCode.FORBIDDEN, message="success"):
    response = {"code": code, "message": message}
    response = jsonify(response)
    response.status_code = code
    return response


def construct_response(code=settings.RetCode.SUCCESS, message="success", data=None, auth=None):
    result_dict = {"code": code, "message": message, "data": data}
    response_dict = {}
    for key, value in result_dict.items():
        if value is None and key != "code":
            continue
        else:
            response_dict[key] = value
    response = make_response(jsonify(response_dict))
    if auth:
        response.headers["Authorization"] = auth
    response.headers["Access-Control-Allow-Origin"] = "*"
    response.headers["Access-Control-Allow-Method"] = "*"
    response.headers["Access-Control-Allow-Headers"] = "*"
    response.headers["Access-Control-Allow-Headers"] = "*"
    response.headers["Access-Control-Expose-Headers"] = "Authorization"
    return response


def construct_result(code=settings.RetCode.DATA_ERROR, message="data is missing"):
    result_dict = {"code": code, "message": message}
    response = {}
    for key, value in result_dict.items():
        if value is None and key != "code":
            continue
        else:
            response[key] = value
    return jsonify(response)


def construct_json_result(code=settings.RetCode.SUCCESS, message="success", data=None):
    if data is None:
        return jsonify({"code": code, "message": message})
    else:
        return jsonify({"code": code, "message": message, "data": data})


def construct_error_response(e):
    logging.exception(e)
    try:
        if e.code == 401:
            return construct_json_result(code=settings.RetCode.UNAUTHORIZED, message=repr(e))
    except BaseException:
        pass
    if len(e.args) > 1:
        return construct_json_result(code=settings.RetCode.EXCEPTION_ERROR, message=repr(e.args[0]), data=e.args[1])
    return construct_json_result(code=settings.RetCode.EXCEPTION_ERROR, message=repr(e))


def token_required(func):
    @wraps(func)
    def decorated_function(*args, **kwargs):
        authorization_str = flask_request.headers.get("Authorization")
        if not authorization_str:
            return get_json_result(data=False, message="`Authorization` can't be empty")
        authorization_list = authorization_str.split()
        if len(authorization_list) < 2:
            return get_json_result(data=False, message="Please check your authorization format.")
        token = authorization_list[1]
        objs = APIToken.query(token=token)
        if not objs:
            return get_json_result(data=False, message="Authentication error: API key is invalid!", code=settings.RetCode.AUTHENTICATION_ERROR)
        kwargs["tenant_id"] = objs[0].tenant_id
        return func(*args, **kwargs)

    return decorated_function


def get_result(code=settings.RetCode.SUCCESS, message="", data=None):
    if code == 0:
        if data is not None:
            response = {"code": code, "data": data}
        else:
            response = {"code": code}
    else:
        response = {"code": code, "message": message}
    return jsonify(response)


def get_error_data_result(
    message="Sorry! Data missing!",
    code=settings.RetCode.DATA_ERROR,
):
    result_dict = {"code": code, "message": message}
    response = {}
    for key, value in result_dict.items():
        if value is None and key != "code":
            continue
        else:
            response[key] = value
    return jsonify(response)


def get_error_argument_result(message="Invalid arguments"):
    return get_result(code=settings.RetCode.ARGUMENT_ERROR, message=message)


def get_error_permission_result(message="Permission error"):
    return get_result(code=settings.RetCode.PERMISSION_ERROR, message=message)


def get_error_operating_result(message="Operating error"):
    return get_result(code=settings.RetCode.OPERATING_ERROR, message=message)


def generate_confirmation_token(tenant_id):
    serializer = URLSafeTimedSerializer(tenant_id)
    return "ragflow-" + serializer.dumps(get_uuid(), salt=tenant_id)[2:34]


def get_parser_config(chunk_method, parser_config):
    if parser_config:
        return parser_config
    if not chunk_method:
        chunk_method = "naive"
    key_mapping = {
        "naive": {"chunk_token_num": 128, "delimiter": r"\n", "html4excel": False, "layout_recognize": "DeepDOC", "raptor": {"use_raptor": False}},
        "qa": {"raptor": {"use_raptor": False}},
        "tag": None,
        "resume": None,
        "manual": {"raptor": {"use_raptor": False}},
        "table": None,
        "paper": {"raptor": {"use_raptor": False}},
        "book": {"raptor": {"use_raptor": False}},
        "laws": {"raptor": {"use_raptor": False}},
        "presentation": {"raptor": {"use_raptor": False}},
        "one": None,
        "knowledge_graph": {"chunk_token_num": 8192, "delimiter": r"\n", "entity_types": ["organization", "person", "location", "event", "time"]},
        "email": None,
        "picture": None,
    }
    parser_config = key_mapping[chunk_method]
    return parser_config


def get_data_openai(
    id=None,
    created=None,
    model=None,
    prompt_tokens=0,
    completion_tokens=0,
    content=None,
    finish_reason=None,
    object="chat.completion",
    param=None,
):
    total_tokens = prompt_tokens + completion_tokens
    return {
        "id": f"{id}",
        "object": object,
        "created": int(time.time()) if created else None,
        "model": model,
        "param": param,
        "usage": {
            "prompt_tokens": prompt_tokens,
            "completion_tokens": completion_tokens,
            "total_tokens": total_tokens,
            "completion_tokens_details": {"reasoning_tokens": 0, "accepted_prediction_tokens": 0, "rejected_prediction_tokens": 0},
        },
        "choices": [{"message": {"role": "assistant", "content": content}, "logprobs": None, "finish_reason": finish_reason, "index": 0}],
    }


def check_duplicate_ids(ids, id_type="item"):
    """
    Check for duplicate IDs in a list and return unique IDs and error messages.

    Args:
        ids (list): List of IDs to check for duplicates
        id_type (str): Type of ID for error messages (e.g., 'document', 'dataset', 'chunk')

    Returns:
        tuple: (unique_ids, error_messages)
            - unique_ids (list): List of unique IDs
            - error_messages (list): List of error messages for duplicate IDs
    """
    id_count = {}
    duplicate_messages = []

    # Count occurrences of each ID
    for id_value in ids:
        id_count[id_value] = id_count.get(id_value, 0) + 1

    # Check for duplicates
    for id_value, count in id_count.items():
        if count > 1:
            duplicate_messages.append(f"Duplicate {id_type} ids: {id_value}")

    # Return unique IDs and error messages
    return list(set(ids)), duplicate_messages


def verify_embedding_availability(embd_id: str, tenant_id: str) -> tuple[bool, Response | None]:
    """
    Verifies availability of an embedding model for a specific tenant.

    Implements a four-stage validation process:
    1. Model identifier parsing and validation
    2. System support verification
    3. Tenant authorization check
    4. Database operation error handling

    Args:
        embd_id (str): Unique identifier for the embedding model in format "model_name@factory"
        tenant_id (str): Tenant identifier for access control

    Returns:
        tuple[bool, Response | None]:
        - First element (bool):
            - True: Model is available and authorized
            - False: Validation failed
        - Second element contains:
            - None on success
            - Error detail dict on failure

    Raises:
        ValueError: When model identifier format is invalid
        OperationalError: When database connection fails (auto-handled)

    Examples:
        >>> verify_embedding_availability("text-embedding@openai", "tenant_123")
        (True, None)

        >>> verify_embedding_availability("invalid_model", "tenant_123")
        (False, {'code': 101, 'message': "Unsupported model: <invalid_model>"})
    """
    try:
        llm_name, llm_factory = TenantLLMService.split_model_name_and_factory(embd_id)
        in_llm_service = bool(LLMService.query(llm_name=llm_name, fid=llm_factory, model_type="embedding"))
<<<<<<< HEAD

=======
>>>>>>> 8b7c4246
        # Tongyi-Qianwen is added to TenantLLM by default, but remains unusable with empty api_key
        tenant_llms = TenantLLMService.get_my_llms(tenant_id=tenant_id)
        is_tenant_model = any(llm["llm_name"] == llm_name and llm["llm_factory"] == llm_factory and llm["model_type"] == "embedding" for llm in tenant_llms)

        is_builtin_model = embd_id in settings.BUILTIN_EMBEDDING_MODELS
<<<<<<< HEAD
        if not (is_builtin_model or is_tenant_model or in_llm_service):
=======
        if not ((is_builtin_model or is_tenant_model or in_llm_service)):
            return False, get_error_argument_result(f"Unsupported model: <{embd_id}>")

        if not (is_builtin_model or is_tenant_model):
>>>>>>> 8b7c4246
            return False, get_error_argument_result(f"Unauthorized model: <{embd_id}>")
    except OperationalError as e:
        logging.exception(e)
        return False, get_error_data_result(message="Database operation failed")

    return True, None


def deep_merge(default: dict, custom: dict) -> dict:
    """
    Recursively merges two dictionaries with priority given to `custom` values.

    Creates a deep copy of the `default` dictionary and iteratively merges nested
    dictionaries using a stack-based approach. Non-dict values in `custom` will
    completely override corresponding entries in `default`.

    Args:
        default (dict): Base dictionary containing default values.
        custom (dict): Dictionary containing overriding values.

    Returns:
        dict: New merged dictionary combining values from both inputs.

    Example:
        >>> from copy import deepcopy
        >>> default = {"a": 1, "nested": {"x": 10, "y": 20}}
        >>> custom = {"b": 2, "nested": {"y": 99, "z": 30}}
        >>> deep_merge(default, custom)
        {'a': 1, 'b': 2, 'nested': {'x': 10, 'y': 99, 'z': 30}}

        >>> deep_merge({"config": {"mode": "auto"}}, {"config": "manual"})
        {'config': 'manual'}

    Notes:
        1. Merge priority is always given to `custom` values at all nesting levels
        2. Non-dict values (e.g. list, str) in `custom` will replace entire values
           in `default`, even if the original value was a dictionary
        3. Time complexity: O(N) where N is total key-value pairs in `custom`
        4. Recommended for configuration merging and nested data updates
    """
    merged = deepcopy(default)
    stack = [(merged, custom)]

    while stack:
        base_dict, override_dict = stack.pop()

        for key, val in override_dict.items():
            if key in base_dict and isinstance(val, dict) and isinstance(base_dict[key], dict):
                stack.append((base_dict[key], val))
            else:
                base_dict[key] = val

    return merged


def remap_dictionary_keys(source_data: dict, key_aliases: dict = None) -> dict:
    """
    Transform dictionary keys using a configurable mapping schema.

    Args:
        source_data: Original dictionary to process
        key_aliases: Custom key transformation rules (Optional)
            When provided, overrides default key mapping
            Format: {<original_key>: <new_key>, ...}

    Returns:
        dict: New dictionary with transformed keys preserving original values

    Example:
        >>> input_data = {"old_key": "value", "another_field": 42}
        >>> remap_dictionary_keys(input_data, {"old_key": "new_key"})
        {'new_key': 'value', 'another_field': 42}
    """
    DEFAULT_KEY_MAP = {
        "chunk_num": "chunk_count",
        "doc_num": "document_count",
        "parser_id": "chunk_method",
        "embd_id": "embedding_model",
    }

    transformed_data = {}
    mapping = key_aliases or DEFAULT_KEY_MAP

    for original_key, value in source_data.items():
        mapped_key = mapping.get(original_key, original_key)
        transformed_data[mapped_key] = value

    return transformed_data<|MERGE_RESOLUTION|>--- conflicted
+++ resolved
@@ -461,23 +461,11 @@
     try:
         llm_name, llm_factory = TenantLLMService.split_model_name_and_factory(embd_id)
         in_llm_service = bool(LLMService.query(llm_name=llm_name, fid=llm_factory, model_type="embedding"))
-<<<<<<< HEAD
-
-=======
->>>>>>> 8b7c4246
         # Tongyi-Qianwen is added to TenantLLM by default, but remains unusable with empty api_key
         tenant_llms = TenantLLMService.get_my_llms(tenant_id=tenant_id)
         is_tenant_model = any(llm["llm_name"] == llm_name and llm["llm_factory"] == llm_factory and llm["model_type"] == "embedding" for llm in tenant_llms)
-
         is_builtin_model = embd_id in settings.BUILTIN_EMBEDDING_MODELS
-<<<<<<< HEAD
         if not (is_builtin_model or is_tenant_model or in_llm_service):
-=======
-        if not ((is_builtin_model or is_tenant_model or in_llm_service)):
-            return False, get_error_argument_result(f"Unsupported model: <{embd_id}>")
-
-        if not (is_builtin_model or is_tenant_model):
->>>>>>> 8b7c4246
             return False, get_error_argument_result(f"Unauthorized model: <{embd_id}>")
     except OperationalError as e:
         logging.exception(e)
