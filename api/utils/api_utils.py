--- conflicted
+++ resolved
@@ -362,7 +362,6 @@
     return decorated_function
 
 
-<<<<<<< HEAD
 def get_result(code=settings.RetCode.SUCCESS, message="", data=None, total=None):
     """
     Standard API response format:
@@ -376,10 +375,6 @@
     response = {"code": code}
 
     if code == settings.RetCode.SUCCESS:
-=======
-def get_result(code: settings.RetCode = settings.RetCode.SUCCESS, message="", data=None):
-    if code == 0:
->>>>>>> 8aabc280
         if data is not None:
             response["data"] = data
         if total is not None:
