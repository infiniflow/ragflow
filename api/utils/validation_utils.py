#
#  Copyright 2025 The InfiniFlow Authors. All Rights Reserved.
#
#  Licensed under the Apache License, Version 2.0 (the "License");
#  you may not use this file except in compliance with the License.
#  You may obtain a copy of the License at
#
#      http://www.apache.org/licenses/LICENSE-2.0
#
#  Unless required by applicable law or agreed to in writing, software
#  distributed under the License is distributed on an "AS IS" BASIS,
#  WITHOUT WARRANTIES OR CONDITIONS OF ANY KIND, either express or implied.
#  See the License for the specific language governing permissions and
#  limitations under the License.
#
from collections import Counter
import string
from typing import Annotated, Any, Literal
from uuid import UUID

from quart import Request
from pydantic import (
    BaseModel,
    ConfigDict,
    Field,
    StringConstraints,
    ValidationError,
    field_validator,
    model_validator,
)
from pydantic_core import PydanticCustomError
from werkzeug.exceptions import BadRequest, UnsupportedMediaType

from api.constants import DATASET_NAME_LIMIT


async def validate_and_parse_json_request(request: Request, validator: type[BaseModel], *, extras: dict[str, Any] | None = None, exclude_unset: bool = False) -> tuple[dict[str, Any] | None, str | None]:
    """
    Validates and parses JSON requests through a multi-stage validation pipeline.

    Implements a four-stage validation process:
    1. Content-Type verification (must be application/json)
    2. JSON syntax validation
    3. Payload structure type checking
    4. Pydantic model validation with error formatting

    Args:
        request (Request): Flask request object containing HTTP payload
        validator (type[BaseModel]): Pydantic model class for data validation
        extras (dict[str, Any] | None): Additional fields to merge into payload
            before validation. These fields will be removed from the final output
        exclude_unset (bool): Whether to exclude fields that have not been explicitly set

    Returns:
        tuple[Dict[str, Any] | None, str | None]:
        - First element:
            - Validated dictionary on success
            - None on validation failure
        - Second element:
            - None on success
            - Diagnostic error message on failure

    Raises:
        UnsupportedMediaType: When Content-Type header is not application/json
        BadRequest: For structural JSON syntax errors
        ValidationError: When payload violates Pydantic schema rules

    Examples:
        >>> validate_and_parse_json_request(valid_request, DatasetSchema)
        ({"name": "Dataset1", "format": "csv"}, None)

        >>> validate_and_parse_json_request(xml_request, DatasetSchema)
        (None, "Unsupported content type: Expected application/json, got text/xml")

        >>> validate_and_parse_json_request(bad_json_request, DatasetSchema)
        (None, "Malformed JSON syntax: Missing commas/brackets or invalid encoding")

    Notes:
        1. Validation Priority:
            - Content-Type verification precedes JSON parsing
            - Structural validation occurs before schema validation
        2. Extra fields added via `extras` parameter are automatically removed
           from the final output after validation
    """
    try:
        payload = await request.get_json() or {}
    except UnsupportedMediaType:
        return None, f"Unsupported content type: Expected application/json, got {request.content_type}"
    except BadRequest:
        return None, "Malformed JSON syntax: Missing commas/brackets or invalid encoding"

    if not isinstance(payload, dict):
        return None, f"Invalid request payload: expected object, got {type(payload).__name__}"

    try:
        if extras is not None:
            payload.update(extras)
        validated_request = validator(**payload)
    except ValidationError as e:
        return None, format_validation_error_message(e)

    parsed_payload = validated_request.model_dump(by_alias=True, exclude_unset=exclude_unset)

    if extras is not None:
        for key in list(parsed_payload.keys()):
            if key in extras:
                del parsed_payload[key]

    return parsed_payload, None


def validate_and_parse_request_args(request: Request, validator: type[BaseModel], *, extras: dict[str, Any] | None = None) -> tuple[dict[str, Any] | None, str | None]:
    """
    Validates and parses request arguments against a Pydantic model.

    This function performs a complete request validation workflow:
    1. Extracts query parameters from the request
    2. Merges with optional extra values (if provided)
    3. Validates against the specified Pydantic model
    4. Cleans the output by removing extra values
    5. Returns either parsed data or an error message

    Args:
        request (Request): Web framework request object containing query parameters
        validator (type[BaseModel]): Pydantic model class for validation
        extras (dict[str, Any] | None): Optional additional values to include in validation
                                      but exclude from final output. Defaults to None.

    Returns:
        tuple[dict[str, Any] | None, str | None]:
            - First element: Validated/parsed arguments as dict if successful, None otherwise
            - Second element: Formatted error message if validation failed, None otherwise

    Behavior:
        - Query parameters are merged with extras before validation
        - Extras are automatically removed from the final output
        - All validation errors are formatted into a human-readable string

    Raises:
        TypeError: If validator is not a Pydantic BaseModel subclass

    Examples:
        Successful validation:
            >>> validate_and_parse_request_args(request, MyValidator)
            ({'param1': 'value'}, None)

        Failed validation:
            >>> validate_and_parse_request_args(request, MyValidator)
            (None, "param1: Field required")

        With extras:
            >>> validate_and_parse_request_args(request, MyValidator, extras={'internal_id': 123})
            ({'param1': 'value'}, None)  # internal_id removed from output

    Notes:
        - Uses request.args.to_dict() for Flask-compatible parameter extraction
        - Maintains immutability of original request arguments
        - Preserves type conversion from Pydantic validation
    """
    args = request.args.to_dict(flat=True)
    try:
        if extras is not None:
            args.update(extras)
        validated_args = validator(**args)
    except ValidationError as e:
        return None, format_validation_error_message(e)

    parsed_args = validated_args.model_dump()
    if extras is not None:
        for key in list(parsed_args.keys()):
            if key in extras:
                del parsed_args[key]

    return parsed_args, None


def format_validation_error_message(e: ValidationError) -> str:
    """
    Formats validation errors into a standardized string format.

    Processes pydantic ValidationError objects to create human-readable error messages
    containing field locations, error descriptions, and input values.

    Args:
        e (ValidationError): The validation error instance containing error details

    Returns:
        str: Formatted error messages joined by newlines. Each line contains:
            - Field path (dot-separated)
            - Error message
            - Truncated input value (max 128 chars)

    Example:
        >>> try:
        ...     UserModel(name=123, email="invalid")
        ... except ValidationError as e:
        ...     print(format_validation_error_message(e))
        Field: <name> - Message: <Input should be a valid string> - Value: <123>
        Field: <email> - Message: <value is not a valid email address> - Value: <invalid>
    """
    error_messages = []

    for error in e.errors():
        field = ".".join(map(str, error["loc"]))
        msg = error["msg"]
        input_val = error["input"]
        input_str = str(input_val)

        if len(input_str) > 128:
            input_str = input_str[:125] + "..."

        error_msg = f"Field: <{field}> - Message: <{msg}> - Value: <{input_str}>"
        error_messages.append(error_msg)

    return "\n".join(error_messages)


def normalize_str(v: Any) -> Any:
    """
    Normalizes string values to a standard format while preserving non-string inputs.

    Performs the following transformations when input is a string:
    1. Trims leading/trailing whitespace (str.strip())
    2. Converts to lowercase (str.lower())

    Non-string inputs are returned unchanged, making this function safe for mixed-type
    processing pipelines.

    Args:
        v (Any): Input value to normalize. Accepts any Python object.

    Returns:
        Any: Normalized string if input was string-type, original value otherwise.

    Behavior Examples:
        String Input: "  Admin " → "admin"
        Empty String: "   " → "" (empty string)
        Non-String:
            - 123 → 123
            - None → None
            - ["User"] → ["User"]

    Typical Use Cases:
        - Standardizing user input
        - Preparing data for case-insensitive comparison
        - Cleaning API parameters
        - Normalizing configuration values

    Edge Cases:
        - Unicode whitespace is handled by str.strip()
        - Locale-independent lowercasing (str.lower())
        - Preserves falsy values (0, False, etc.)

    Example:
        >>> normalize_str("  ReadOnly  ")
        'readonly'
        >>> normalize_str(42)
        42
    """
    if isinstance(v, str):
        stripped = v.strip()
        normalized = stripped.lower()
        return normalized
    return v


def validate_uuid1_hex(v: Any) -> str:
    """
    Validates and converts input to a UUID version 1 hexadecimal string.

    This function performs strict validation and normalization:
    1. Accepts either UUID objects or UUID-formatted strings
    2. Verifies the UUID is version 1 (time-based)
    3. Returns the 32-character hexadecimal representation

    Args:
        v (Any): Input value to validate. Can be:
                - UUID object (must be version 1)
                - String in UUID format (e.g. "550e8400-e29b-41d4-a716-446655440000")

    Returns:
        str: 32-character lowercase hexadecimal string without hyphens
             Example: "550e8400e29b41d4a716446655440000"

    Raises:
        PydanticCustomError: With code "invalid_UUID1_format" when:
            - Input is not a UUID object or valid UUID string
            - UUID version is not 1
            - String doesn't match UUID format

    Examples:
        Valid cases:
            >>> validate_uuid1_hex("550e8400-e29b-41d4-a716-446655440000")
            '550e8400e29b41d4a716446655440000'
            >>> validate_uuid1_hex(UUID('550e8400-e29b-41d4-a716-446655440000'))
            '550e8400e29b41d4a716446655440000'

        Invalid cases:
            >>> validate_uuid1_hex("not-a-uuid")  # raises PydanticCustomError
            >>> validate_uuid1_hex(12345)  # raises PydanticCustomError
            >>> validate_uuid1_hex(UUID(int=0))  # v4, raises PydanticCustomError

    Notes:
        - Uses Python's built-in UUID parser for format validation
        - Version check prevents accidental use of other UUID versions
        - Hyphens in input strings are automatically removed in output
    """
    try:
        uuid_obj = UUID(v) if isinstance(v, str) else v
        if uuid_obj.version != 1:
            raise PydanticCustomError("invalid_UUID1_format", "Must be a UUID1 format")
        return uuid_obj.hex
    except (AttributeError, ValueError, TypeError):
        raise PydanticCustomError("invalid_UUID1_format", "Invalid UUID1 format")


class Base(BaseModel):
    model_config = ConfigDict(extra="forbid", strict=True)


class RaptorConfig(Base):
    use_raptor: Annotated[bool, Field(default=False)]
    prompt: Annotated[
        str,
        StringConstraints(strip_whitespace=True, min_length=1),
        Field(
            default="Please summarize the following paragraphs. Be careful with the numbers, do not make things up. Paragraphs as following:\n      {cluster_content}\nThe above is the content you need to summarize."
        ),
    ]
    max_token: Annotated[int, Field(default=256, ge=1, le=2048)]
    threshold: Annotated[float, Field(default=0.1, ge=0.0, le=1.0)]
    max_cluster: Annotated[int, Field(default=64, ge=1, le=1024)]
    random_seed: Annotated[int, Field(default=0, ge=0)]
<<<<<<< HEAD
    use_checkpoints: Annotated[bool, Field(default=True, description="Enable checkpoint/resume for fault tolerance")]
=======
    auto_disable_for_structured_data: Annotated[bool, Field(default=True)]
>>>>>>> 4870d429


class GraphragConfig(Base):
    use_graphrag: Annotated[bool, Field(default=False)]
    entity_types: Annotated[list[str], Field(default_factory=lambda: ["organization", "person", "geo", "event", "category"])]
    method: Annotated[Literal["light", "general"], Field(default="light")]
    community: Annotated[bool, Field(default=False)]
    resolution: Annotated[bool, Field(default=False)]


class ParserConfig(Base):
    auto_keywords: Annotated[int, Field(default=0, ge=0, le=32)]
    auto_questions: Annotated[int, Field(default=0, ge=0, le=10)]
    chunk_token_num: Annotated[int, Field(default=512, ge=1, le=2048)]
    delimiter: Annotated[str, Field(default=r"\n", min_length=1)]
    graphrag: Annotated[GraphragConfig, Field(default_factory=lambda: GraphragConfig(use_graphrag=False))]
    html4excel: Annotated[bool, Field(default=False)]
    layout_recognize: Annotated[str, Field(default="DeepDOC")]
    raptor: Annotated[RaptorConfig, Field(default_factory=lambda: RaptorConfig(use_raptor=False))]
    tag_kb_ids: Annotated[list[str], Field(default_factory=list)]
    topn_tags: Annotated[int, Field(default=1, ge=1, le=10)]
    filename_embd_weight: Annotated[float | None, Field(default=0.1, ge=0.0, le=1.0)]
    task_page_size: Annotated[int | None, Field(default=None, ge=1)]
    pages: Annotated[list[list[int]] | None, Field(default=None)]


class CreateDatasetReq(Base):
    name: Annotated[str, StringConstraints(strip_whitespace=True, min_length=1, max_length=DATASET_NAME_LIMIT), Field(...)]
    avatar: Annotated[str | None, Field(default=None, max_length=65535)]
    description: Annotated[str | None, Field(default=None, max_length=65535)]
    embedding_model: Annotated[str | None, Field(default=None, max_length=255, serialization_alias="embd_id")]
    permission: Annotated[Literal["me", "team"], Field(default="me", min_length=1, max_length=16)]
    chunk_method: Annotated[str | None, Field(default=None, serialization_alias="parser_id")]
    parse_type: Annotated[int | None, Field(default=None, ge=0, le=64)]
    pipeline_id: Annotated[str | None, Field(default=None, min_length=32, max_length=32, serialization_alias="pipeline_id")]
    parser_config: Annotated[ParserConfig | None, Field(default=None)]

    @field_validator("avatar", mode="after")
    @classmethod
    def validate_avatar_base64(cls, v: str | None) -> str | None:
        """
        Validates Base64-encoded avatar string format and MIME type compliance.

        Implements a three-stage validation workflow:
        1. MIME prefix existence check
        2. MIME type format validation
        3. Supported type verification

        Args:
            v (str): Raw avatar field value

        Returns:
            str: Validated Base64 string

        Raises:
            PydanticCustomError: For structural errors in these cases:
                - Missing MIME prefix header
                - Invalid MIME prefix format
                - Unsupported image MIME type

        Example:
            ```python
            # Valid case
            CreateDatasetReq(avatar="data:image/png;base64,iVBORw0KGg...")

            # Invalid cases
            CreateDatasetReq(avatar="image/jpeg;base64,...")  # Missing 'data:' prefix
            CreateDatasetReq(avatar="data:video/mp4;base64,...")  # Unsupported MIME type
            ```
        """
        if v is None:
            return v

        if "," in v:
            prefix, _ = v.split(",", 1)
            if not prefix.startswith("data:"):
                raise PydanticCustomError("format_invalid", "Invalid MIME prefix format. Must start with 'data:'")

            mime_type = prefix[5:].split(";")[0]
            supported_mime_types = ["image/jpeg", "image/png"]
            if mime_type not in supported_mime_types:
                raise PydanticCustomError("format_invalid", "Unsupported MIME type. Allowed: {supported_mime_types}", {"supported_mime_types": supported_mime_types})

            return v
        else:
            raise PydanticCustomError("format_invalid", "Missing MIME prefix. Expected format: data:<mime>;base64,<data>")

    @field_validator("embedding_model", mode="before")
    @classmethod
    def normalize_embedding_model(cls, v: Any) -> Any:
        """Normalize embedding model string by stripping whitespace"""
        if isinstance(v, str):
            return v.strip()
        return v

    @field_validator("embedding_model", mode="after")
    @classmethod
    def validate_embedding_model(cls, v: str | None) -> str | None:
        """
        Validates embedding model identifier format compliance.

        Validation pipeline:
        1. Structural format verification
        2. Component non-empty check
        3. Value normalization

        Args:
            v (str): Raw model identifier

        Returns:
            str: Validated <model_name>@<provider> format

        Raises:
            PydanticCustomError: For these violations:
                - Missing @ separator
                - Empty model_name/provider
                - Invalid component structure

        Examples:
            Valid: "text-embedding-3-large@openai"
            Invalid: "invalid_model" (no @)
            Invalid: "@openai" (empty model_name)
            Invalid: "text-embedding-3-large@" (empty provider)
        """
        if isinstance(v, str):
            if "@" not in v:
                raise PydanticCustomError("format_invalid", "Embedding model identifier must follow <model_name>@<provider> format")

            components = v.split("@", 1)
            if len(components) != 2 or not all(components):
                raise PydanticCustomError("format_invalid", "Both model_name and provider must be non-empty strings")

            model_name, provider = components
            if not model_name.strip() or not provider.strip():
                raise PydanticCustomError("format_invalid", "Model name and provider cannot be whitespace-only strings")
        return v

    # @field_validator("permission", mode="before")
    # @classmethod
    # def normalize_permission(cls, v: Any) -> Any:
    #     return normalize_str(v)

    @field_validator("parser_config", mode="before")
    @classmethod
    def normalize_empty_parser_config(cls, v: Any) -> Any:
        """
        Normalizes empty parser configuration by converting empty dictionaries to None.

        This validator ensures consistent handling of empty parser configurations across
        the application by converting empty dicts to None values.

        Args:
            v (Any): Raw input value for the parser config field

        Returns:
            Any: Returns None if input is an empty dict, otherwise returns the original value

        Example:
            >>> normalize_empty_parser_config({})
            None

            >>> normalize_empty_parser_config({"key": "value"})
            {"key": "value"}
        """
        if v == {}:
            return None
        return v

    @field_validator("parser_config", mode="after")
    @classmethod
    def validate_parser_config_json_length(cls, v: ParserConfig | None) -> ParserConfig | None:
        """
        Validates serialized JSON length constraints for parser configuration.

        Implements a two-stage validation workflow:
        1. Null check - bypass validation for empty configurations
        2. Model serialization - convert Pydantic model to JSON string
        3. Size verification - enforce maximum allowed payload size

        Args:
            v (ParserConfig | None): Raw parser configuration object

        Returns:
            ParserConfig | None: Validated configuration object

        Raises:
            PydanticCustomError: When serialized JSON exceeds 65,535 characters
        """
        if v is None:
            return None

        if (json_str := v.model_dump_json()) and len(json_str) > 65535:
            raise PydanticCustomError("string_too_long", "Parser config exceeds size limit (max 65,535 characters). Current size: {actual}", {"actual": len(json_str)})
        return v

    @field_validator("pipeline_id", mode="after")
    @classmethod
    def validate_pipeline_id(cls, v: str | None) -> str | None:
        """Validate pipeline_id as 32-char lowercase hex string if provided.

        Rules:
        - None or empty string: treat as None (not set)
        - Must be exactly length 32
        - Must contain only hex digits (0-9a-fA-F); normalized to lowercase
        """
        if v is None:
            return None
        if v == "":
            return None
        if len(v) != 32:
            raise PydanticCustomError("format_invalid", "pipeline_id must be 32 hex characters")
        if any(ch not in string.hexdigits for ch in v):
            raise PydanticCustomError("format_invalid", "pipeline_id must be hexadecimal")
        return v.lower()

    @model_validator(mode="after")
    def validate_parser_dependency(self) -> "CreateDatasetReq":
        """
        Mixed conditional validation:
        - If parser_id is omitted (field not set):
            * If both parse_type and pipeline_id are omitted → default chunk_method = "naive"
            * If both parse_type and pipeline_id are provided → allow ingestion pipeline mode
        - If parser_id is provided (valid enum) → parse_type and pipeline_id must be None (disallow mixed usage)

        Raises:
            PydanticCustomError with code 'dependency_error' on violation.
        """
        # Omitted chunk_method (not in fields) logic
        if self.chunk_method is None and "chunk_method" not in self.model_fields_set:
            # All three absent → default naive
            if self.parse_type is None and self.pipeline_id is None:
                object.__setattr__(self, "chunk_method", "naive")
                return self
            # parser_id omitted: require BOTH parse_type & pipeline_id present (no partial allowed)
            if self.parse_type is None or self.pipeline_id is None:
                missing = []
                if self.parse_type is None:
                    missing.append("parse_type")
                if self.pipeline_id is None:
                    missing.append("pipeline_id")
                raise PydanticCustomError(
                    "dependency_error",
                    "parser_id omitted → required fields missing: {fields}",
                    {"fields": ", ".join(missing)},
                )
            # Both provided → allow pipeline mode
            return self

        # parser_id provided (valid): MUST NOT have parse_type or pipeline_id
        if isinstance(self.chunk_method, str):
            if self.parse_type is not None or self.pipeline_id is not None:
                invalid = []
                if self.parse_type is not None:
                    invalid.append("parse_type")
                if self.pipeline_id is not None:
                    invalid.append("pipeline_id")
                raise PydanticCustomError(
                    "dependency_error",
                    "parser_id provided → disallowed fields present: {fields}",
                    {"fields": ", ".join(invalid)},
                )
        return self

    @field_validator("chunk_method", mode="wrap")
    @classmethod
    def validate_chunk_method(cls, v: Any, handler) -> Any:
        """Wrap validation to unify error messages, including type errors (e.g. list)."""
        allowed = {"naive", "book", "email", "laws", "manual", "one", "paper", "picture", "presentation", "qa", "table", "tag"}
        error_msg = "Input should be 'naive', 'book', 'email', 'laws', 'manual', 'one', 'paper', 'picture', 'presentation', 'qa', 'table' or 'tag'"
        # Omitted field: handler won't be invoked (wrap still gets value); None treated as explicit invalid
        if v is None:
            raise PydanticCustomError("literal_error", error_msg)
        try:
            # Run inner validation (type checking)
            result = handler(v)
        except Exception:
            raise PydanticCustomError("literal_error", error_msg)
        # After handler, enforce enumeration
        if not isinstance(result, str) or result == "" or result not in allowed:
            raise PydanticCustomError("literal_error", error_msg)
        return result


class UpdateDatasetReq(CreateDatasetReq):
    dataset_id: Annotated[str, Field(...)]
    name: Annotated[str, StringConstraints(strip_whitespace=True, min_length=1, max_length=DATASET_NAME_LIMIT), Field(default="")]
    pagerank: Annotated[int, Field(default=0, ge=0, le=100)]

    @field_validator("dataset_id", mode="before")
    @classmethod
    def validate_dataset_id(cls, v: Any) -> str:
        return validate_uuid1_hex(v)


class DeleteReq(Base):
    ids: Annotated[list[str] | None, Field(...)]

    @field_validator("ids", mode="after")
    @classmethod
    def validate_ids(cls, v_list: list[str] | None) -> list[str] | None:
        """
        Validates and normalizes a list of UUID strings with None handling.

        This post-processing validator performs:
        1. None input handling (pass-through)
        2. UUID version 1 validation for each list item
        3. Duplicate value detection
        4. Returns normalized UUID hex strings or None

        Args:
            v_list (list[str] | None): Input list that has passed initial validation.
                                    Either a list of UUID strings or None.

        Returns:
            list[str] | None:
            - None if input was None
            - List of normalized UUID hex strings otherwise:
            * 32-character lowercase
            * Valid UUID version 1
            * Unique within list

        Raises:
            PydanticCustomError: With structured error details when:
                - "invalid_UUID1_format": Any string fails UUIDv1 validation
                - "duplicate_uuids": If duplicate IDs are detected

        Validation Rules:
            - None input returns None
            - Empty list returns empty list
            - All non-None items must be valid UUIDv1
            - No duplicates permitted
            - Original order preserved

        Examples:
            Valid cases:
                >>> validate_ids(None)
                None
                >>> validate_ids([])
                []
                >>> validate_ids(["550e8400-e29b-41d4-a716-446655440000"])
                ["550e8400e29b41d4a716446655440000"]

            Invalid cases:
                >>> validate_ids(["invalid"])
                # raises PydanticCustomError(invalid_UUID1_format)
                >>> validate_ids(["550e...", "550e..."])
                # raises PydanticCustomError(duplicate_uuids)

        Security Notes:
            - Validates UUID version to prevent version spoofing
            - Duplicate check prevents data injection
            - None handling maintains pipeline integrity
        """
        if v_list is None:
            return None

        ids_list = []
        for v in v_list:
            try:
                ids_list.append(validate_uuid1_hex(v))
            except PydanticCustomError as e:
                raise e

        duplicates = [item for item, count in Counter(ids_list).items() if count > 1]
        if duplicates:
            duplicates_str = ", ".join(duplicates)
            raise PydanticCustomError("duplicate_uuids", "Duplicate ids: '{duplicate_ids}'", {"duplicate_ids": duplicates_str})

        return ids_list


class DeleteDatasetReq(DeleteReq): ...


class BaseListReq(BaseModel):
    model_config = ConfigDict(extra="forbid")

    id: Annotated[str | None, Field(default=None)]
    name: Annotated[str | None, Field(default=None)]
    page: Annotated[int, Field(default=1, ge=1)]
    page_size: Annotated[int, Field(default=30, ge=1)]
    orderby: Annotated[Literal["create_time", "update_time"], Field(default="create_time")]
    desc: Annotated[bool, Field(default=True)]

    @field_validator("id", mode="before")
    @classmethod
    def validate_id(cls, v: Any) -> str:
        return validate_uuid1_hex(v)


class ListDatasetReq(BaseListReq): ...<|MERGE_RESOLUTION|>--- conflicted
+++ resolved
@@ -331,11 +331,8 @@
     threshold: Annotated[float, Field(default=0.1, ge=0.0, le=1.0)]
     max_cluster: Annotated[int, Field(default=64, ge=1, le=1024)]
     random_seed: Annotated[int, Field(default=0, ge=0)]
-<<<<<<< HEAD
     use_checkpoints: Annotated[bool, Field(default=True, description="Enable checkpoint/resume for fault tolerance")]
-=======
     auto_disable_for_structured_data: Annotated[bool, Field(default=True)]
->>>>>>> 4870d429
 
 
 class GraphragConfig(Base):
