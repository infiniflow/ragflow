#
#  Copyright 2024 The InfiniFlow Authors. All Rights Reserved.
#
#  Licensed under the Apache License, Version 2.0 (the "License");
#  you may not use this file except in compliance with the License.
#  You may obtain a copy of the License at
#
#      http://www.apache.org/licenses/LICENSE-2.0
#
#  Unless required by applicable law or agreed to in writing, software
#  distributed under the License is distributed on an "AS IS" BASIS,
#  WITHOUT WARRANTIES OR CONDITIONS OF ANY KIND, either express or implied.
#  See the License for the specific language governing permissions and
#  limitations under the License.
#
import base64
import json
import os
import re
import shutil
import subprocess
import sys
import tempfile
import threading
import platform
from io import BytesIO

import pdfplumber
from cachetools import LRUCache, cached
from PIL import Image
from ruamel.yaml import YAML
<<<<<<< HEAD
from pathlib import Path
=======
>>>>>>> 7d868693
from api.constants import IMG_BASE64_PREFIX
from api.db import FileType

PROJECT_BASE = os.getenv("RAG_PROJECT_BASE") or os.getenv("RAG_DEPLOY_BASE")
RAG_BASE = os.getenv("RAG_BASE")

LOCK_KEY_pdfplumber = "global_shared_lock_pdfplumber"
if LOCK_KEY_pdfplumber not in sys.modules:
    sys.modules[LOCK_KEY_pdfplumber] = threading.Lock()


def get_project_base_directory(*args):
    global PROJECT_BASE
    if PROJECT_BASE is None:
        PROJECT_BASE = os.path.abspath(
            os.path.join(
                os.path.dirname(os.path.realpath(__file__)),
                os.pardir,
                os.pardir,
            )
        )

    if args:
        return os.path.join(PROJECT_BASE, *args)
    return PROJECT_BASE


def get_rag_directory(*args):
    global RAG_BASE
    if RAG_BASE is None:
        RAG_BASE = os.path.abspath(
            os.path.join(
                os.path.dirname(os.path.realpath(__file__)),
                os.pardir,
                os.pardir,
                os.pardir,
            )
        )
    if args:
        return os.path.join(RAG_BASE, *args)
    return RAG_BASE


def get_rag_python_directory(*args):
    return get_rag_directory("python", *args)


def get_home_cache_dir():
    dir = os.path.join(os.path.expanduser("~"), ".ragflow")
    try:
        os.mkdir(dir)
    except OSError:
        pass
    return dir


@cached(cache=LRUCache(maxsize=10))
def load_json_conf(conf_path):
    if os.path.isabs(conf_path):
        json_conf_path = conf_path
    else:
        json_conf_path = os.path.join(get_project_base_directory(), conf_path)
    try:
        with open(json_conf_path) as f:
            return json.load(f)
    except BaseException:
        raise EnvironmentError("loading json file config from '{}' failed!".format(json_conf_path))


def dump_json_conf(config_data, conf_path):
    if os.path.isabs(conf_path):
        json_conf_path = conf_path
    else:
        json_conf_path = os.path.join(get_project_base_directory(), conf_path)
    try:
        with open(json_conf_path, "w") as f:
            json.dump(config_data, f, indent=4)
    except BaseException:
        raise EnvironmentError("loading json file config from '{}' failed!".format(json_conf_path))


def load_json_conf_real_time(conf_path):
    if os.path.isabs(conf_path):
        json_conf_path = conf_path
    else:
        json_conf_path = os.path.join(get_project_base_directory(), conf_path)
    try:
        with open(json_conf_path) as f:
            return json.load(f)
    except BaseException:
        raise EnvironmentError("loading json file config from '{}' failed!".format(json_conf_path))


def load_yaml_conf(conf_path):
    if not os.path.isabs(conf_path):
        conf_path = os.path.join(get_project_base_directory(), conf_path)
    try:
        with open(conf_path) as f:
            yaml = YAML(typ="safe", pure=True)
            return yaml.load(f)
    except Exception as e:
        raise EnvironmentError("loading yaml file config from {} failed:".format(conf_path), e)


def rewrite_yaml_conf(conf_path, config):
    if not os.path.isabs(conf_path):
        conf_path = os.path.join(get_project_base_directory(), conf_path)
    try:
        with open(conf_path, "w") as f:
            yaml = YAML(typ="safe")
            yaml.dump(config, f)
    except Exception as e:
        raise EnvironmentError("rewrite yaml file config {} failed:".format(conf_path), e)


def rewrite_json_file(filepath, json_data):
    with open(filepath, "w", encoding="utf-8") as f:
        json.dump(json_data, f, indent=4, separators=(",", ": "))
    f.close()


def filename_type(filename):
    filename = filename.lower()
    if re.match(r".*\.pdf$", filename):
        return FileType.PDF.value

    if re.match(r".*\.(eml|doc|docx|ppt|pptx|yml|xml|htm|json|csv|txt|ini|xls|xlsx|wps|rtf|hlp|pages|numbers|key|md|py|js|java|c|cpp|h|php|go|ts|sh|cs|kt|html|sql)$", filename):
        return FileType.DOC.value

    if re.match(r".*\.(wav|flac|ape|alac|wavpack|wv|mp3|aac|ogg|vorbis|opus)$", filename):
        return FileType.AURAL.value

    if re.match(r".*\.(jpg|jpeg|png|tif|gif|pcx|tga|exif|fpx|svg|psd|cdr|pcd|dxf|ufo|eps|ai|raw|WMF|webp|avif|apng|icon|ico|mpg|mpeg|avi|rm|rmvb|mov|wmv|asf|dat|asx|wvx|mpe|mpa|mp4)$", filename):
        return FileType.VISUAL.value

    return FileType.OTHER.value


def thumbnail_img(filename, blob):
    """
    MySQL LongText max length is 65535
    """
    filename = filename.lower()
    if re.match(r".*\.pdf$", filename):
        with sys.modules[LOCK_KEY_pdfplumber]:
            pdf = pdfplumber.open(BytesIO(blob))

            buffered = BytesIO()
            resolution = 32
            img = None
            for _ in range(10):
                # https://github.com/jsvine/pdfplumber?tab=readme-ov-file#creating-a-pageimage-with-to_image
                pdf.pages[0].to_image(resolution=resolution).annotated.save(buffered, format="png")
                img = buffered.getvalue()
                if len(img) >= 64000 and resolution >= 2:
                    resolution = resolution / 2
                    buffered = BytesIO()
                else:
                    break
        pdf.close()
        return img

    elif re.match(r".*\.(jpg|jpeg|png|tif|gif|icon|ico|webp)$", filename):
        image = Image.open(BytesIO(blob))
        image.thumbnail((30, 30))
        buffered = BytesIO()
        image.save(buffered, format="png")
        return buffered.getvalue()

    elif re.match(r".*\.(ppt|pptx)$", filename):
        import aspose.pydrawing as drawing
        import aspose.slides as slides

        try:
            with slides.Presentation(BytesIO(blob)) as presentation:
                buffered = BytesIO()
                scale = 0.03
                img = None
                for _ in range(10):
                    # https://reference.aspose.com/slides/python-net/aspose.slides/slide/get_thumbnail/#float-float
                    presentation.slides[0].get_thumbnail(scale, scale).save(buffered, drawing.imaging.ImageFormat.png)
                    img = buffered.getvalue()
                    if len(img) >= 64000:
                        scale = scale / 2.0
                        buffered = BytesIO()
                    else:
                        break
                return img
        except Exception:
            pass
    return None


def thumbnail(filename, blob):
    img = thumbnail_img(filename, blob)
    if img is not None:
        return IMG_BASE64_PREFIX + base64.b64encode(img).decode("utf-8")
    else:
        return ""


def traversal_files(base):
    for root, ds, fs in os.walk(base):
        for f in fs:
            fullname = os.path.join(root, f)
            yield fullname


def repair_pdf_with_ghostscript(input_bytes):
    if shutil.which("gs") is None:
        return input_bytes

    with tempfile.NamedTemporaryFile(suffix=".pdf") as temp_in, tempfile.NamedTemporaryFile(suffix=".pdf") as temp_out:
        temp_in.write(input_bytes)
        temp_in.flush()

        cmd = [
            "gs",
            "-o",
            temp_out.name,
            "-sDEVICE=pdfwrite",
            "-dPDFSETTINGS=/prepress",
            temp_in.name,
        ]
        try:
            proc = subprocess.run(cmd, capture_output=True, text=True)
            if proc.returncode != 0:
                return input_bytes
        except Exception:
            return input_bytes

        temp_out.seek(0)
        repaired_bytes = temp_out.read()

    return repaired_bytes


def read_potential_broken_pdf(blob):
    def try_open(blob):
        try:
            with pdfplumber.open(BytesIO(blob)) as pdf:
                if pdf.pages:
                    return True
        except Exception:
            return False
        return False

    if try_open(blob):
        return blob

    repaired = repair_pdf_with_ghostscript(blob)
    if try_open(repaired):
        return repaired

    return blob


def get_libreoffice_path():
<<<<<<< HEAD
    """获取 LibreOffice 的可执行文件路径"""
    system = platform.system()

    if system == "Windows":
        # Windows 常见安装路径
=======
    system = platform.system()

    if system == "Windows":
>>>>>>> 7d868693
        possible_paths = [
            r"C:\Program Files (x86)\LibreOffice\program\soffice.exe",
            r"C:\Program Files\LibreOffice\program\soffice.exe",
            r"C:\Program Files\LibreOffice\bin\soffice.exe"
        ]
    elif system == "Darwin":  # macOS
        possible_paths = [
            "/Applications/LibreOffice.app/Contents/MacOS/soffice"
        ]
<<<<<<< HEAD
    else:  # Linux
=======
    else:
>>>>>>> 7d868693
        possible_paths = [
            "/usr/bin/libreoffice",
            "/usr/bin/soffice",
            "/usr/local/bin/libreoffice"
        ]

<<<<<<< HEAD
    # 检查存在的路径
=======
>>>>>>> 7d868693
    for path in possible_paths:
        if os.path.exists(path):
            return path

<<<<<<< HEAD
    # 尝试在 PATH 中查找
=======
>>>>>>> 7d868693
    try:
        if system == "Windows":
            return subprocess.check_output("where soffice",
                                           shell=True).decode().strip()
        else:
            return subprocess.check_output("which libreoffice || which soffice",
                                           shell=True).decode().strip()
<<<<<<< HEAD
    except:
=======
    except (subprocess.CalledProcessError,OSError):
>>>>>>> 7d868693
        raise RuntimeError(
            "LibreOffice not found. Please install LibreOffice or specify the path manually.")


<<<<<<< HEAD
def convert_to_pdf(blob: bytes, output_dir: str = None) -> str:
    """
    使用LibreOffice将支持的文档格式转换为PDF
    返回转换后的PDF文件路径
    """
    if output_dir is None:
        output_dir = tempfile.gettempdir()
        # 获取 LibreOffice 路径
=======
def convert_to_pdf(blob: bytes, output_dir: str = None) -> bytes:
    if output_dir is None:
        output_dir = tempfile.gettempdir()
>>>>>>> 7d868693
    libreoffice_path = get_libreoffice_path()
    if not os.path.exists(libreoffice_path):
        raise FileNotFoundError(
            f"LibreOffice executable not found at: {libreoffice_path}")
    with tempfile.NamedTemporaryFile(delete=False, suffix=".doc") as tmp_file:
        tmp_file.write(blob)
        tmp_file.flush()
        input_path = tmp_file.name
    try:
        cmd = [
            libreoffice_path,
            '--headless',
            '--convert-to',
            'pdf',
            '--outdir',
            output_dir,
            input_path
        ]
        subprocess.run(cmd, check=True, capture_output=True)
    except subprocess.CalledProcessError as e:
<<<<<<< HEAD
        error_msg = f"转换失败: {e.stderr.decode('utf-8') if e.stderr else '未知错误'}"
        raise RuntimeError(f"无法将文件转换为PDF: {error_msg}") from e

    # 获取转换后的PDF文件
=======
        error_msg = f"Convert Failed: {e.stderr.decode('utf-8') if e.stderr else 'Unknown Error'}"
        raise RuntimeError(f"File can't convert to PDF: {error_msg}") from e
>>>>>>> 7d868693
    base_name = os.path.splitext(os.path.basename(input_path))[0]
    pdf_path = os.path.join(output_dir, f"{base_name}.pdf")

    if not os.path.exists(pdf_path):
<<<<<<< HEAD
        raise FileNotFoundError("未生成PDF文件，转换可能失败")

    return pdf_path
=======
        raise FileNotFoundError("PDF file dose not generated")
    with open(pdf_path, "rb") as file:
        pdf =  file.read()
    # delete tmp file
    os.remove(pdf_path)
    return pdf
>>>>>>> 7d868693
<|MERGE_RESOLUTION|>--- conflicted
+++ resolved
@@ -29,10 +29,6 @@
 from cachetools import LRUCache, cached
 from PIL import Image
 from ruamel.yaml import YAML
-<<<<<<< HEAD
-from pathlib import Path
-=======
->>>>>>> 7d868693
 from api.constants import IMG_BASE64_PREFIX
 from api.db import FileType
 
@@ -291,17 +287,9 @@
 
 
 def get_libreoffice_path():
-<<<<<<< HEAD
-    """获取 LibreOffice 的可执行文件路径"""
     system = platform.system()
 
     if system == "Windows":
-        # Windows 常见安装路径
-=======
-    system = platform.system()
-
-    if system == "Windows":
->>>>>>> 7d868693
         possible_paths = [
             r"C:\Program Files (x86)\LibreOffice\program\soffice.exe",
             r"C:\Program Files\LibreOffice\program\soffice.exe",
@@ -311,29 +299,17 @@
         possible_paths = [
             "/Applications/LibreOffice.app/Contents/MacOS/soffice"
         ]
-<<<<<<< HEAD
-    else:  # Linux
-=======
-    else:
->>>>>>> 7d868693
+    else:
         possible_paths = [
             "/usr/bin/libreoffice",
             "/usr/bin/soffice",
             "/usr/local/bin/libreoffice"
         ]
 
-<<<<<<< HEAD
-    # 检查存在的路径
-=======
->>>>>>> 7d868693
     for path in possible_paths:
         if os.path.exists(path):
             return path
 
-<<<<<<< HEAD
-    # 尝试在 PATH 中查找
-=======
->>>>>>> 7d868693
     try:
         if system == "Windows":
             return subprocess.check_output("where soffice",
@@ -341,29 +317,14 @@
         else:
             return subprocess.check_output("which libreoffice || which soffice",
                                            shell=True).decode().strip()
-<<<<<<< HEAD
-    except:
-=======
     except (subprocess.CalledProcessError,OSError):
->>>>>>> 7d868693
         raise RuntimeError(
             "LibreOffice not found. Please install LibreOffice or specify the path manually.")
 
 
-<<<<<<< HEAD
-def convert_to_pdf(blob: bytes, output_dir: str = None) -> str:
-    """
-    使用LibreOffice将支持的文档格式转换为PDF
-    返回转换后的PDF文件路径
-    """
-    if output_dir is None:
-        output_dir = tempfile.gettempdir()
-        # 获取 LibreOffice 路径
-=======
 def convert_to_pdf(blob: bytes, output_dir: str = None) -> bytes:
     if output_dir is None:
         output_dir = tempfile.gettempdir()
->>>>>>> 7d868693
     libreoffice_path = get_libreoffice_path()
     if not os.path.exists(libreoffice_path):
         raise FileNotFoundError(
@@ -384,28 +345,15 @@
         ]
         subprocess.run(cmd, check=True, capture_output=True)
     except subprocess.CalledProcessError as e:
-<<<<<<< HEAD
-        error_msg = f"转换失败: {e.stderr.decode('utf-8') if e.stderr else '未知错误'}"
-        raise RuntimeError(f"无法将文件转换为PDF: {error_msg}") from e
-
-    # 获取转换后的PDF文件
-=======
         error_msg = f"Convert Failed: {e.stderr.decode('utf-8') if e.stderr else 'Unknown Error'}"
         raise RuntimeError(f"File can't convert to PDF: {error_msg}") from e
->>>>>>> 7d868693
     base_name = os.path.splitext(os.path.basename(input_path))[0]
     pdf_path = os.path.join(output_dir, f"{base_name}.pdf")
 
     if not os.path.exists(pdf_path):
-<<<<<<< HEAD
-        raise FileNotFoundError("未生成PDF文件，转换可能失败")
-
-    return pdf_path
-=======
         raise FileNotFoundError("PDF file dose not generated")
     with open(pdf_path, "rb") as file:
         pdf =  file.read()
     # delete tmp file
     os.remove(pdf_path)
-    return pdf
->>>>>>> 7d868693
+    return pdf