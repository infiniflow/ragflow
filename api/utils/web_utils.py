--- conflicted
+++ resolved
@@ -211,29 +211,4 @@
         return parsed if parsed > 0 else default
     except (TypeError, ValueError):
         return default
-<<<<<<< HEAD
-=======
-
-
-INVITE_EMAIL_TMPL = """
-<p>Hi {{email}},</p>
-<p>{{inviter}} has invited you to join their team (ID: {{tenant_id}}).</p>
-<p>Click the link below to complete your registration:<br>
-<a href="{{invite_url}}">{{invite_url}}</a></p>
-<p>If you did not request this, please ignore this email.</p>
-"""
-
-def send_invite_email(to_email, invite_url, tenant_id, inviter):
-    from api.apps import  app
-    with app.app_context():
-        msg = Message(subject="RAGFlow Invitation",
-                      recipients=[to_email])
-        msg.html = render_template_string(
-            INVITE_EMAIL_TMPL,
-            email=to_email,
-            invite_url=invite_url,
-            tenant_id=tenant_id,
-            inviter=inviter,
-        )
-        smtp_mail_server.send(msg)
->>>>>>> d874683a
+
