--- conflicted
+++ resolved
@@ -361,70 +361,6 @@
     return '%02d:%02d:%02d' % (hour, minuter, second)
 
 
-<<<<<<< HEAD
-def encrypt(input_string):
-    """
-    pair with decrypt. decrypt(encrypt(input_string)) == input_string
-    """
-    file_path = os.path.join(
-        file_utils.get_project_base_directory(),
-        "conf",
-        "public.pen"
-    )
-    pub_key = RSA.importKey(open(file_path).read())
-    cipher = Cipher_pkcs1_v1_5.new(pub_key)
-    cipher_text = cipher.encrypt(input_string.encode('utf-8'))
-    return base64.b64encode(cipher_text).decode("utf-8")
-
-
-def encrypt_after_base64(input_string):
-    """
-    decrypt(encrypt_after_base64(input_string)) == base64(input_string), which frontend and admin_client use.
-    """
-    file_path = os.path.join(
-        file_utils.get_project_base_directory(),
-        "conf",
-        "public.pen"
-    )
-    pub_key = RSA.importKey(open(file_path).read())
-    cipher = Cipher_pkcs1_v1_5.new(pub_key)
-    cipher_text = cipher.encrypt(base64.b64encode(input_string.encode('utf-8')))
-    return base64.b64encode(cipher_text).decode("utf-8")
-
-
-def decrypt(line):
-    file_path = os.path.join(
-        file_utils.get_project_base_directory(),
-        "conf",
-        "private.pem")
-    rsa_key = RSA.importKey(open(file_path).read(), "Welcome")
-    cipher = Cipher_pkcs1_v1_5.new(rsa_key)
-    return cipher.decrypt(base64.b64decode(
-        line), "Fail to decrypt password!").decode('utf-8')
-
-
-def decrypt2(crypt_text):
-    from base64 import b64decode, b16decode
-    from Crypto.Cipher import PKCS1_v1_5 as Cipher_PKCS1_v1_5
-    from Crypto.PublicKey import RSA
-    decode_data = b64decode(crypt_text)
-    if len(decode_data) == 127:
-        hex_fixed = '00' + decode_data.hex()
-        decode_data = b16decode(hex_fixed.upper())
-
-    file_path = os.path.join(
-        file_utils.get_project_base_directory(),
-        "conf",
-        "private.pem")
-    pem = open(file_path).read()
-    rsa_key = RSA.importKey(pem, "Welcome")
-    cipher = Cipher_PKCS1_v1_5.new(rsa_key)
-    decrypt_text = cipher.decrypt(decode_data, None)
-    return (b64decode(decrypt_text)).decode()
-
-
-=======
->>>>>>> daea3579
 def download_img(url):
     if not url:
         return ""
