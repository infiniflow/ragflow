#
#  Copyright 2024 The InfiniFlow Authors. All Rights Reserved.
#
#  Licensed under the Apache License, Version 2.0 (the "License");
#  you may not use this file except in compliance with the License.
#  You may obtain a copy of the License at
#
#      http://www.apache.org/licenses/LICENSE-2.0
#
#  Unless required by applicable law or agreed to in writing, software
#  distributed under the License is distributed on an "AS IS" BASIS,
#  WITHOUT WARRANTIES OR CONDITIONS OF ANY KIND, either express or implied.
#  See the License for the specific language governing permissions and
#  limitations under the License.
#
import json
import os
import secrets
from datetime import date
from enum import Enum, IntEnum

import rag.utils
import rag.utils.es_conn
import rag.utils.infinity_conn
<<<<<<< HEAD
import rag.utils.opensearch_coon
import rag.utils.baidu_vdb_conn
=======
import rag.utils.opensearch_conn
>>>>>>> e8018fde
from api.constants import RAG_FLOW_SERVICE_NAME
from api.utils import decrypt_database_config, get_base_config
from api.utils.file_utils import get_project_base_directory
from rag.nlp import search

LIGHTEN = int(os.environ.get("LIGHTEN", "0"))

LLM = None
LLM_FACTORY = None
LLM_BASE_URL = None
CHAT_MDL = ""
EMBEDDING_MDL = ""
RERANK_MDL = ""
ASR_MDL = ""
IMAGE2TEXT_MDL = ""
CHAT_CFG = ""
EMBEDDING_CFG = ""
RERANK_CFG = ""
ASR_CFG = ""
IMAGE2TEXT_CFG = ""
API_KEY = None
PARSERS = None
HOST_IP = None
HOST_PORT = None
SECRET_KEY = None
FACTORY_LLM_INFOS = None

DATABASE_TYPE = os.getenv("DB_TYPE", "mysql")
DATABASE = decrypt_database_config(name=DATABASE_TYPE)

# authentication
AUTHENTICATION_CONF = None

# client
CLIENT_AUTHENTICATION = None
HTTP_APP_KEY = None
GITHUB_OAUTH = None
FEISHU_OAUTH = None
OAUTH_CONFIG = None
DOC_ENGINE = None
docStoreConn = None

retrievaler = None
kg_retrievaler = None

# user registration switch
REGISTER_ENABLED = 1


# sandbox-executor-manager
SANDBOX_ENABLED = 0
SANDBOX_HOST = None
STRONG_TEST_COUNT = int(os.environ.get("STRONG_TEST_COUNT", "8"))

BUILTIN_EMBEDDING_MODELS = ["BAAI/bge-large-zh-v1.5@BAAI", "maidalun1020/bce-embedding-base_v1@Youdao"]

SMTP_CONF = None
MAIL_SERVER = ""
MAIL_PORT = 000
MAIL_USE_SSL= True
MAIL_USE_TLS = False
MAIL_USERNAME = ""
MAIL_PASSWORD = ""
MAIL_DEFAULT_SENDER = ()
MAIL_FRONTEND_URL = ""


def get_or_create_secret_key():
    secret_key = os.environ.get("RAGFLOW_SECRET_KEY")
    if secret_key and len(secret_key) >= 32:
        return secret_key

    # Check if there's a configured secret key
    configured_key = get_base_config(RAG_FLOW_SERVICE_NAME, {}).get("secret_key")
    if configured_key and configured_key != str(date.today()) and len(configured_key) >= 32:
        return configured_key

    # Generate a new secure key and warn about it
    import logging

    new_key = secrets.token_hex(32)
    logging.warning(f"SECURITY WARNING: Using auto-generated SECRET_KEY. Generated key: {new_key}")
    return new_key


def init_settings():
    global LLM, LLM_FACTORY, LLM_BASE_URL, LIGHTEN, DATABASE_TYPE, DATABASE, FACTORY_LLM_INFOS, REGISTER_ENABLED
    LIGHTEN = int(os.environ.get("LIGHTEN", "0"))
    DATABASE_TYPE = os.getenv("DB_TYPE", "mysql")
    DATABASE = decrypt_database_config(name=DATABASE_TYPE)
    LLM = get_base_config("user_default_llm", {}) or {}
    LLM_DEFAULT_MODELS = LLM.get("default_models", {}) or {}
    LLM_FACTORY = LLM.get("factory", "") or ""
    LLM_BASE_URL = LLM.get("base_url", "") or ""
    try:
        REGISTER_ENABLED = int(os.environ.get("REGISTER_ENABLED", "1"))
    except Exception:
        pass

    try:
        with open(os.path.join(get_project_base_directory(), "conf", "llm_factories.json"), "r") as f:
            FACTORY_LLM_INFOS = json.load(f)["factory_llm_infos"]
    except Exception:
        FACTORY_LLM_INFOS = []

    global CHAT_MDL, EMBEDDING_MDL, RERANK_MDL, ASR_MDL, IMAGE2TEXT_MDL
    global CHAT_CFG, EMBEDDING_CFG, RERANK_CFG, ASR_CFG, IMAGE2TEXT_CFG
    if not LIGHTEN:
        EMBEDDING_MDL = BUILTIN_EMBEDDING_MODELS[0]

    global API_KEY, PARSERS, HOST_IP, HOST_PORT, SECRET_KEY
    API_KEY = LLM.get("api_key")
    PARSERS = LLM.get(
        "parsers", "naive:General,qa:Q&A,resume:Resume,manual:Manual,table:Table,paper:Paper,book:Book,laws:Laws,presentation:Presentation,picture:Picture,one:One,audio:Audio,email:Email,tag:Tag"
    )

    chat_entry = _parse_model_entry(LLM_DEFAULT_MODELS.get("chat_model", CHAT_MDL))
    embedding_entry = _parse_model_entry(LLM_DEFAULT_MODELS.get("embedding_model", EMBEDDING_MDL))
    rerank_entry = _parse_model_entry(LLM_DEFAULT_MODELS.get("rerank_model", RERANK_MDL))
    asr_entry = _parse_model_entry(LLM_DEFAULT_MODELS.get("asr_model", ASR_MDL))
    image2text_entry = _parse_model_entry(LLM_DEFAULT_MODELS.get("image2text_model", IMAGE2TEXT_MDL))

    CHAT_CFG = _resolve_per_model_config(chat_entry, LLM_FACTORY, API_KEY, LLM_BASE_URL)
    EMBEDDING_CFG = _resolve_per_model_config(embedding_entry, LLM_FACTORY, API_KEY, LLM_BASE_URL)
    RERANK_CFG = _resolve_per_model_config(rerank_entry, LLM_FACTORY, API_KEY, LLM_BASE_URL)
    ASR_CFG = _resolve_per_model_config(asr_entry, LLM_FACTORY, API_KEY, LLM_BASE_URL)
    IMAGE2TEXT_CFG = _resolve_per_model_config(image2text_entry, LLM_FACTORY, API_KEY, LLM_BASE_URL)

    CHAT_MDL = CHAT_CFG.get("model", "") or ""
    EMBEDDING_MDL = EMBEDDING_CFG.get("model", "") or ""
    RERANK_MDL = RERANK_CFG.get("model", "") or ""
    ASR_MDL = ASR_CFG.get("model", "") or ""
    IMAGE2TEXT_MDL = IMAGE2TEXT_CFG.get("model", "") or ""

    HOST_IP = get_base_config(RAG_FLOW_SERVICE_NAME, {}).get("host", "127.0.0.1")
    HOST_PORT = get_base_config(RAG_FLOW_SERVICE_NAME, {}).get("http_port")

    SECRET_KEY = get_or_create_secret_key()

    global AUTHENTICATION_CONF, CLIENT_AUTHENTICATION, HTTP_APP_KEY, GITHUB_OAUTH, FEISHU_OAUTH, OAUTH_CONFIG
    # authentication
    AUTHENTICATION_CONF = get_base_config("authentication", {})

    # client
    CLIENT_AUTHENTICATION = AUTHENTICATION_CONF.get("client", {}).get("switch", False)
    HTTP_APP_KEY = AUTHENTICATION_CONF.get("client", {}).get("http_app_key")
    GITHUB_OAUTH = get_base_config("oauth", {}).get("github")
    FEISHU_OAUTH = get_base_config("oauth", {}).get("feishu")

    OAUTH_CONFIG = get_base_config("oauth", {})

    global DOC_ENGINE, docStoreConn, retrievaler, kg_retrievaler
    DOC_ENGINE = os.environ.get("DOC_ENGINE", "elasticsearch")
    # DOC_ENGINE = os.environ.get('DOC_ENGINE', "opensearch")
    lower_case_doc_engine = DOC_ENGINE.lower()
    if lower_case_doc_engine == "elasticsearch":
        docStoreConn = rag.utils.es_conn.ESConnection()
    elif lower_case_doc_engine == "infinity":
        docStoreConn = rag.utils.infinity_conn.InfinityConnection()
    elif lower_case_doc_engine == "opensearch":
<<<<<<< HEAD
        docStoreConn = rag.utils.opensearch_coon.OSConnection()
    elif lower_case_doc_engine == "baiduvdb":
        docStoreConn = rag.utils.baidu_vdb_conn.BaiduVDBConnection()
    else:
        raise Exception(f"Not supported doc engine: {DOC_ENGINE}")

    retrievaler = search.Dealer(dataStore = docStoreConn, docEngine=DOC_ENGINE)
=======
        docStoreConn = rag.utils.opensearch_conn.OSConnection()
    else:
        raise Exception(f"Not supported doc engine: {DOC_ENGINE}")

    retrievaler = search.Dealer(docStoreConn)
    from graphrag import search as kg_search

>>>>>>> e8018fde
    kg_retrievaler = kg_search.KGSearch(docStoreConn)

    if int(os.environ.get("SANDBOX_ENABLED", "0")):
        global SANDBOX_HOST
        SANDBOX_HOST = os.environ.get("SANDBOX_HOST", "sandbox-executor-manager")

    global SMTP_CONF, MAIL_SERVER, MAIL_PORT, MAIL_USE_SSL, MAIL_USE_TLS
    global MAIL_USERNAME, MAIL_PASSWORD, MAIL_DEFAULT_SENDER, MAIL_FRONTEND_URL
    SMTP_CONF = get_base_config("smtp", {})

    MAIL_SERVER = SMTP_CONF.get("mail_server", "")
    MAIL_PORT = SMTP_CONF.get("mail_port", 000)
    MAIL_USE_SSL = SMTP_CONF.get("mail_use_ssl", True)
    MAIL_USE_TLS = SMTP_CONF.get("mail_use_tls", False)
    MAIL_USERNAME = SMTP_CONF.get("mail_username", "")
    MAIL_PASSWORD = SMTP_CONF.get("mail_password", "")
    mail_default_sender = SMTP_CONF.get("mail_default_sender", [])
    if mail_default_sender and len(mail_default_sender) >= 2:
        MAIL_DEFAULT_SENDER = (mail_default_sender[0], mail_default_sender[1])
    MAIL_FRONTEND_URL = SMTP_CONF.get("mail_frontend_url", "")


class CustomEnum(Enum):
    @classmethod
    def valid(cls, value):
        try:
            cls(value)
            return True
        except BaseException:
            return False

    @classmethod
    def values(cls):
        return [member.value for member in cls.__members__.values()]

    @classmethod
    def names(cls):
        return [member.name for member in cls.__members__.values()]


class RetCode(IntEnum, CustomEnum):
    SUCCESS = 0
    NOT_EFFECTIVE = 10
    EXCEPTION_ERROR = 100
    ARGUMENT_ERROR = 101
    DATA_ERROR = 102
    OPERATING_ERROR = 103
    CONNECTION_ERROR = 105
    RUNNING = 106
    PERMISSION_ERROR = 108
    AUTHENTICATION_ERROR = 109
    UNAUTHORIZED = 401
    SERVER_ERROR = 500
    FORBIDDEN = 403
    NOT_FOUND = 404


def _parse_model_entry(entry):
    if isinstance(entry, str):
        return {"name": entry, "factory": None, "api_key": None, "base_url": None}
    if isinstance(entry, dict):
        name = entry.get("name") or entry.get("model") or ""
        return {
            "name": name,
            "factory": entry.get("factory"),
            "api_key": entry.get("api_key"),
            "base_url": entry.get("base_url"),
        }
    return {"name": "", "factory": None, "api_key": None, "base_url": None}


def _resolve_per_model_config(entry_dict, backup_factory, backup_api_key, backup_base_url):
    name = (entry_dict.get("name") or "").strip()
    m_factory = entry_dict.get("factory") or backup_factory or ""
    m_api_key = entry_dict.get("api_key") or backup_api_key or ""
    m_base_url = entry_dict.get("base_url") or backup_base_url or ""

    if name and "@" not in name and m_factory:
        name = f"{name}@{m_factory}"

    return {
        "model": name,
        "factory": m_factory,
        "api_key": m_api_key,
        "base_url": m_base_url,
    }<|MERGE_RESOLUTION|>--- conflicted
+++ resolved
@@ -22,12 +22,8 @@
 import rag.utils
 import rag.utils.es_conn
 import rag.utils.infinity_conn
-<<<<<<< HEAD
-import rag.utils.opensearch_coon
+import rag.utils.opensearch_conn
 import rag.utils.baidu_vdb_conn
-=======
-import rag.utils.opensearch_conn
->>>>>>> e8018fde
 from api.constants import RAG_FLOW_SERVICE_NAME
 from api.utils import decrypt_database_config, get_base_config
 from api.utils.file_utils import get_project_base_directory
@@ -188,23 +184,15 @@
     elif lower_case_doc_engine == "infinity":
         docStoreConn = rag.utils.infinity_conn.InfinityConnection()
     elif lower_case_doc_engine == "opensearch":
-<<<<<<< HEAD
-        docStoreConn = rag.utils.opensearch_coon.OSConnection()
+        docStoreConn = rag.utils.opensearch_conn.OSConnection()
     elif lower_case_doc_engine == "baiduvdb":
         docStoreConn = rag.utils.baidu_vdb_conn.BaiduVDBConnection()
     else:
         raise Exception(f"Not supported doc engine: {DOC_ENGINE}")
 
     retrievaler = search.Dealer(dataStore = docStoreConn, docEngine=DOC_ENGINE)
-=======
-        docStoreConn = rag.utils.opensearch_conn.OSConnection()
-    else:
-        raise Exception(f"Not supported doc engine: {DOC_ENGINE}")
-
-    retrievaler = search.Dealer(docStoreConn)
     from graphrag import search as kg_search
 
->>>>>>> e8018fde
     kg_retrievaler = kg_search.KGSearch(docStoreConn)
 
     if int(os.environ.get("SANDBOX_ENABLED", "0")):
