#
#  Copyright 2024 The InfiniFlow Authors. All Rights Reserved.
#
#  Licensed under the Apache License, Version 2.0 (the "License");
#  you may not use this file except in compliance with the License.
#  You may obtain a copy of the License at
#
#      http://www.apache.org/licenses/LICENSE-2.0
#
#  Unless required by applicable law or agreed to in writing, software
#  distributed under the License is distributed on an "AS IS" BASIS,
#  WITHOUT WARRANTIES OR CONDITIONS OF ANY KIND, either express or implied.
#  See the License for the specific language governing permissions and
#  limitations under the License.
#
import asyncio
import json
import logging
import time
import uuid
from html import escape
from typing import Any

from quart import request, make_response
from google_auth_oauthlib.flow import Flow

from api.db import InputType
from api.db.services.connector_service import ConnectorService, SyncLogsService
from api.utils.api_utils import get_data_error_result, get_json_result, request_json, validate_request
from common.constants import RetCode, TaskStatus
from common.data_source.config import GOOGLE_DRIVE_WEB_OAUTH_REDIRECT_URI, GMAIL_WEB_OAUTH_REDIRECT_URI, DocumentSource
from common.data_source.google_util.constant import GOOGLE_WEB_OAUTH_POPUP_TEMPLATE, GOOGLE_SCOPES
from common.misc_utils import get_uuid
from rag.utils.redis_conn import REDIS_CONN
from api.apps import login_required, current_user


@manager.route("/set", methods=["POST"])  # noqa: F821
@login_required
async def set_connector():
    req = await request_json()
    if req.get("id"):
        conn = {fld: req[fld] for fld in ["prune_freq", "refresh_freq", "config", "timeout_secs"] if fld in req}
        ConnectorService.update_by_id(req["id"], conn)
    else:
        req["id"] = get_uuid()
        conn = {
            "id": req["id"],
            "tenant_id": current_user.id,
            "name": req["name"],
            "source": req["source"],
            "input_type": InputType.POLL,
            "config": req["config"],
            "refresh_freq": int(req.get("refresh_freq", 30)),
            "prune_freq": int(req.get("prune_freq", 720)),
            "timeout_secs": int(req.get("timeout_secs", 60 * 29)),
            "status": TaskStatus.SCHEDULE,
        }
        ConnectorService.save(**conn)

    await asyncio.sleep(1)
    e, conn = ConnectorService.get_by_id(req["id"])

    return get_json_result(data=conn.to_dict())


@manager.route("/list", methods=["GET"])  # noqa: F821
@login_required
def list_connector():
    return get_json_result(data=ConnectorService.list(current_user.id))


@manager.route("/<connector_id>", methods=["GET"])  # noqa: F821
@login_required
def get_connector(connector_id):
    e, conn = ConnectorService.get_by_id(connector_id)
    if not e:
        return get_data_error_result(message="Can't find this Connector!")
    return get_json_result(data=conn.to_dict())


@manager.route("/<connector_id>/logs", methods=["GET"])  # noqa: F821
@login_required
def list_logs(connector_id):
    req = request.args.to_dict(flat=True)
    arr, total = SyncLogsService.list_sync_tasks(connector_id, int(req.get("page", 1)), int(req.get("page_size", 15)))
    return get_json_result(data={"total": total, "logs": arr})


@manager.route("/<connector_id>/resume", methods=["PUT"])  # noqa: F821
@login_required
async def resume(connector_id):
    req = await request_json()
    if req.get("resume"):
        ConnectorService.resume(connector_id, TaskStatus.SCHEDULE)
    else:
        ConnectorService.resume(connector_id, TaskStatus.CANCEL)
    return get_json_result(data=True)


@manager.route("/<connector_id>/rebuild", methods=["PUT"])  # noqa: F821
@login_required
@validate_request("kb_id")
async def rebuild(connector_id):
    req = await request_json()
    err = ConnectorService.rebuild(req["kb_id"], connector_id, current_user.id)
    if err:
        return get_json_result(data=False, message=err, code=RetCode.SERVER_ERROR)
    return get_json_result(data=True)


@manager.route("/<connector_id>/rm", methods=["POST"])  # noqa: F821
@login_required
def rm_connector(connector_id):
    ConnectorService.resume(connector_id, TaskStatus.CANCEL)
    ConnectorService.delete_by_id(connector_id)
    return get_json_result(data=True)


GOOGLE_WEB_FLOW_STATE_PREFIX = "google_drive_web_flow_state"
GOOGLE_WEB_FLOW_RESULT_PREFIX = "google_drive_web_flow_result"
WEB_FLOW_TTL_SECS = 15 * 60


def _web_state_cache_key(flow_id: str, source_type: str | None = None) -> str:
    """Return Redis key for web OAuth state.

    The default prefix keeps backward compatibility for Google Drive.
    When source_type == "gmail", a different prefix is used so that
    Drive/Gmail flows don't clash in Redis.
    """
    if source_type == "gmail":
        prefix = "gmail_web_flow_state"
    else:
        prefix = GOOGLE_WEB_FLOW_STATE_PREFIX
    return f"{prefix}:{flow_id}"


def _web_result_cache_key(flow_id: str, source_type: str | None = None) -> str:
    """Return Redis key for web OAuth result.

    Mirrors _web_state_cache_key logic for result storage.
    """
    if source_type == "gmail":
        prefix = "gmail_web_flow_result"
    else:
        prefix = GOOGLE_WEB_FLOW_RESULT_PREFIX
    return f"{prefix}:{flow_id}"


def _load_credentials(payload: str | dict[str, Any]) -> dict[str, Any]:
    if isinstance(payload, dict):
        return payload
    try:
        return json.loads(payload)
    except json.JSONDecodeError as exc:  # pragma: no cover - defensive
        raise ValueError("Invalid Google credentials JSON.") from exc


def _get_web_client_config(credentials: dict[str, Any]) -> dict[str, Any]:
    web_section = credentials.get("web")
    if not isinstance(web_section, dict):
        raise ValueError("Google OAuth JSON must include a 'web' client configuration to use browser-based authorization.")
    return {"web": web_section}


async def _render_web_oauth_popup(flow_id: str, success: bool, message: str, source="drive"):
    status = "success" if success else "error"
    auto_close = "window.close();" if success else ""
    escaped_message = escape(message)
    payload_json = json.dumps(
        {
            # TODO(google-oauth): include connector type (drive/gmail) in payload type if needed
            "type": f"ragflow-google-{source}-oauth",
            "status": status,
            "flowId": flow_id or "",
            "message": message,
        }
    )
    # TODO(google-oauth): title/heading/message may need to reflect drive/gmail based on cached type
    html = GOOGLE_WEB_OAUTH_POPUP_TEMPLATE.format(
        title=f"Google {source.capitalize()} Authorization",
        heading="Authorization complete" if success else "Authorization failed",
        message=escaped_message,
        payload_json=payload_json,
        auto_close=auto_close,
    )
    response = await make_response(html, 200)
    response.headers["Content-Type"] = "text/html; charset=utf-8"
    return response


@manager.route("/google/oauth/web/start", methods=["POST"])  # noqa: F821
@login_required
@validate_request("credentials")
async def start_google_web_oauth():
    source = request.args.get("type", "google-drive")
    if source not in ("google-drive", "gmail"):
        return get_json_result(code=RetCode.ARGUMENT_ERROR, message="Invalid Google OAuth type.")

    if source == "gmail":
        redirect_uri = GMAIL_WEB_OAUTH_REDIRECT_URI
        scopes = GOOGLE_SCOPES[DocumentSource.GMAIL]
    else:
        redirect_uri = GOOGLE_DRIVE_WEB_OAUTH_REDIRECT_URI if source == "google-drive" else GMAIL_WEB_OAUTH_REDIRECT_URI
        scopes = GOOGLE_SCOPES[DocumentSource.GOOGLE_DRIVE if source == "google-drive" else DocumentSource.GMAIL]

    if not redirect_uri:
        return get_json_result(
            code=RetCode.SERVER_ERROR,
            message="Google OAuth redirect URI is not configured on the server.",
        )

    req = await request_json()
    raw_credentials = req.get("credentials", "")

    try:
        credentials = _load_credentials(raw_credentials)
        print(credentials)
    except ValueError as exc:
        return get_json_result(code=RetCode.ARGUMENT_ERROR, message=str(exc))

    if credentials.get("refresh_token"):
        return get_json_result(
            code=RetCode.ARGUMENT_ERROR,
            message="Uploaded credentials already include a refresh token.",
        )

    try:
        client_config = _get_web_client_config(credentials)
    except ValueError as exc:
        return get_json_result(code=RetCode.ARGUMENT_ERROR, message=str(exc))

    flow_id = str(uuid.uuid4())
    try:
        flow = Flow.from_client_config(client_config, scopes=scopes)
        flow.redirect_uri = redirect_uri
        authorization_url, _ = flow.authorization_url(
            access_type="offline",
            include_granted_scopes="true",
            prompt="consent",
            state=flow_id,
        )
    except Exception as exc:  # pragma: no cover - defensive
        logging.exception("Failed to create Google OAuth flow: %s", exc)
        return get_json_result(
            code=RetCode.SERVER_ERROR,
            message="Failed to initialize Google OAuth flow. Please verify the uploaded client configuration.",
        )

    cache_payload = {
        "user_id": current_user.id,
        "client_config": client_config,
        "created_at": int(time.time()),
    }
    REDIS_CONN.set_obj(_web_state_cache_key(flow_id, source), cache_payload, WEB_FLOW_TTL_SECS)

    return get_json_result(
        data={
            "flow_id": flow_id,
            "authorization_url": authorization_url,
            "expires_in": WEB_FLOW_TTL_SECS,
        }
    )


@manager.route("/gmail/oauth/web/callback", methods=["GET"])  # noqa: F821
async def google_gmail_web_oauth_callback():
    state_id = request.args.get("state")
    error = request.args.get("error")
    source = "gmail"
    if source != 'gmail':
        return await _render_web_oauth_popup("", False, "Invalid Google OAuth type.", source)

    error_description = request.args.get("error_description") or error

    if not state_id:
        return await _render_web_oauth_popup("", False, "Missing OAuth state parameter.", source)

    state_cache = REDIS_CONN.get(_web_state_cache_key(state_id, source))
    if not state_cache:
        return await _render_web_oauth_popup(state_id, False, "Authorization session expired. Please restart from the main window.", source)

    state_obj = json.loads(state_cache)
    client_config = state_obj.get("client_config")
    if not client_config:
        REDIS_CONN.delete(_web_state_cache_key(state_id, source))
        return await _render_web_oauth_popup(state_id, False, "Authorization session was invalid. Please retry.", source)

    if error:
        REDIS_CONN.delete(_web_state_cache_key(state_id, source))
        return await _render_web_oauth_popup(state_id, False, error_description or "Authorization was cancelled.", source)

    code = request.args.get("code")
    if not code:
        return await _render_web_oauth_popup(state_id, False, "Missing authorization code from Google.", source)

    try:
        # TODO(google-oauth): branch scopes/redirect_uri based on source_type (drive vs gmail)
        flow = Flow.from_client_config(client_config, scopes=GOOGLE_SCOPES[DocumentSource.GMAIL])
        flow.redirect_uri = GMAIL_WEB_OAUTH_REDIRECT_URI
        flow.fetch_token(code=code)
    except Exception as exc:  # pragma: no cover - defensive
        logging.exception("Failed to exchange Google OAuth code: %s", exc)
        REDIS_CONN.delete(_web_state_cache_key(state_id, source))
        return await _render_web_oauth_popup(state_id, False, "Failed to exchange tokens with Google. Please retry.", source)

    creds_json = flow.credentials.to_json()
    result_payload = {
        "user_id": state_obj.get("user_id"),
        "credentials": creds_json,
    }
    REDIS_CONN.set_obj(_web_result_cache_key(state_id, source), result_payload, WEB_FLOW_TTL_SECS)

    print("\n\n", _web_result_cache_key(state_id, source), "\n\n")

    REDIS_CONN.delete(_web_state_cache_key(state_id, source))

    return await _render_web_oauth_popup(state_id, True, "Authorization completed successfully.", source)


@manager.route("/google-drive/oauth/web/callback", methods=["GET"])  # noqa: F821
async def google_drive_web_oauth_callback():
    state_id = request.args.get("state")
    error = request.args.get("error")
    source = "google-drive"
    if source not in ("google-drive", "gmail"):
        return await _render_web_oauth_popup("", False, "Invalid Google OAuth type.", source)

    error_description = request.args.get("error_description") or error

    if not state_id:
        return await _render_web_oauth_popup("", False, "Missing OAuth state parameter.", source)

    state_cache = REDIS_CONN.get(_web_state_cache_key(state_id, source))
    if not state_cache:
        return await _render_web_oauth_popup(state_id, False, "Authorization session expired. Please restart from the main window.", source)

    state_obj = json.loads(state_cache)
    client_config = state_obj.get("client_config")
    if not client_config:
        REDIS_CONN.delete(_web_state_cache_key(state_id, source))
        return await _render_web_oauth_popup(state_id, False, "Authorization session was invalid. Please retry.", source)

    if error:
        REDIS_CONN.delete(_web_state_cache_key(state_id, source))
        return await _render_web_oauth_popup(state_id, False, error_description or "Authorization was cancelled.", source)

    code = request.args.get("code")
    if not code:
        return await _render_web_oauth_popup(state_id, False, "Missing authorization code from Google.", source)

    try:
        # TODO(google-oauth): branch scopes/redirect_uri based on source_type (drive vs gmail)
        flow = Flow.from_client_config(client_config, scopes=GOOGLE_SCOPES[DocumentSource.GOOGLE_DRIVE])
        flow.redirect_uri = GOOGLE_DRIVE_WEB_OAUTH_REDIRECT_URI
        flow.fetch_token(code=code)
    except Exception as exc:  # pragma: no cover - defensive
        logging.exception("Failed to exchange Google OAuth code: %s", exc)
        REDIS_CONN.delete(_web_state_cache_key(state_id, source))
        return await _render_web_oauth_popup(state_id, False, "Failed to exchange tokens with Google. Please retry.", source)

    creds_json = flow.credentials.to_json()
    result_payload = {
        "user_id": state_obj.get("user_id"),
        "credentials": creds_json,
    }
    REDIS_CONN.set_obj(_web_result_cache_key(state_id, source), result_payload, WEB_FLOW_TTL_SECS)
    REDIS_CONN.delete(_web_state_cache_key(state_id, source))

    return await _render_web_oauth_popup(state_id, True, "Authorization completed successfully.", source)

@manager.route("/google/oauth/web/result", methods=["POST"])  # noqa: F821
@login_required
@validate_request("flow_id")
<<<<<<< HEAD
async def poll_google_drive_web_result():
    req = await request_json()
=======
async def poll_google_web_result():
    req = await request.json or {}
    source = request.args.get("type")
    if source not in ("google-drive", "gmail"):
        return get_json_result(code=RetCode.ARGUMENT_ERROR, message="Invalid Google OAuth type.")
>>>>>>> 80f6d22d
    flow_id = req.get("flow_id")
    cache_raw = REDIS_CONN.get(_web_result_cache_key(flow_id, source))
    if not cache_raw:
        return get_json_result(code=RetCode.RUNNING, message="Authorization is still pending.")

    result = json.loads(cache_raw)
    if result.get("user_id") != current_user.id:
        return get_json_result(code=RetCode.PERMISSION_ERROR, message="You are not allowed to access this authorization result.")

    REDIS_CONN.delete(_web_result_cache_key(flow_id, source))
    return get_json_result(data={"credentials": result.get("credentials")})<|MERGE_RESOLUTION|>--- conflicted
+++ resolved
@@ -373,16 +373,11 @@
 @manager.route("/google/oauth/web/result", methods=["POST"])  # noqa: F821
 @login_required
 @validate_request("flow_id")
-<<<<<<< HEAD
-async def poll_google_drive_web_result():
-    req = await request_json()
-=======
 async def poll_google_web_result():
     req = await request.json or {}
     source = request.args.get("type")
     if source not in ("google-drive", "gmail"):
         return get_json_result(code=RetCode.ARGUMENT_ERROR, message="Invalid Google OAuth type.")
->>>>>>> 80f6d22d
     flow_id = req.get("flow_id")
     cache_raw = REDIS_CONN.get(_web_result_cache_key(flow_id, source))
     if not cache_raw:
