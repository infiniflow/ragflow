#
#  Copyright 2024 The InfiniFlow Authors. All Rights Reserved.
#
#  Licensed under the Apache License, Version 2.0 (the "License");
#  you may not use this file except in compliance with the License.
#  You may obtain a copy of the License at
#
#      http://www.apache.org/licenses/LICENSE-2.0
#
#  Unless required by applicable law or agreed to in writing, software
#  distributed under the License is distributed on an "AS IS" BASIS,
#  WITHOUT WARRANTIES OR CONDITIONS OF ANY KIND, either express or implied.
#  See the License for the specific language governing permissions and
#  limitations under the License.
#
import json
import logging

from flask import request
from flask_login import login_required, current_user

from api.db.services import duplicate_name
from api.db.services.document_service import DocumentService, queue_raptor_o_graphrag_tasks
from api.db.services.file2document_service import File2DocumentService
from api.db.services.file_service import FileService
from api.db.services.pipeline_operation_log_service import PipelineOperationLogService
from api.db.services.task_service import TaskService, GRAPH_RAPTOR_FAKE_DOC_ID
from api.db.services.user_service import TenantService, UserTenantService
<<<<<<< HEAD
from api.utils.api_utils import server_error_response, get_data_error_result, validate_request, not_allowed_parameters, active_required
=======
from api.utils.api_utils import get_error_data_result, server_error_response, get_data_error_result, validate_request, not_allowed_parameters
>>>>>>> 32dbed36
from api.utils import get_uuid
from api.db import PipelineTaskType, StatusEnum, FileSource, VALID_FILE_TYPES, VALID_TASK_STATUS
from api.db.services.knowledgebase_service import KnowledgebaseService
from api.db.db_models import File
from api.utils.api_utils import get_json_result
from api import settings
from rag.nlp import search
from api.constants import DATASET_NAME_LIMIT
from rag.settings import PAGERANK_FLD
from rag.utils.storage_factory import STORAGE_IMPL

@manager.route('/create', methods=['post'])  # noqa: F821
@login_required
@active_required
@validate_request("name")
def create():
    req = request.json
    dataset_name = req["name"]
    if not isinstance(dataset_name, str):
        return get_data_error_result(message="Dataset name must be string.")
    if dataset_name.strip() == "":
        return get_data_error_result(message="Dataset name can't be empty.")
    if len(dataset_name.encode("utf-8")) > DATASET_NAME_LIMIT:
        return get_data_error_result(
            message=f"Dataset name length is {len(dataset_name)} which is larger than {DATASET_NAME_LIMIT}")

    dataset_name = dataset_name.strip()
    dataset_name = duplicate_name(
        KnowledgebaseService.query,
        name=dataset_name,
        tenant_id=current_user.id,
        status=StatusEnum.VALID.value)
    try:
        req["id"] = get_uuid()
        req["name"] = dataset_name
        req["tenant_id"] = current_user.id
        req["created_by"] = current_user.id
        if not req.get("parser_id"):
            req["parser_id"] = "naive"
        e, t = TenantService.get_by_id(current_user.id)
        if not e:
            return get_data_error_result(message="Tenant not found.")
        req["parser_config"] = {
            "layout_recognize": "DeepDOC",
            "chunk_token_num": 512,
            "delimiter": "\n",
            "auto_keywords": 0,
            "auto_questions": 0,
            "html4excel": False,
            "topn_tags": 3,
            "raptor": {
                "use_raptor": True,
                "prompt": "Please summarize the following paragraphs. Be careful with the numbers, do not make things up. Paragraphs as following:\n      {cluster_content}\nThe above is the content you need to summarize.",
                "max_token": 256,
                "threshold": 0.1,
                "max_cluster": 64,
                "random_seed": 0
            },
            "graphrag": {
                "use_graphrag": True,
                "entity_types": [
                    "organization",
                    "person",
                    "geo",
                    "event",
                    "category"
                ],
                "method": "light"
            }
        }
        if not KnowledgebaseService.save(**req):
            return get_data_error_result()
        return get_json_result(data={"kb_id": req["id"]})
    except Exception as e:
        return server_error_response(e)


@manager.route('/update', methods=['post'])  # noqa: F821
@login_required
@validate_request("kb_id", "name", "description", "parser_id")
@not_allowed_parameters("id", "tenant_id", "created_by", "create_time", "update_time", "create_date", "update_date", "created_by")
def update():
    req = request.json
    if not isinstance(req["name"], str):
        return get_data_error_result(message="Dataset name must be string.")
    if req["name"].strip() == "":
        return get_data_error_result(message="Dataset name can't be empty.")
    if len(req["name"].encode("utf-8")) > DATASET_NAME_LIMIT:
        return get_data_error_result(
            message=f"Dataset name length is {len(req['name'])} which is large than {DATASET_NAME_LIMIT}")
    req["name"] = req["name"].strip()

    if not KnowledgebaseService.accessible4deletion(req["kb_id"], current_user.id):
        return get_json_result(
            data=False,
            message='No authorization.',
            code=settings.RetCode.AUTHENTICATION_ERROR
        )
    try:
        if not KnowledgebaseService.query(
                created_by=current_user.id, id=req["kb_id"]):
            return get_json_result(
                data=False, message='Only owner of knowledgebase authorized for this operation.',
                code=settings.RetCode.OPERATING_ERROR)

        e, kb = KnowledgebaseService.get_by_id(req["kb_id"])
        if not e:
            return get_data_error_result(
                message="Can't find this knowledgebase!")

        if req["name"].lower() != kb.name.lower() \
                and len(
            KnowledgebaseService.query(name=req["name"], tenant_id=current_user.id, status=StatusEnum.VALID.value)) >= 1:
            return get_data_error_result(
                message="Duplicated knowledgebase name.")

        del req["kb_id"]
        if not KnowledgebaseService.update_by_id(kb.id, req):
            return get_data_error_result()

        if kb.pagerank != req.get("pagerank", 0):
            if req.get("pagerank", 0) > 0:
                settings.docStoreConn.update({"kb_id": kb.id}, {PAGERANK_FLD: req["pagerank"]},
                                         search.index_name(kb.tenant_id), kb.id)
            else:
                # Elasticsearch requires PAGERANK_FLD be non-zero!
                settings.docStoreConn.update({"exists": PAGERANK_FLD}, {"remove": PAGERANK_FLD},
                                         search.index_name(kb.tenant_id), kb.id)

        e, kb = KnowledgebaseService.get_by_id(kb.id)
        if not e:
            return get_data_error_result(
                message="Database error (Knowledgebase rename)!")
        kb = kb.to_dict()
        kb.update(req)

        return get_json_result(data=kb)
    except Exception as e:
        return server_error_response(e)


@manager.route('/detail', methods=['GET'])  # noqa: F821
@login_required
def detail():
    kb_id = request.args["kb_id"]
    try:
        tenants = UserTenantService.query(user_id=current_user.id)
        for tenant in tenants:
            if KnowledgebaseService.query(
                    tenant_id=tenant.tenant_id, id=kb_id):
                break
        else:
            return get_json_result(
                data=False, message='Only owner of knowledgebase authorized for this operation.',
                code=settings.RetCode.OPERATING_ERROR)
        kb = KnowledgebaseService.get_detail(kb_id)
        if not kb:
            return get_data_error_result(
                message="Can't find this knowledgebase!")
        kb["size"] = DocumentService.get_total_size_by_kb_id(kb_id=kb["id"],keywords="", run_status=[], types=[])
        return get_json_result(data=kb)
    except Exception as e:
        return server_error_response(e)


@manager.route('/list', methods=['POST'])  # noqa: F821
@login_required
def list_kbs():
    keywords = request.args.get("keywords", "")
    page_number = int(request.args.get("page", 0))
    items_per_page = int(request.args.get("page_size", 0))
    parser_id = request.args.get("parser_id")
    orderby = request.args.get("orderby", "create_time")
    if request.args.get("desc", "true").lower() == "false":
        desc = False
    else:
        desc = True

    req = request.get_json()
    owner_ids = req.get("owner_ids", [])
    try:
        if not owner_ids:
            tenants = TenantService.get_joined_tenants_by_user_id(current_user.id)
            tenants = [m["tenant_id"] for m in tenants]
            kbs, total = KnowledgebaseService.get_by_tenant_ids(
                tenants, current_user.id, page_number,
                items_per_page, orderby, desc, keywords, parser_id)
        else:
            tenants = owner_ids
            kbs, total = KnowledgebaseService.get_by_tenant_ids(
                tenants, current_user.id, 0,
                0, orderby, desc, keywords, parser_id)
            kbs = [kb for kb in kbs if kb["tenant_id"] in tenants]
            total = len(kbs)
            if page_number and items_per_page:
                kbs = kbs[(page_number-1)*items_per_page:page_number*items_per_page]
        return get_json_result(data={"kbs": kbs, "total": total})
    except Exception as e:
        return server_error_response(e)

@manager.route('/rm', methods=['post'])  # noqa: F821
@login_required
@validate_request("kb_id")
def rm():
    req = request.json
    if not KnowledgebaseService.accessible4deletion(req["kb_id"], current_user.id):
        return get_json_result(
            data=False,
            message='No authorization.',
            code=settings.RetCode.AUTHENTICATION_ERROR
        )
    try:
        kbs = KnowledgebaseService.query(
            created_by=current_user.id, id=req["kb_id"])
        if not kbs:
            return get_json_result(
                data=False, message='Only owner of knowledgebase authorized for this operation.',
                code=settings.RetCode.OPERATING_ERROR)

        for doc in DocumentService.query(kb_id=req["kb_id"]):
            if not DocumentService.remove_document(doc, kbs[0].tenant_id):
                return get_data_error_result(
                    message="Database error (Document removal)!")
            f2d = File2DocumentService.get_by_document_id(doc.id)
            if f2d:
                FileService.filter_delete([File.source_type == FileSource.KNOWLEDGEBASE, File.id == f2d[0].file_id])
            File2DocumentService.delete_by_document_id(doc.id)
        FileService.filter_delete(
            [File.source_type == FileSource.KNOWLEDGEBASE, File.type == "folder", File.name == kbs[0].name])
        if not KnowledgebaseService.delete_by_id(req["kb_id"]):
            return get_data_error_result(
                message="Database error (Knowledgebase removal)!")
        for kb in kbs:
            settings.docStoreConn.delete({"kb_id": kb.id}, search.index_name(kb.tenant_id), kb.id)
            settings.docStoreConn.deleteIdx(search.index_name(kb.tenant_id), kb.id)
            if hasattr(STORAGE_IMPL, 'remove_bucket'):
                STORAGE_IMPL.remove_bucket(kb.id)
        return get_json_result(data=True)
    except Exception as e:
        return server_error_response(e)


@manager.route('/<kb_id>/tags', methods=['GET'])  # noqa: F821
@login_required
def list_tags(kb_id):
    if not KnowledgebaseService.accessible(kb_id, current_user.id):
        return get_json_result(
            data=False,
            message='No authorization.',
            code=settings.RetCode.AUTHENTICATION_ERROR
        )

    tenants = UserTenantService.get_tenants_by_user_id(current_user.id)
    tags = []
    for tenant in tenants:
        tags += settings.retrievaler.all_tags(tenant["tenant_id"], [kb_id])
    return get_json_result(data=tags)


@manager.route('/tags', methods=['GET'])  # noqa: F821
@login_required
def list_tags_from_kbs():
    kb_ids = request.args.get("kb_ids", "").split(",")
    for kb_id in kb_ids:
        if not KnowledgebaseService.accessible(kb_id, current_user.id):
            return get_json_result(
                data=False,
                message='No authorization.',
                code=settings.RetCode.AUTHENTICATION_ERROR
            )

    tenants = UserTenantService.get_tenants_by_user_id(current_user.id)
    tags = []
    for tenant in tenants:
        tags += settings.retrievaler.all_tags(tenant["tenant_id"], kb_ids)
    return get_json_result(data=tags)


@manager.route('/<kb_id>/rm_tags', methods=['POST'])  # noqa: F821
@login_required
def rm_tags(kb_id):
    req = request.json
    if not KnowledgebaseService.accessible(kb_id, current_user.id):
        return get_json_result(
            data=False,
            message='No authorization.',
            code=settings.RetCode.AUTHENTICATION_ERROR
        )
    e, kb = KnowledgebaseService.get_by_id(kb_id)

    for t in req["tags"]:
        settings.docStoreConn.update({"tag_kwd": t, "kb_id": [kb_id]},
                                     {"remove": {"tag_kwd": t}},
                                     search.index_name(kb.tenant_id),
                                     kb_id)
    return get_json_result(data=True)


@manager.route('/<kb_id>/rename_tag', methods=['POST'])  # noqa: F821
@login_required
def rename_tags(kb_id):
    req = request.json
    if not KnowledgebaseService.accessible(kb_id, current_user.id):
        return get_json_result(
            data=False,
            message='No authorization.',
            code=settings.RetCode.AUTHENTICATION_ERROR
        )
    e, kb = KnowledgebaseService.get_by_id(kb_id)

    settings.docStoreConn.update({"tag_kwd": req["from_tag"], "kb_id": [kb_id]},
                                     {"remove": {"tag_kwd": req["from_tag"].strip()}, "add": {"tag_kwd": req["to_tag"]}},
                                     search.index_name(kb.tenant_id),
                                     kb_id)
    return get_json_result(data=True)


@manager.route('/<kb_id>/knowledge_graph', methods=['GET'])  # noqa: F821
@login_required
def knowledge_graph(kb_id):
    if not KnowledgebaseService.accessible(kb_id, current_user.id):
        return get_json_result(
            data=False,
            message='No authorization.',
            code=settings.RetCode.AUTHENTICATION_ERROR
        )
    _, kb = KnowledgebaseService.get_by_id(kb_id)
    req = {
        "kb_id": [kb_id],
        "knowledge_graph_kwd": ["graph"]
    }

    obj = {"graph": {}, "mind_map": {}}
    if not settings.docStoreConn.indexExist(search.index_name(kb.tenant_id), kb_id):
        return get_json_result(data=obj)
    sres = settings.retrievaler.search(req, search.index_name(kb.tenant_id), [kb_id])
    if not len(sres.ids):
        return get_json_result(data=obj)

    for id in sres.ids[:1]:
        ty = sres.field[id]["knowledge_graph_kwd"]
        try:
            content_json = json.loads(sres.field[id]["content_with_weight"])
        except Exception:
            continue

        obj[ty] = content_json

    if "nodes" in obj["graph"]:
        obj["graph"]["nodes"] = sorted(obj["graph"]["nodes"], key=lambda x: x.get("pagerank", 0), reverse=True)[:256]
        if "edges" in obj["graph"]:
            node_id_set = { o["id"] for o in obj["graph"]["nodes"] }
            filtered_edges = [o for o in obj["graph"]["edges"] if o["source"] != o["target"] and o["source"] in node_id_set and o["target"] in node_id_set]
            obj["graph"]["edges"] = sorted(filtered_edges, key=lambda x: x.get("weight", 0), reverse=True)[:128]
    return get_json_result(data=obj)


@manager.route('/<kb_id>/knowledge_graph', methods=['DELETE'])  # noqa: F821
@login_required
def delete_knowledge_graph(kb_id):
    if not KnowledgebaseService.accessible(kb_id, current_user.id):
        return get_json_result(
            data=False,
            message='No authorization.',
            code=settings.RetCode.AUTHENTICATION_ERROR
        )
    _, kb = KnowledgebaseService.get_by_id(kb_id)
    settings.docStoreConn.delete({"knowledge_graph_kwd": ["graph", "subgraph", "entity", "relation"]}, search.index_name(kb.tenant_id), kb_id)

    return get_json_result(data=True)


@manager.route("/get_meta", methods=["GET"])  # noqa: F821
@login_required
def get_meta():
    kb_ids = request.args.get("kb_ids", "").split(",")
    for kb_id in kb_ids:
        if not KnowledgebaseService.accessible(kb_id, current_user.id):
            return get_json_result(
                data=False,
                message='No authorization.',
                code=settings.RetCode.AUTHENTICATION_ERROR
            )
    return get_json_result(data=DocumentService.get_meta_by_kbs(kb_ids))


@manager.route("/basic_info", methods=["GET"])  # noqa: F821
@login_required
def get_basic_info():
    kb_id = request.args.get("kb_id", "")
    if not KnowledgebaseService.accessible(kb_id, current_user.id):
        return get_json_result(
            data=False,
            message='No authorization.',
            code=settings.RetCode.AUTHENTICATION_ERROR
        )

    basic_info = DocumentService.knowledgebase_basic_info(kb_id)

<<<<<<< HEAD
    return get_json_result(data=basic_info)
=======
    return get_json_result(data=basic_info)


@manager.route("/list_pipeline_logs", methods=["POST"])  # noqa: F821
@login_required
def list_pipeline_logs():
    kb_id = request.args.get("kb_id")
    if not kb_id:
        return get_json_result(data=False, message='Lack of "KB ID"', code=settings.RetCode.ARGUMENT_ERROR)

    keywords = request.args.get("keywords", "")

    page_number = int(request.args.get("page", 0))
    items_per_page = int(request.args.get("page_size", 0))
    orderby = request.args.get("orderby", "create_time")
    if request.args.get("desc", "true").lower() == "false":
        desc = False
    else:
        desc = True
    create_date_from = request.args.get("create_date_from", "")
    create_date_to = request.args.get("create_date_to", "")
    if create_date_to > create_date_from:
        return get_data_error_result(message="Create data filter is abnormal.")

    req = request.get_json()

    operation_status = req.get("operation_status", [])
    if operation_status:
        invalid_status = {s for s in operation_status if s not in VALID_TASK_STATUS}
        if invalid_status:
            return get_data_error_result(message=f"Invalid filter operation_status status conditions: {', '.join(invalid_status)}")

    types = req.get("types", [])
    if types:
        invalid_types = {t for t in types if t not in VALID_FILE_TYPES}
        if invalid_types:
            return get_data_error_result(message=f"Invalid filter conditions: {', '.join(invalid_types)} type{'s' if len(invalid_types) > 1 else ''}")

    suffix = req.get("suffix", [])

    try:
        logs, tol = PipelineOperationLogService.get_file_logs_by_kb_id(kb_id, page_number, items_per_page, orderby, desc, keywords, operation_status, types, suffix, create_date_from, create_date_to)
        return get_json_result(data={"total": tol, "logs": logs})
    except Exception as e:
        return server_error_response(e)


@manager.route("/list_pipeline_dataset_logs", methods=["POST"])  # noqa: F821
@login_required
def list_pipeline_dataset_logs():
    kb_id = request.args.get("kb_id")
    if not kb_id:
        return get_json_result(data=False, message='Lack of "KB ID"', code=settings.RetCode.ARGUMENT_ERROR)

    page_number = int(request.args.get("page", 0))
    items_per_page = int(request.args.get("page_size", 0))
    orderby = request.args.get("orderby", "create_time")
    if request.args.get("desc", "true").lower() == "false":
        desc = False
    else:
        desc = True
    create_date_from = request.args.get("create_date_from", "")
    create_date_to = request.args.get("create_date_to", "")
    if create_date_to > create_date_from:
        return get_data_error_result(message="Create data filter is abnormal.")

    req = request.get_json()

    operation_status = req.get("operation_status", [])
    if operation_status:
        invalid_status = {s for s in operation_status if s not in VALID_TASK_STATUS}
        if invalid_status:
            return get_data_error_result(message=f"Invalid filter operation_status status conditions: {', '.join(invalid_status)}")

    try:
        logs, tol = PipelineOperationLogService.get_dataset_logs_by_kb_id(kb_id, page_number, items_per_page, orderby, desc, operation_status, create_date_from, create_date_to)
        return get_json_result(data={"total": tol, "logs": logs})
    except Exception as e:
        return server_error_response(e)


@manager.route("/delete_pipeline_logs", methods=["POST"])  # noqa: F821
@login_required
def delete_pipeline_logs():
    kb_id = request.args.get("kb_id")
    if not kb_id:
        return get_json_result(data=False, message='Lack of "KB ID"', code=settings.RetCode.ARGUMENT_ERROR)

    req = request.get_json()
    log_ids = req.get("log_ids", [])

    PipelineOperationLogService.delete_by_ids(log_ids)

    return get_json_result(data=True)


@manager.route("/pipeline_log_detail", methods=["GET"])  # noqa: F821
@login_required
def pipeline_log_detail():
    log_id = request.args.get("log_id")
    if not log_id:
        return get_json_result(data=False, message='Lack of "Pipeline log ID"', code=settings.RetCode.ARGUMENT_ERROR)

    ok, log = PipelineOperationLogService.get_by_id(log_id)
    if not ok:
        return get_data_error_result(message="Invalid pipeline log ID")

    return get_json_result(data=log.to_dict())


@manager.route("/run_graphrag", methods=["POST"])  # noqa: F821
@login_required
def run_graphrag():
    req = request.json

    kb_id = req.get("kb_id", "")
    if not kb_id:
        return get_error_data_result(message='Lack of "KB ID"')

    ok, kb = KnowledgebaseService.get_by_id(kb_id)
    if not ok:
        return get_error_data_result(message="Invalid Knowledgebase ID")

    task_id = kb.graphrag_task_id
    if task_id:
        ok, task = TaskService.get_by_id(task_id)
        if not ok:
            logging.warning(f"A valid GraphRAG task id is expected for kb {kb_id}")

        if task and task.progress not in [-1, 1]:
            return get_error_data_result(message=f"Task {task_id} in progress with status {task.progress}. A Graph Task is already running.")

    documents, _ = DocumentService.get_by_kb_id(
        kb_id=kb_id,
        page_number=0,
        items_per_page=0,
        orderby="create_time",
        desc=False,
        keywords="",
        run_status=[],
        types=[],
        suffix=[],
    )
    if not documents:
        return get_error_data_result(message=f"No documents in Knowledgebase {kb_id}")

    sample_document = documents[0]
    document_ids = [document["id"] for document in documents]

    task_id = queue_raptor_o_graphrag_tasks(doc=sample_document, ty="graphrag", priority=0, fake_doc_id=GRAPH_RAPTOR_FAKE_DOC_ID, doc_ids=list(document_ids))

    if not KnowledgebaseService.update_by_id(kb.id, {"graphrag_task_id": task_id}):
        logging.warning(f"Cannot save graphrag_task_id for kb {kb_id}")

    return get_json_result(data={"graphrag_task_id": task_id})


@manager.route("/trace_graphrag", methods=["GET"])  # noqa: F821
@login_required
def trace_graphrag():
    kb_id = request.args.get("kb_id", "")
    if not kb_id:
        return get_error_data_result(message='Lack of "KB ID"')

    ok, kb = KnowledgebaseService.get_by_id(kb_id)
    if not ok:
        return get_error_data_result(message="Invalid Knowledgebase ID")

    task_id = kb.graphrag_task_id
    if not task_id:
        return get_json_result(data={})

    ok, task = TaskService.get_by_id(task_id)
    if not ok:
        return get_error_data_result(message="GraphRAG Task Not Found or Error Occurred")

    return get_json_result(data=task.to_dict())


@manager.route("/run_raptor", methods=["POST"])  # noqa: F821
@login_required
def run_raptor():
    req = request.json

    kb_id = req.get("kb_id", "")
    if not kb_id:
        return get_error_data_result(message='Lack of "KB ID"')

    ok, kb = KnowledgebaseService.get_by_id(kb_id)
    if not ok:
        return get_error_data_result(message="Invalid Knowledgebase ID")

    task_id = kb.raptor_task_id
    if task_id:
        ok, task = TaskService.get_by_id(task_id)
        if not ok:
            logging.warning(f"A valid RAPTOR task id is expected for kb {kb_id}")

        if task and task.progress not in [-1, 1]:
            return get_error_data_result(message=f"Task {task_id} in progress with status {task.progress}. A RAPTOR Task is already running.")

    documents, _ = DocumentService.get_by_kb_id(
        kb_id=kb_id,
        page_number=0,
        items_per_page=0,
        orderby="create_time",
        desc=False,
        keywords="",
        run_status=[],
        types=[],
        suffix=[],
    )
    if not documents:
        return get_error_data_result(message=f"No documents in Knowledgebase {kb_id}")

    sample_document = documents[0]
    document_ids = [document["id"] for document in documents]

    task_id = queue_raptor_o_graphrag_tasks(doc=sample_document, ty="raptor", priority=0, fake_doc_id=GRAPH_RAPTOR_FAKE_DOC_ID, doc_ids=list(document_ids))

    if not KnowledgebaseService.update_by_id(kb.id, {"raptor_task_id": task_id}):
        logging.warning(f"Cannot save raptor_task_id for kb {kb_id}")

    return get_json_result(data={"raptor_task_id": task_id})


@manager.route("/trace_raptor", methods=["GET"])  # noqa: F821
@login_required
def trace_raptor():
    kb_id = request.args.get("kb_id", "")
    if not kb_id:
        return get_error_data_result(message='Lack of "KB ID"')

    ok, kb = KnowledgebaseService.get_by_id(kb_id)
    if not ok:
        return get_error_data_result(message="Invalid Knowledgebase ID")

    task_id = kb.raptor_task_id
    if not task_id:
        return get_json_result(data={})

    ok, task = TaskService.get_by_id(task_id)
    if not ok:
        return get_error_data_result(message="RAPTOR Task Not Found or Error Occurred")

    return get_json_result(data=task.to_dict())


@manager.route("/run_mindmap", methods=["POST"])  # noqa: F821
@login_required
def run_mindmap():
    req = request.json

    kb_id = req.get("kb_id", "")
    if not kb_id:
        return get_error_data_result(message='Lack of "KB ID"')

    ok, kb = KnowledgebaseService.get_by_id(kb_id)
    if not ok:
        return get_error_data_result(message="Invalid Knowledgebase ID")

    task_id = kb.mindmap_task_id
    if task_id:
        ok, task = TaskService.get_by_id(task_id)
        if not ok:
            logging.warning(f"A valid Mindmap task id is expected for kb {kb_id}")

        if task and task.progress not in [-1, 1]:
            return get_error_data_result(message=f"Task {task_id} in progress with status {task.progress}. A Mindmap Task is already running.")

    documents, _ = DocumentService.get_by_kb_id(
        kb_id=kb_id,
        page_number=0,
        items_per_page=0,
        orderby="create_time",
        desc=False,
        keywords="",
        run_status=[],
        types=[],
        suffix=[],
    )
    if not documents:
        return get_error_data_result(message=f"No documents in Knowledgebase {kb_id}")

    sample_document = documents[0]
    document_ids = [document["id"] for document in documents]

    task_id = queue_raptor_o_graphrag_tasks(doc=sample_document, ty="mindmap", priority=0, fake_doc_id=GRAPH_RAPTOR_FAKE_DOC_ID, doc_ids=list(document_ids))

    if not KnowledgebaseService.update_by_id(kb.id, {"mindmap_task_id": task_id}):
        logging.warning(f"Cannot save mindmap_task_id for kb {kb_id}")

    return get_json_result(data={"mindmap_task_id": task_id})


@manager.route("/trace_mindmap", methods=["GET"])  # noqa: F821
@login_required
def trace_mindmap():
    kb_id = request.args.get("kb_id", "")
    if not kb_id:
        return get_error_data_result(message='Lack of "KB ID"')

    ok, kb = KnowledgebaseService.get_by_id(kb_id)
    if not ok:
        return get_error_data_result(message="Invalid Knowledgebase ID")

    task_id = kb.mindmap_task_id
    if not task_id:
        return get_json_result(data={})

    ok, task = TaskService.get_by_id(task_id)
    if not ok:
        return get_error_data_result(message="Mindmap Task Not Found or Error Occurred")

    return get_json_result(data=task.to_dict())


@manager.route("/unbind_task", methods=["DELETE"])  # noqa: F821
@login_required
def delete_kb_task():
    kb_id = request.args.get("kb_id", "")
    if not kb_id:
        return get_error_data_result(message='Lack of "KB ID"')
    ok, kb = KnowledgebaseService.get_by_id(kb_id)
    if not ok:
        return get_json_result(data=True)

    pipeline_task_type = request.args.get("pipeline_task_type", "")
    if not pipeline_task_type or pipeline_task_type not in [PipelineTaskType.GRAPH_RAG, PipelineTaskType.RAPTOR, PipelineTaskType.MINDMAP]:
        return get_error_data_result(message="Invalid task type")

    match pipeline_task_type:
        case PipelineTaskType.GRAPH_RAG:
            settings.docStoreConn.delete({"knowledge_graph_kwd": ["graph", "subgraph", "entity", "relation"]}, search.index_name(kb.tenant_id), kb_id)
            kb_task_id = "graphrag_task_id"
            kb_task_finish_at = "graphrag_task_finish_at"
        case PipelineTaskType.RAPTOR:
            kb_task_id = "raptor_task_id"
            kb_task_finish_at = "raptor_task_finish_at"
        case PipelineTaskType.MINDMAP:
            kb_task_id = "mindmap_task_id"
            kb_task_finish_at = "mindmap_task_finish_at"
        case _:
            return get_error_data_result(message="Internal Error: Invalid task type")

    ok = KnowledgebaseService.update_by_id(kb_id, {kb_task_id: "", kb_task_finish_at: None})
    if not ok:
        return server_error_response(f"Internal error: cannot delete task {pipeline_task_type}")

    return get_json_result(data=True)
>>>>>>> 32dbed36
<|MERGE_RESOLUTION|>--- conflicted
+++ resolved
@@ -26,11 +26,7 @@
 from api.db.services.pipeline_operation_log_service import PipelineOperationLogService
 from api.db.services.task_service import TaskService, GRAPH_RAPTOR_FAKE_DOC_ID
 from api.db.services.user_service import TenantService, UserTenantService
-<<<<<<< HEAD
-from api.utils.api_utils import server_error_response, get_data_error_result, validate_request, not_allowed_parameters, active_required
-=======
 from api.utils.api_utils import get_error_data_result, server_error_response, get_data_error_result, validate_request, not_allowed_parameters
->>>>>>> 32dbed36
 from api.utils import get_uuid
 from api.db import PipelineTaskType, StatusEnum, FileSource, VALID_FILE_TYPES, VALID_TASK_STATUS
 from api.db.services.knowledgebase_service import KnowledgebaseService
@@ -42,9 +38,9 @@
 from rag.settings import PAGERANK_FLD
 from rag.utils.storage_factory import STORAGE_IMPL
 
+
 @manager.route('/create', methods=['post'])  # noqa: F821
 @login_required
-@active_required
 @validate_request("name")
 def create():
     req = request.json
@@ -430,9 +426,6 @@
 
     basic_info = DocumentService.knowledgebase_basic_info(kb_id)
 
-<<<<<<< HEAD
-    return get_json_result(data=basic_info)
-=======
     return get_json_result(data=basic_info)
 
 
@@ -782,5 +775,4 @@
     if not ok:
         return server_error_response(f"Internal error: cannot delete task {pipeline_task_type}")
 
-    return get_json_result(data=True)
->>>>>>> 32dbed36
+    return get_json_result(data=True)