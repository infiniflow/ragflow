--- conflicted
+++ resolved
@@ -22,11 +22,8 @@
 import numpy as np
 
 from api.db import LLMType
-<<<<<<< HEAD
 from api.db.services import duplicate_name
 from api.db.services.connector_service import Connector2KbService
-=======
->>>>>>> 2677617f
 from api.db.services.llm_service import LLMBundle
 from api.db.services.document_service import DocumentService, queue_raptor_o_graphrag_tasks
 from api.db.services.file2document_service import File2DocumentService
@@ -890,7 +887,6 @@
     }
     if summary["avg_cos_sim"] > 0.99:
         return get_json_result(data={"summary": summary, "results": results})
-<<<<<<< HEAD
     return get_json_result(code=settings.RetCode.NOT_EFFECTIVE, message="failed", data={"summary": summary, "results": results})
 
 
@@ -903,6 +899,3 @@
     if errors:
         return get_json_result(data=False, message=errors, code=settings.RetCode.SERVER_ERROR)
     return get_json_result(data=True)
-=======
-    return get_json_result(code=RetCode.NOT_EFFECTIVE, message="failed", data={"summary": summary, "results": results})
->>>>>>> 2677617f
