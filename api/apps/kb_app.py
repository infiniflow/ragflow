--- conflicted
+++ resolved
@@ -21,11 +21,8 @@
 from flask_login import login_required, current_user
 import numpy as np
 
-<<<<<<< HEAD
-=======
-from api.db import LLMType
+
 from api.db.services.connector_service import Connector2KbService
->>>>>>> 4bbbf923
 from api.db.services.llm_service import LLMBundle
 from api.db.services.document_service import DocumentService, queue_raptor_o_graphrag_tasks
 from api.db.services.file2document_service import File2DocumentService
@@ -751,7 +748,6 @@
             return get_error_data_result(message="Internal Error: Invalid task type")
 
 
-
     ok = KnowledgebaseService.update_by_id(kb_id, {kb_task_id_field: "", kb_task_finish_at: None})
     if not ok:
         return server_error_response(f"Internal error: cannot delete task {pipeline_task_type}")
@@ -894,7 +890,7 @@
     }
     if summary["avg_cos_sim"] > 0.99:
         return get_json_result(data={"summary": summary, "results": results})
-    return get_json_result(code=settings.RetCode.NOT_EFFECTIVE, message="failed", data={"summary": summary, "results": results})
+    return get_json_result(code=RetCode.NOT_EFFECTIVE, message="failed", data={"summary": summary, "results": results})
 
 
 @manager.route("/<kb_id>/link", methods=["POST"])  # noqa: F821
@@ -904,5 +900,5 @@
     req = request.json
     errors = Connector2KbService.link_connectors(kb_id, req["connector_ids"], current_user.id)
     if errors:
-        return get_json_result(data=False, message=errors, code=settings.RetCode.SERVER_ERROR)
+        return get_json_result(data=False, message=errors, code=RetCode.SERVER_ERROR)
     return get_json_result(data=True)
