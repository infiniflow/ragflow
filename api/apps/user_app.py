#
#  Copyright 2024 The InfiniFlow Authors. All Rights Reserved.
#
#  Licensed under the Apache License, Version 2.0 (the "License");
#  you may not use this file except in compliance with the License.
#  You may obtain a copy of the License at
#
#      http://www.apache.org/licenses/LICENSE-2.0
#
#  Unless required by applicable law or agreed to in writing, software
#  distributed under the License is distributed on an "AS IS" BASIS,
#  WITHOUT WARRANTIES OR CONDITIONS OF ANY KIND, either express or implied.
#  See the License for the specific language governing permissions and
#  limitations under the License.
#
import json
import logging
import os
import re
import secrets
import string
import time
from datetime import datetime
from typing import Any, Dict, List, Match, Optional

from quart import (
    make_response,
    redirect,
    request,
    Response,
    session,
)

from werkzeug.security import check_password_hash, generate_password_hash

from api.apps import (
    current_user,
    login_required,
    login_user,
    logout_user,
    smtp_mail_server,
)
from api.apps.auth import get_auth_client
from api.db import FileType, UserTenantRole
from api.db.db_models import TenantLLM, User
from api.db.services.file_service import FileService
from api.db.services.llm_service import get_init_tenant_llm
from api.db.services.tenant_llm_service import TenantLLMService
from api.db.services.user_service import (
    TenantService,
    UserService,
    UserTenantService,
)
from api.utils.api_utils import (
    get_data_error_result,
    get_json_result,
    get_request_json,
    server_error_response,
    validate_request,
)
from api.utils.crypt import decrypt
from api.utils.web_utils import (
    ATTEMPT_LIMIT,
    ATTEMPT_LOCK_SECONDS,
    OTP_LENGTH,
    OTP_TTL_SECONDS,
    RESEND_COOLDOWN_SECONDS,
    captcha_key,
    hash_code,
    otp_keys,
    send_email_html,
)
from common import settings
<<<<<<< HEAD
from common.connection_utils import construct_response
from common.constants import RetCode
from common.misc_utils import download_img, get_uuid
from common.time_utils import current_timestamp, datetime_format, get_format_time
from rag.utils.redis_conn import REDIS_CONN


def sanitize_nickname(nickname: str) -> str:
    """Sanitize nickname to prevent XSS and control character injection.
    
    Args:
        nickname: Raw nickname string to sanitize.
        
    Returns:
        Sanitized nickname with XSS payloads and control characters removed.
    """
    if not nickname:
        return nickname
    
    # Remove control characters (null bytes, carriage returns, line feeds)
    nickname = nickname.replace("\x00", "")  # Null byte
    nickname = nickname.replace("\r", "")    # Carriage return
    nickname = nickname.replace("\n", "")    # Line feed
    
    # Remove XSS payloads - script tags (case insensitive, handles nested/escaped tags)
    # First remove complete script tags with content
    nickname = re.sub(r"<script[^>]*>.*?</script>", "", nickname, flags=re.IGNORECASE | re.DOTALL)
    nickname = re.sub(r"<iframe[^>]*>.*?</iframe>", "", nickname, flags=re.IGNORECASE | re.DOTALL)
    
    # Remove javascript: protocol (case insensitive)
    nickname = re.sub(r"javascript:", "", nickname, flags=re.IGNORECASE)
    
    # Remove img tags with event handlers (onerror, onclick, etc.)
    nickname = re.sub(r"<img[^>]*on\w+\s*=[^>]*>", "", nickname, flags=re.IGNORECASE)
    
    # Remove any remaining script/iframe opening and closing tags (handles cases like <<SCRIPT>)
    # Match <script> or </script> (case insensitive, handles variations)
    nickname = re.sub(r"<+/?\s*script[^>]*>", "", nickname, flags=re.IGNORECASE)
    nickname = re.sub(r"<+/?\s*iframe[^>]*>", "", nickname, flags=re.IGNORECASE)
    
    return nickname
=======
from common.http_client import async_request
>>>>>>> 41cff3e0


@manager.route("/login", methods=["POST", "GET"])  # noqa: F821
async def login():
    """
    User login endpoint.
    ---
    tags:
      - User
    parameters:
      - in: body
        name: body
        description: Login credentials.
        required: true
        schema:
          type: object
          properties:
            email:
              type: string
              description: User email.
            password:
              type: string
              description: User password.
    responses:
      200:
        description: Login successful.
        schema:
          type: object
      401:
        description: Authentication failed.
        schema:
          type: object
    """
    json_body = await get_request_json()
    if not json_body:
        return get_json_result(data=False, code=RetCode.AUTHENTICATION_ERROR, message="Unauthorized!")

    email = json_body.get("email", "")
    users = UserService.query(email=email)
    if not users:
        return get_json_result(
            data=False,
            code=RetCode.AUTHENTICATION_ERROR,
            message=f"Email: {email} is not registered!",
        )

    password = json_body.get("password")
    try:
        password = decrypt(password)
    except BaseException:
        return get_json_result(data=False, code=RetCode.SERVER_ERROR, message="Fail to crypt password")

    user = UserService.query_user(email, password)

    if user and hasattr(user, 'is_active') and user.is_active == "0":
        return get_json_result(
            data=False,
            code=RetCode.FORBIDDEN,
            message="This account has been disabled, please contact the administrator!",
        )
    elif user:
        response_data = user.to_json()
        user.access_token = get_uuid()
        login_user(user)
        user.update_time = current_timestamp()
        user.update_date = datetime_format(datetime.now())
        user.save()
        msg = "Welcome back!"

        return await construct_response(data=response_data, auth=user.get_id(), message=msg)
    else:
        return get_json_result(
            data=False,
            code=RetCode.AUTHENTICATION_ERROR,
            message="Email and password do not match!",
        )


@manager.route("/login/channels", methods=["GET"])  # noqa: F821
async def get_login_channels():
    """
    Get all supported authentication channels.
    """
    try:
        channels = []
        for channel, config in settings.OAUTH_CONFIG.items():
            channels.append(
                {
                    "channel": channel,
                    "display_name": config.get("display_name", channel.title()),
                    "icon": config.get("icon", "sso"),
                }
            )
        return get_json_result(data=channels)
    except Exception as e:
        logging.exception(e)
        return get_json_result(data=[], message=f"Load channels failure, error: {str(e)}", code=RetCode.EXCEPTION_ERROR)


@manager.route("/login/<channel>", methods=["GET"])  # noqa: F821
async def oauth_login(channel):
    channel_config = settings.OAUTH_CONFIG.get(channel)
    if not channel_config:
        raise ValueError(f"Invalid channel name: {channel}")
    auth_cli = get_auth_client(channel_config)

    state = get_uuid()
    session["oauth_state"] = state
    auth_url = auth_cli.get_authorization_url(state)
    return redirect(auth_url)


@manager.route("/oauth/callback/<channel>", methods=["GET"])  # noqa: F821
async def oauth_callback(channel):
    """
    Handle the OAuth/OIDC callback for various channels dynamically.
    """
    try:
        channel_config = settings.OAUTH_CONFIG.get(channel)
        if not channel_config:
            raise ValueError(f"Invalid channel name: {channel}")
        auth_cli = get_auth_client(channel_config)

        # Check the state
        state = request.args.get("state")
        if not state or state != session.get("oauth_state"):
            return redirect("/?error=invalid_state")
        session.pop("oauth_state", None)

        # Obtain the authorization code
        code = request.args.get("code")
        if not code:
            return redirect("/?error=missing_code")

        # Exchange authorization code for access token
        if hasattr(auth_cli, "async_exchange_code_for_token"):
            token_info = await auth_cli.async_exchange_code_for_token(code)
        else:
            token_info = auth_cli.exchange_code_for_token(code)
        access_token = token_info.get("access_token")
        if not access_token:
            return redirect("/?error=token_failed")

        id_token = token_info.get("id_token")

        # Fetch user info
        if hasattr(auth_cli, "async_fetch_user_info"):
            user_info = await auth_cli.async_fetch_user_info(access_token, id_token=id_token)
        else:
            user_info = auth_cli.fetch_user_info(access_token, id_token=id_token)
        if not user_info.email:
            return redirect("/?error=email_missing")

        # Login or register
        users = UserService.query(email=user_info.email)
        user_id = get_uuid()

        if not users:
            try:
                try:
                    avatar = download_img(user_info.avatar_url)
                except Exception as e:
                    logging.exception(e)
                    avatar = ""

                users = user_register(
                    user_id,
                    {
                        "access_token": get_uuid(),
                        "email": user_info.email,
                        "avatar": avatar,
                        "nickname": user_info.nickname,
                        "login_channel": channel,
                        "last_login_time": get_format_time(),
                        "is_superuser": False,
                    },
                )

                if not users:
                    raise Exception(f"Failed to register {user_info.email}")
                if len(users) > 1:
                    raise Exception(f"Same email: {user_info.email} exists!")

                # Try to log in
                user = users[0]
                login_user(user)
                return redirect(f"/?auth={user.get_id()}")

            except Exception as e:
                rollback_user_registration(user_id)
                logging.exception(e)
                return redirect(f"/?error={str(e)}")

        # User exists, try to log in
        user = users[0]
        user.access_token = get_uuid()
        if user and hasattr(user, 'is_active') and user.is_active == "0":
            return redirect("/?error=user_inactive")

        login_user(user)
        user.save()
        return redirect(f"/?auth={user.get_id()}")
    except Exception as e:
        logging.exception(e)
        return redirect(f"/?error={str(e)}")


@manager.route("/github_callback", methods=["GET"])  # noqa: F821
async def github_callback():
    """
    **Deprecated**, Use `/oauth/callback/<channel>` instead.

    GitHub OAuth callback endpoint.
    ---
    tags:
      - OAuth
    parameters:
      - in: query
        name: code
        type: string
        required: true
        description: Authorization code from GitHub.
    responses:
      200:
        description: Authentication successful.
        schema:
          type: object
    """
    res = await async_request(
        "POST",
        settings.GITHUB_OAUTH.get("url"),
        data={
            "client_id": settings.GITHUB_OAUTH.get("client_id"),
            "client_secret": settings.GITHUB_OAUTH.get("secret_key"),
            "code": request.args.get("code"),
        },
        headers={"Accept": "application/json"},
    )
    res = res.json()
    if "error" in res:
        return redirect("/?error=%s" % res["error_description"])

    if "user:email" not in res["scope"].split(","):
        return redirect("/?error=user:email not in scope")

    session["access_token"] = res["access_token"]
    session["access_token_from"] = "github"
    user_info = await user_info_from_github(session["access_token"])
    email_address = user_info["email"]
    users = UserService.query(email=email_address)
    user_id = get_uuid()
    if not users:
        # User isn't try to register
        try:
            try:
                avatar = download_img(user_info["avatar_url"])
            except Exception as e:
                logging.exception(e)
                avatar = ""
            users = user_register(
                user_id,
                {
                    "access_token": session["access_token"],
                    "email": email_address,
                    "avatar": avatar,
                    "nickname": user_info["login"],
                    "login_channel": "github",
                    "last_login_time": get_format_time(),
                    "is_superuser": False,
                },
            )
            if not users:
                raise Exception(f"Fail to register {email_address}.")
            if len(users) > 1:
                raise Exception(f"Same email: {email_address} exists!")

            # Try to log in
            user = users[0]
            login_user(user)
            return redirect("/?auth=%s" % user.get_id())
        except Exception as e:
            rollback_user_registration(user_id)
            logging.exception(e)
            return redirect("/?error=%s" % str(e))

    # User has already registered, try to log in
    user = users[0]
    user.access_token = get_uuid()
    if user and hasattr(user, 'is_active') and user.is_active == "0":
        return redirect("/?error=user_inactive")
    login_user(user)
    user.save()
    return redirect("/?auth=%s" % user.get_id())


@manager.route("/feishu_callback", methods=["GET"])  # noqa: F821
async def feishu_callback():
    """
    Feishu OAuth callback endpoint.
    ---
    tags:
      - OAuth
    parameters:
      - in: query
        name: code
        type: string
        required: true
        description: Authorization code from Feishu.
    responses:
      200:
        description: Authentication successful.
        schema:
          type: object
    """
    app_access_token_res = await async_request(
        "POST",
        settings.FEISHU_OAUTH.get("app_access_token_url"),
        data=json.dumps(
            {
                "app_id": settings.FEISHU_OAUTH.get("app_id"),
                "app_secret": settings.FEISHU_OAUTH.get("app_secret"),
            }
        ),
        headers={"Content-Type": "application/json; charset=utf-8"},
    )
    app_access_token_res = app_access_token_res.json()
    if app_access_token_res["code"] != 0:
        return redirect("/?error=%s" % app_access_token_res)

    res = await async_request(
        "POST",
        settings.FEISHU_OAUTH.get("user_access_token_url"),
        data=json.dumps(
            {
                "grant_type": settings.FEISHU_OAUTH.get("grant_type"),
                "code": request.args.get("code"),
            }
        ),
        headers={
            "Content-Type": "application/json; charset=utf-8",
            "Authorization": f"Bearer {app_access_token_res['app_access_token']}",
        },
    )
    res = res.json()
    if res["code"] != 0:
        return redirect("/?error=%s" % res["message"])

    if "contact:user.email:readonly" not in res["data"]["scope"].split():
        return redirect("/?error=contact:user.email:readonly not in scope")
    session["access_token"] = res["data"]["access_token"]
    session["access_token_from"] = "feishu"
    user_info = await user_info_from_feishu(session["access_token"])
    email_address = user_info["email"]
    users = UserService.query(email=email_address)
    user_id = get_uuid()
    if not users:
        # User isn't try to register
        try:
            try:
                avatar = download_img(user_info["avatar_url"])
            except Exception as e:
                logging.exception(e)
                avatar = ""
            users = user_register(
                user_id,
                {
                    "access_token": session["access_token"],
                    "email": email_address,
                    "avatar": avatar,
                    "nickname": user_info["en_name"],
                    "login_channel": "feishu",
                    "last_login_time": get_format_time(),
                    "is_superuser": False,
                },
            )
            if not users:
                raise Exception(f"Fail to register {email_address}.")
            if len(users) > 1:
                raise Exception(f"Same email: {email_address} exists!")

            # Try to log in
            user = users[0]
            login_user(user)
            return redirect("/?auth=%s" % user.get_id())
        except Exception as e:
            rollback_user_registration(user_id)
            logging.exception(e)
            return redirect("/?error=%s" % str(e))

    # User has already registered, try to log in
    user = users[0]
    if user and hasattr(user, 'is_active') and user.is_active == "0":
        return redirect("/?error=user_inactive")
    user.access_token = get_uuid()
    login_user(user)
    user.save()
    return redirect("/?auth=%s" % user.get_id())


async def user_info_from_feishu(access_token):
    headers = {
        "Content-Type": "application/json; charset=utf-8",
        "Authorization": f"Bearer {access_token}",
    }
    res = await async_request("GET", "https://open.feishu.cn/open-apis/authen/v1/user_info", headers=headers)
    user_info = res.json()["data"]
    user_info["email"] = None if user_info.get("email") == "" else user_info["email"]
    return user_info


async def user_info_from_github(access_token):
    headers = {"Accept": "application/json", "Authorization": f"token {access_token}"}
    res = await async_request("GET", f"https://api.github.com/user?access_token={access_token}", headers=headers)
    user_info = res.json()
    email_info_response = await async_request(
        "GET",
        f"https://api.github.com/user/emails?access_token={access_token}",
        headers=headers,
    )
    email_info = email_info_response.json()
    user_info["email"] = next((email for email in email_info if email["primary"]), None)["email"]
    return user_info


@manager.route("/logout", methods=["GET"])  # noqa: F821
@login_required
async def log_out():
    """
    User logout endpoint.
    ---
    tags:
      - User
    security:
      - ApiKeyAuth: []
    responses:
      200:
        description: Logout successful.
        schema:
          type: object
    """
    current_user.access_token = f"INVALID_{secrets.token_hex(16)}"
    current_user.save()
    logout_user()
    return get_json_result(data=True)


@manager.route("/setting", methods=["POST"])  # noqa: F821
@login_required
async def setting_user():
    """
    Update user settings.
    ---
    tags:
      - User
    security:
      - ApiKeyAuth: []
    parameters:
      - in: body
        name: body
        description: User settings to update.
        required: true
        schema:
          type: object
          properties:
            nickname:
              type: string
              description: New nickname.
            email:
              type: string
              description: New email.
    responses:
      200:
        description: Settings updated successfully.
        schema:
          type: object
    """
    update_dict = {}
    request_data = await get_request_json()
    if request_data.get("password"):
        new_password = request_data.get("new_password")
        if not check_password_hash(current_user.password, decrypt(request_data["password"])):
            return get_json_result(
                data=False,
                code=RetCode.AUTHENTICATION_ERROR,
                message="Password error!",
            )

        if new_password:
            update_dict["password"] = generate_password_hash(decrypt(new_password))

    for k in request_data.keys():
        if k in [
            "password",
            "new_password",
            "email",
            "status",
            "is_superuser",
            "login_channel",
            "is_anonymous",
            "is_active",
            "is_authenticated",
            "last_login_time",
        ]:
            continue
        update_dict[k] = request_data[k]

    try:
        UserService.update_by_id(current_user.id, update_dict)
        return get_json_result(data=True)
    except Exception as e:
        logging.exception(e)
        return get_json_result(data=False, message="Update failure!", code=RetCode.EXCEPTION_ERROR)


@manager.route("/info", methods=["GET"])  # noqa: F821
@login_required
async def user_profile():
    """
    Get user profile information.
    ---
    tags:
      - User
    security:
      - ApiKeyAuth: []
    responses:
      200:
        description: User profile retrieved successfully.
        schema:
          type: object
          properties:
            id:
              type: string
              description: User ID.
            nickname:
              type: string
              description: User nickname.
            email:
              type: string
              description: User email.
    """
    return get_json_result(data=current_user.to_dict())


def rollback_user_registration(user_id):
    try:
        UserService.delete_by_id(user_id)
    except Exception:
        pass
    try:
        TenantService.delete_by_id(user_id)
    except Exception:
        pass
    try:
        u = UserTenantService.query(tenant_id=user_id)
        if u:
            UserTenantService.delete_by_id(u[0].id)
    except Exception:
        pass
    try:
        TenantLLM.delete().where(TenantLLM.tenant_id == user_id).execute()
    except Exception:
        pass


def user_register(user_id, user):
    user["id"] = user_id
    tenant = {
        "id": user_id,
        "name": user["nickname"] + "‘s Kingdom",
        "llm_id": settings.CHAT_MDL,
        "embd_id": settings.EMBEDDING_MDL,
        "asr_id": settings.ASR_MDL,
        "parser_ids": settings.PARSERS,
        "img2txt_id": settings.IMAGE2TEXT_MDL,
        "rerank_id": settings.RERANK_MDL,
    }
    usr_tenant = {
        "tenant_id": user_id,
        "user_id": user_id,
        "invited_by": user_id,
        "role": UserTenantRole.OWNER,
    }
    file_id = get_uuid()
    file = {
        "id": file_id,
        "parent_id": file_id,
        "tenant_id": user_id,
        "created_by": user_id,
        "name": "/",
        "type": FileType.FOLDER.value,
        "size": 0,
        "location": "",
    }

    tenant_llm = get_init_tenant_llm(user_id)

    if not UserService.save(**user):
        return
    TenantService.insert(**tenant)
    UserTenantService.insert(**usr_tenant)
    TenantLLMService.insert_many(tenant_llm)
    FileService.insert(file)
    return UserService.query(email=user["email"])


@manager.route("/register", methods=["POST"])  # noqa: F821
@validate_request("nickname", "email", "password")
async def user_add():
    """
    Register a new user.
    ---
    tags:
      - User
    parameters:
      - in: body
        name: body
        description: Registration details.
        required: true
        schema:
          type: object
          properties:
            nickname:
              type: string
              description: User nickname.
            email:
              type: string
              description: User email.
            password:
              type: string
              description: User password.
    responses:
      200:
        description: Registration successful.
        schema:
          type: object
    """

    if not settings.REGISTER_ENABLED:
        return get_json_result(
            data=False,
            message="User registration is disabled!",
            code=RetCode.OPERATING_ERROR,
        )

    req = await get_request_json()
    email_address = req["email"]

    # Validate the email address (allow + in local part)
    if not re.match(r"^[\w\._\+-]+@([\w_-]+\.)+[\w-]{2,}$", email_address):
        return get_json_result(
            data=False,
            message=f"Invalid email address: {email_address}!",
            code=RetCode.OPERATING_ERROR,
        )

    # Check if the email address is already used
    if UserService.query(email=email_address):
        return get_json_result(
            data=False,
            message=f"Email: {email_address} has already registered!",
            code=RetCode.OPERATING_ERROR,
        )

    # Construct user info data
    nickname = req["nickname"]
    user_dict = {
        "access_token": get_uuid(),
        "email": email_address,
        "nickname": nickname,
        "password": decrypt(req["password"]),
        "login_channel": "password",
        "last_login_time": get_format_time(),
        "is_superuser": False,
    }

    user_id = get_uuid()
    try:
        users = user_register(user_id, user_dict)
        if not users:
            raise Exception(f"Fail to register {email_address}.")
        if len(users) > 1:
            raise Exception(f"Same email: {email_address} exists!")
        user = users[0]
        login_user(user)
        return await construct_response(
            data=user.to_json(),
            auth=user.get_id(),
            message=f"{nickname}, welcome aboard!",
        )
    except Exception as e:
        rollback_user_registration(user_id)
        logging.exception(e)
        return get_json_result(
            data=False,
            message=f"User registration failure, error: {str(e)}",
            code=RetCode.EXCEPTION_ERROR,
        )


@manager.route("/create", methods=["POST"])  # noqa: F821
@login_required
@validate_request("nickname", "email", "password")
async def create_user() -> Response:
    """
    Create a new user.

    ---
    tags:
      - User
    security:
      - ApiKeyAuth: []
    parameters:
      - in: body
        name: body
        description: User creation details.
        required: true
        schema:
          type: object
          properties:
            nickname:
              type: string
              description: User nickname.
            email:
              type: string
              description: User email.
            password:
              type: string
              description: User password (plain text or RSA-encrypted).
            is_superuser:
              type: boolean
              description: Whether the user should be a superuser (admin).
              default: false
    responses:
      200:
        description: User created successfully.
        schema:
          type: object
          properties:
            id:
              type: string
              description: User ID.
            email:
              type: string
              description: User email.
            nickname:
              type: string
              description: User nickname.
      400:
        description: Invalid request or email already exists.
        schema:
          type: object
      500:
        description: Server error during user creation.
        schema:
          type: object
    """
    req_json = await request.json
    if req_json is None:
        return get_json_result(
            data=False,
            message="Request body is required!",
            code=RetCode.ARGUMENT_ERROR,
        )

    req: Dict[str, Any] = req_json
    email_address: str = str(req.get("email", ""))
    
    # Validate email is provided
    if not email_address:
        return get_json_result(
            data=False,
            message="Email is required!",
            code=RetCode.ARGUMENT_ERROR,
        )

    # Sanitize control characters from email (null bytes, carriage returns, line feeds)
    email_address = email_address.replace("\x00", "")  # Null byte
    email_address = email_address.replace("\r", "")    # Carriage return
    email_address = email_address.replace("\n", "")    # Line feed
    
    # Validate email length (RFC 5321: local part max 64 chars, total max 254 chars)
    if len(email_address) > 254:
        return get_json_result(
            data=False,
            message="Invalid email address: email is too long (max 254 characters)!",
            code=RetCode.OPERATING_ERROR,
        )
    
    # Split email to check local part length
    email_parts: List[str] = email_address.split("@")
    if len(email_parts) != 2:
        return get_json_result(
            data=False,
            message=f"Invalid email address: {email_address}!",
            code=RetCode.OPERATING_ERROR,
        )
    
    local_part: str = email_parts[0]
    if len(local_part) > 64:
        return get_json_result(
            data=False,
            message="Invalid email address: local part is too long (max 64 characters)!",
            code=RetCode.OPERATING_ERROR,
        )

    # Validate the email address format (allow + in local part)
    email_match: Optional[Match[str]] = re.match(
        r"^[\w\._\+-]+@([\w_-]+\.)+[\w-]{2,}$", email_address
    )
    if not email_match:
        return get_json_result(
            data=False,
            message=f"Invalid email address: {email_address}!",
            code=RetCode.OPERATING_ERROR,
        )

    # Check if the email address is already used
    existing_users_query = UserService.query(email=email_address)
    existing_users_list: List[User] = list(existing_users_query)
    if existing_users_list:
        return get_json_result(
            data=False,
            message=f"Email: {email_address} has already registered!",
            code=RetCode.OPERATING_ERROR,
        )

    # Construct user info data
    nickname: str = str(req.get("nickname", ""))
    # Sanitize nickname to prevent XSS and control character injection
    nickname = sanitize_nickname(nickname)
    
    is_superuser: bool = bool(req.get("is_superuser", False))
    
    # Accept both encrypted (like /user/register) and plain text passwords
    password_input: str = str(req.get("password", ""))
    
    # Validate password is not empty
    if not password_input or not password_input.strip():
        return get_json_result(
            data=False,
            message="Password cannot be empty!",
            code=RetCode.ARGUMENT_ERROR,
        )
    
    # Try to decrypt password (if it's RSA-encrypted like from /user/register)
    # If decryption fails, treat as plain text (backward compatibility)
    try:
        password: str = decrypt(password_input)
    except BaseException:
        # Not encrypted, use as plain text
        password = password_input

    user_dict: Dict[str, Any] = {
        "access_token": get_uuid(),
        "email": email_address,
        "nickname": nickname,
        "password": password,
        "login_channel": "password",
        "last_login_time": get_format_time(),
        "is_superuser": is_superuser,
    }

    user_id: str = get_uuid()
    try:
        users_query = user_register(user_id, user_dict)
        if not users_query:
            raise Exception(f"Fail to create user {email_address}.")
        users_list: List[User] = list(users_query)
        if len(users_list) > 1:
            raise Exception(f"Same email: {email_address} exists!")

        user: User = users_list[0]
        return get_json_result(
            data=user.to_dict(),
            message=f"User {nickname} created successfully!",
        )
    except Exception as e:
        rollback_user_registration(user_id)
        logging.exception(e)
        return get_json_result(
            data=False,
            message=f"User creation failure, error: {str(e)}",
            code=RetCode.EXCEPTION_ERROR,
        )


@manager.route("/update", methods=["PUT"])  # noqa: F821
@login_required
async def update_user() -> Response:
    """
    Update an existing user. Users can only update their own account.
    ---
    tags:
      - User
    security:
      - ApiKeyAuth: []
    parameters:
      - in: body
        name: body
        description: User update details.
        required: true
        schema:
          type: object
          properties:
            user_id:
              type: string
              description: User ID to update (optional if email is provided).
            email:
              type: string
              description: User email to identify the user (optional if user_id
                is provided). If user_id is provided, this can be used as
                new_email.
            new_email:
              type: string
              description: New email address (optional). Use this to update email
                when identifying user by user_id.
            nickname:
              type: string
              description: New nickname (optional).
            password:
              type: string
              description: New password (encrypted, optional).
            is_superuser:
              type: boolean
              description: Whether the user should be a superuser (optional).
    responses:
      200:
        description: User updated successfully.
        schema:
          type: object
          properties:
            id:
              type: string
              description: User ID.
            email:
              type: string
              description: User email.
            nickname:
              type: string
              description: User nickname.
      400:
        description: Invalid request or user not found.
        schema:
          type: object
      500:
        description: Server error during user update.
        schema:
          type: object
    """
    req_json = await request.json
    if req_json is None:
        return get_json_result(
            data=False,
            message="Request body is required!",
            code=RetCode.ARGUMENT_ERROR,
        )

    req: Dict[str, Any] = req_json
    user_id: Optional[str] = req.get("user_id")
    email: Optional[str] = req.get("email")
    identified_by_user_id: bool = bool(user_id)

    # Validate that either user_id or email is provided
    if not user_id and not email:
        return get_json_result(
            data=False,
            message="Either user_id or email must be provided!",
            code=RetCode.ARGUMENT_ERROR,
        )

    # Find the user by user_id or email
    user: Optional[User] = None

    if user_id:
        user = UserService.filter_by_id(user_id)
    elif email:
        # Validate the email address format (allow + in local part)
        email_match: Optional[Match[str]] = re.match(
            r"^[\w\._\+-]+@([\w_-]+\.)+[\w-]{2,}$", email
        )
        if not email_match:
            return get_json_result(
                data=False,
                message=f"Invalid email address: {email}!",
                code=RetCode.OPERATING_ERROR,
            )

        users_query = UserService.query(email=email)
        users_list: List[User] = list(users_query)
        if not users_list:
            return get_json_result(
                data=False,
                message=f"User with email: {email} not found!",
                code=RetCode.DATA_ERROR,
            )
        if len(users_list) > 1:
            return get_json_result(
                data=False,
                message=f"Multiple users found with email: {email}!",
                code=RetCode.DATA_ERROR,
            )
        user = users_list[0]
        user_id = user.id

    if not user:
        return get_json_result(
            data=False,
            message="User not found!",
            code=RetCode.DATA_ERROR,
        )

    # Ensure user can only update themselves
    if user.id != current_user.id:
        return get_json_result(
            data=False,
            message="You can only update your own account!",
            code=RetCode.FORBIDDEN,
        )

    # Build update dictionary
    update_dict: Dict[str, Any] = {}

    # Handle nickname update
    # Allow empty nickname (empty string is a valid value)
    if "nickname" in req:
        nickname: Any = req.get("nickname")
        # Only skip if explicitly None, allow empty strings
        if nickname is not None:
            update_dict["nickname"] = nickname

    # Handle password update
    if "password" in req and req["password"]:
        try:
            password: str = decrypt(req["password"])
            update_dict["password"] = generate_password_hash(password)
        except BaseException:
            return get_json_result(
                data=False,
                code=RetCode.SERVER_ERROR,
                message="Fail to decrypt password",
            )

    # Handle email update
    # If user_id was used to identify, "email" in req can be the new email
    # Otherwise, use "new_email" field
    new_email: Optional[str] = None
    if identified_by_user_id and "email" in req and req["email"]:
        new_email = req["email"]
    elif "new_email" in req and req["new_email"]:
        new_email = req["new_email"]

    if new_email:
        # Validate the new email address format (allow + in local part)
        email_match: Optional[Match[str]] = re.match(
            r"^[\w\._\+-]+@([\w_-]+\.)+[\w-]{2,}$", new_email
        )
        if not email_match:
            return get_json_result(
                data=False,
                message=f"Invalid email address: {new_email}!",
                code=RetCode.OPERATING_ERROR,
            )

        # Check if the new email is already used by another user
        existing_users_query = UserService.query(email=new_email)
        existing_users_list: List[User] = list(existing_users_query)
        if existing_users_list and existing_users_list[0].id != user_id:
            return get_json_result(
                data=False,
                message=(
                    f"Email: {new_email} is already in use by another user!"
                ),
                code=RetCode.OPERATING_ERROR,
            )
        update_dict["email"] = new_email

    # Handle is_superuser update
    if "is_superuser" in req:
        is_superuser: bool = req.get("is_superuser", False)
        update_dict["is_superuser"] = is_superuser

    # If no fields to update, return error
    if not update_dict:
        return get_json_result(
            data=False,
            message="No valid fields to update!",
            code=RetCode.ARGUMENT_ERROR,
        )

    # Update the user
    try:
        UserService.update_user(user_id, update_dict)
        # Fetch updated user
        updated_user: Optional[User] = UserService.filter_by_id(user_id)
        if not updated_user:
            return get_json_result(
                data=False,
                message="User updated but could not retrieve updated data!",
                code=RetCode.EXCEPTION_ERROR,
            )
        return get_json_result(
            data=updated_user.to_dict(),
            message=f"User {updated_user.nickname} updated successfully!",
        )
    except Exception as e:
        logging.exception(e)
        return get_json_result(
            data=False,
            message=f"User update failure, error: {str(e)}",
            code=RetCode.EXCEPTION_ERROR,
        )


@manager.route("/list", methods=["GET"])  # noqa: F821
@login_required
def list_users() -> Response:
    """
    List all users.

    ---
    tags:
      - User
    security:
      - ApiKeyAuth: []
    parameters:
      - in: query
        name: page
        type: integer
        description: Page number for pagination (optional).
        required: false
      - in: query
        name: page_size
        type: integer
        description: Number of items per page (optional).
        required: false
      - in: query
        name: email
        type: string
        description: Filter by email address (optional).
        required: false
    responses:
      200:
        description: Users retrieved successfully.
        schema:
          type: object
          properties:
            data:
              type: array
              items:
                type: object
                properties:
                  id:
                    type: string
                    description: User ID.
                  email:
                    type: string
                    description: User email.
                  nickname:
                    type: string
                    description: User nickname.
                  is_superuser:
                    type: boolean
                    description: Whether the user is a superuser.
            total:
              type: integer
              description: Total number of users.
      401:
        description: Unauthorized - authentication required.
        schema:
          type: object
      500:
        description: Server error during user listing.
        schema:
          type: object
    """
    # Explicitly check authentication status
    if not current_user.is_authenticated:
        return get_json_result(
            data=False,
            message="Unauthorized",
            code=RetCode.UNAUTHORIZED,
        )
    
    try:
        # Get query parameters
        page: Optional[int] = None
        page_size: Optional[int] = None
        email_filter: Optional[str] = None

        if request.args:
            page_str: Optional[str] = request.args.get("page")
            if page_str:
                try:
                    page = int(page_str)
                except ValueError:
                    return get_json_result(
                        data=False,
                        message="Invalid page parameter!",
                        code=RetCode.ARGUMENT_ERROR,
                    )

            page_size_str: Optional[str] = request.args.get("page_size")
            if page_size_str:
                try:
                    page_size = int(page_size_str)
                except ValueError:
                    return get_json_result(
                        data=False,
                        message="Invalid page_size parameter!",
                        code=RetCode.ARGUMENT_ERROR,
                    )

            email_filter = request.args.get("email")

        # Query users
        if email_filter:
            # Validate email format if provided (allow + in local part)
            email_match: Optional[Match[str]] = re.match(
                r"^[\w\._\+-]+@([\w_-]+\.)+[\w-]{2,}$", email_filter
            )
            if not email_match:
                return get_json_result(
                    data=False,
                    message=f"Invalid email address: {email_filter}!",
                    code=RetCode.OPERATING_ERROR,
                )
            users_query = UserService.query(email=email_filter)
            users_list: List[User] = list(users_query)
        else:
            users_list: List[User] = UserService.get_all_users()

        # Convert users to dictionaries
        users_data: List[Dict[str, Any]] = [
            user.to_dict() for user in users_list
        ]

        if page is not None and page_size is not None:
            if page < 1:
                return get_json_result(
                    data=False,
                    message="Page number must be greater than 0!",
                    code=RetCode.ARGUMENT_ERROR,
                )
            if page_size < 1:
                return get_json_result(
                    data=False,
                    message="Page size must be greater than 0!",
                    code=RetCode.ARGUMENT_ERROR,
                )

            start_idx: int = (page - 1) * page_size
            end_idx: int = start_idx + page_size
            users_data = users_data[start_idx:end_idx]

        return get_json_result(
            data=users_data,
            message=f"Retrieved {len(users_data)} user(s) successfully!",
        )
    except Exception as e:
        logging.exception(e)
        return get_json_result(
            data=False,
            message=f"User listing failure, error: {str(e)}",
            code=RetCode.EXCEPTION_ERROR,
        )


@manager.route("/delete", methods=["DELETE"])  # noqa: F821
@login_required
async def delete_user() -> Response:
    """
    Delete a user. Users can only delete their own account.

    ---
    tags:
      - User
    security:
      - ApiKeyAuth: []
    parameters:
      - in: body
        name: body
        description: User identification details.
        required: true
        schema:
          type: object
          properties:
            user_id:
              type: string
              description: User ID to delete (optional if email is provided).
            email:
              type: string
              description: User email to identify the user (optional if user_id
                is provided).
    responses:
      200:
        description: User deleted successfully.
        schema:
          type: object
          properties:
            data:
              type: boolean
              description: Deletion success status.
            message:
              type: string
              description: Success message.
      401:
        description: Unauthorized - authentication required.
        schema:
          type: object
      403:
        description: Forbidden - users can only delete their own account.
        schema:
          type: object
      400:
        description: Invalid request or user not found.
        schema:
          type: object
      500:
        description: Server error during user deletion.
        schema:
          type: object
    """
    # Explicitly check authentication status
    if not current_user.is_authenticated:
        return get_json_result(
            data=False,
            message="Unauthorized",
            code=RetCode.UNAUTHORIZED,
        )
    
    req_json = await request.json
    if req_json is None:
        return get_json_result(
            data=False,
            message="Request body is required!",
            code=RetCode.ARGUMENT_ERROR,
        )

    req: Dict[str, Any] = req_json
    user_id: Optional[str] = req.get("user_id")
    email: Optional[str] = req.get("email")

    # Validate that either user_id or email is provided
    if not user_id and not email:
        return get_json_result(
            data=False,
            message="Either user_id or email must be provided!",
            code=RetCode.ARGUMENT_ERROR,
        )

    # Find the user by user_id or email
    user: Optional[User] = None

    if user_id:
        user = UserService.filter_by_id(user_id)
    elif email:
        # Validate the email address format (allow + in local part)
        email_match: Optional[Match[str]] = re.match(
            r"^[\w\._\+-]+@([\w_-]+\.)+[\w-]{2,}$", email
        )
        if not email_match:
            return get_json_result(
                data=False,
                message=f"Invalid email address: {email}!",
                code=RetCode.OPERATING_ERROR,
            )

        users_query = UserService.query(email=email)
        users_list: List[User] = list(users_query)
        if not users_list:
            return get_json_result(
                data=False,
                message=f"User with email: {email} not found!",
                code=RetCode.DATA_ERROR,
            )
        if len(users_list) > 1:
            return get_json_result(
                data=False,
                message=f"Multiple users found with email: {email}!",
                code=RetCode.DATA_ERROR,
            )
        user = users_list[0]
        user_id = user.id

    if not user:
        return get_json_result(
            data=False,
            message="User not found!",
            code=RetCode.DATA_ERROR,
        )

    # Ensure user can only delete themselves
    if user.id != current_user.id:
        return get_json_result(
            data=False,
            message="You can only delete your own account!",
            code=RetCode.FORBIDDEN,
        )

    # Delete the user
    try:
        # Use hard delete to actually remove the user
        deleted_count: int = UserService.delete_by_id(user_id)
        if deleted_count == 0:
            return get_json_result(
                data=False,
                message="User not found or could not be deleted!",
                code=RetCode.DATA_ERROR,
            )
        return get_json_result(
            data=True,
            message=f"User {user.email} deleted successfully!",
        )
    except Exception as e:
        logging.exception(e)
        return get_json_result(
            data=False,
            message=f"User deletion failure, error: {str(e)}",
            code=RetCode.EXCEPTION_ERROR,
        )


@manager.route("/tenant_info", methods=["GET"])  # noqa: F821
@login_required
async def tenant_info():
    """
    Get tenant information.
    ---
    tags:
      - Tenant
    security:
      - ApiKeyAuth: []
    responses:
      200:
        description: Tenant information retrieved successfully.
        schema:
          type: object
          properties:
            tenant_id:
              type: string
              description: Tenant ID.
            name:
              type: string
              description: Tenant name.
            llm_id:
              type: string
              description: LLM ID.
            embd_id:
              type: string
              description: Embedding model ID.
    """
    try:
        tenants = TenantService.get_info_by(current_user.id)
        if not tenants:
            return get_data_error_result(message="Tenant not found!")
        return get_json_result(data=tenants[0])
    except Exception as e:
        return server_error_response(e)


@manager.route("/set_tenant_info", methods=["POST"])  # noqa: F821
@login_required
@validate_request("tenant_id", "asr_id", "embd_id", "img2txt_id", "llm_id")
async def set_tenant_info():
    """
    Update tenant information.
    ---
    tags:
      - Tenant
    security:
      - ApiKeyAuth: []
    parameters:
      - in: body
        name: body
        description: Tenant information to update.
        required: true
        schema:
          type: object
          properties:
            tenant_id:
              type: string
              description: Tenant ID.
            llm_id:
              type: string
              description: LLM ID.
            embd_id:
              type: string
              description: Embedding model ID.
            asr_id:
              type: string
              description: ASR model ID.
            img2txt_id:
              type: string
              description: Image to Text model ID.
    responses:
      200:
        description: Tenant information updated successfully.
        schema:
          type: object
    """
    req = await get_request_json()
    try:
        tid = req.pop("tenant_id")
        TenantService.update_by_id(tid, req)
        return get_json_result(data=True)
    except Exception as e:
        return server_error_response(e)


@manager.route("/forget/captcha", methods=["GET"])  # noqa: F821
async def forget_get_captcha():
    """
    GET /forget/captcha?email=<email>
    - Generate an image captcha and cache it in Redis under key captcha:{email} with TTL = OTP_TTL_SECONDS.
    - Returns the captcha as a PNG image.
    """
    email = (request.args.get("email") or "")
    if not email:
        return get_json_result(data=False, code=RetCode.ARGUMENT_ERROR, message="email is required")

    users = UserService.query(email=email)
    if not users:
        return get_json_result(data=False, code=RetCode.DATA_ERROR, message="invalid email")

    # Generate captcha text
    allowed = string.ascii_uppercase + string.digits
    captcha_text = "".join(secrets.choice(allowed) for _ in range(OTP_LENGTH))
    REDIS_CONN.set(captcha_key(email), captcha_text, 60) # Valid for 60 seconds

    from captcha.image import ImageCaptcha
    image = ImageCaptcha(width=300, height=120, font_sizes=[50, 60, 70])
    img_bytes = image.generate(captcha_text).read()
    response = await make_response(img_bytes)
    response.headers.set("Content-Type", "image/JPEG")
    return response


@manager.route("/forget/otp", methods=["POST"])  # noqa: F821
async def forget_send_otp():
    """
    POST /forget/otp
    - Verify the image captcha stored at captcha:{email} (case-insensitive).
    - On success, generate an email OTP (A–Z with length = OTP_LENGTH), store hash + salt (and timestamp) in Redis with TTL, reset attempts and cooldown, and send the OTP via email.
    """
    req = await get_request_json()
    email = req.get("email") or ""
    captcha = (req.get("captcha") or "").strip()

    if not email or not captcha:
        return get_json_result(data=False, code=RetCode.ARGUMENT_ERROR, message="email and captcha required")

    users = UserService.query(email=email)
    if not users:
        return get_json_result(data=False, code=RetCode.DATA_ERROR, message="invalid email")

    stored_captcha = REDIS_CONN.get(captcha_key(email))
    if not stored_captcha:
        return get_json_result(data=False, code=RetCode.NOT_EFFECTIVE, message="invalid or expired captcha")
    if (stored_captcha or "").strip().lower() != captcha.lower():
        return get_json_result(data=False, code=RetCode.AUTHENTICATION_ERROR, message="invalid or expired captcha")

    # Delete captcha to prevent reuse
    REDIS_CONN.delete(captcha_key(email))

    k_code, k_attempts, k_last, k_lock = otp_keys(email)
    now = int(time.time())
    last_ts = REDIS_CONN.get(k_last)
    if last_ts:
        try:
            elapsed = now - int(last_ts)
        except Exception:
            elapsed = RESEND_COOLDOWN_SECONDS
        remaining = RESEND_COOLDOWN_SECONDS - elapsed
        if remaining > 0:
            return get_json_result(data=False, code=RetCode.NOT_EFFECTIVE, message=f"you still have to wait {remaining} seconds")

    # Generate OTP (uppercase letters only) and store hashed
    otp = "".join(secrets.choice(string.ascii_uppercase) for _ in range(OTP_LENGTH))
    salt = os.urandom(16)
    code_hash = hash_code(otp, salt)
    REDIS_CONN.set(k_code, f"{code_hash}:{salt.hex()}", OTP_TTL_SECONDS)
    REDIS_CONN.set(k_attempts, 0, OTP_TTL_SECONDS)
    REDIS_CONN.set(k_last, now, OTP_TTL_SECONDS)
    REDIS_CONN.delete(k_lock)

    ttl_min = OTP_TTL_SECONDS // 60

    if not smtp_mail_server:
        logging.warning("SMTP mail server not initialized; skip sending email.")
    else:
        try:
            send_email_html(
                subject="Your Password Reset Code",
                to_email=email,
                template_key="reset_code",
                code=otp,
                ttl_min=ttl_min,
            )
        except Exception:
            return get_json_result(data=False, code=RetCode.SERVER_ERROR, message="failed to send email")

    return get_json_result(data=True, code=RetCode.SUCCESS, message="verification passed, email sent")


@manager.route("/forget", methods=["POST"])  # noqa: F821
async def forget():
    """
    POST: Verify email + OTP and reset password, then log the user in.
    Request JSON: { email, otp, new_password, confirm_new_password }
    """
    req = await get_request_json()
    email = req.get("email") or ""
    otp = (req.get("otp") or "").strip()
    new_pwd = req.get("new_password")
    new_pwd2 = req.get("confirm_new_password")

    if not all([email, otp, new_pwd, new_pwd2]):
        return get_json_result(data=False, code=RetCode.ARGUMENT_ERROR, message="email, otp and passwords are required")

    # For reset, passwords are provided as-is (no decrypt needed)
    if new_pwd != new_pwd2:
        return get_json_result(data=False, code=RetCode.ARGUMENT_ERROR, message="passwords do not match")

    users = UserService.query(email=email)
    if not users:
        return get_json_result(data=False, code=RetCode.DATA_ERROR, message="invalid email")

    user = users[0]
    # Verify OTP from Redis
    k_code, k_attempts, k_last, k_lock = otp_keys(email)
    if REDIS_CONN.get(k_lock):
        return get_json_result(data=False, code=RetCode.NOT_EFFECTIVE, message="too many attempts, try later")

    stored = REDIS_CONN.get(k_code)
    if not stored:
        return get_json_result(data=False, code=RetCode.NOT_EFFECTIVE, message="expired otp")

    try:
        stored_hash, salt_hex = str(stored).split(":", 1)
        salt = bytes.fromhex(salt_hex)
    except Exception:
        return get_json_result(data=False, code=RetCode.EXCEPTION_ERROR, message="otp storage corrupted")

    # Case-insensitive verification: OTP generated uppercase
    calc = hash_code(otp.upper(), salt)
    if calc != stored_hash:
        # bump attempts
        try:
            attempts = int(REDIS_CONN.get(k_attempts) or 0) + 1
        except Exception:
            attempts = 1
        REDIS_CONN.set(k_attempts, attempts, OTP_TTL_SECONDS)
        if attempts >= ATTEMPT_LIMIT:
            REDIS_CONN.set(k_lock, int(time.time()), ATTEMPT_LOCK_SECONDS)
        return get_json_result(data=False, code=RetCode.AUTHENTICATION_ERROR, message="expired otp")

    # Success: consume OTP and reset password
    REDIS_CONN.delete(k_code)
    REDIS_CONN.delete(k_attempts)
    REDIS_CONN.delete(k_last)
    REDIS_CONN.delete(k_lock)

    try:
        UserService.update_user_password(user.id, new_pwd)
    except Exception as e:
        logging.exception(e)
        return get_json_result(data=False, code=RetCode.EXCEPTION_ERROR, message="failed to reset password")

    # Auto login (reuse login flow)
    user.access_token = get_uuid()
    login_user(user)
    user.update_time = current_timestamp()
    user.update_date = datetime_format(datetime.now())
    user.save()
    msg = "Password reset successful. Logged in."
    return await construct_response(data=user.to_json(), auth=user.get_id(), message=msg)<|MERGE_RESOLUTION|>--- conflicted
+++ resolved
@@ -71,12 +71,12 @@
     send_email_html,
 )
 from common import settings
-<<<<<<< HEAD
 from common.connection_utils import construct_response
 from common.constants import RetCode
 from common.misc_utils import download_img, get_uuid
 from common.time_utils import current_timestamp, datetime_format, get_format_time
 from rag.utils.redis_conn import REDIS_CONN
+from common.http_client import async_request
 
 
 def sanitize_nickname(nickname: str) -> str:
@@ -113,9 +113,6 @@
     nickname = re.sub(r"<+/?\s*iframe[^>]*>", "", nickname, flags=re.IGNORECASE)
     
     return nickname
-=======
-from common.http_client import async_request
->>>>>>> 41cff3e0
 
 
 @manager.route("/login", methods=["POST", "GET"])  # noqa: F821
