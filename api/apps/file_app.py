#
#  Copyright 2024 The InfiniFlow Authors. All Rights Reserved.
#
#  Licensed under the Apache License, Version 2.0 (the "License");
#  you may not use this file except in compliance with the License.
#  You may obtain a copy of the License at
#
#      http://www.apache.org/licenses/LICENSE-2.0
#
#  Unless required by applicable law or agreed to in writing, software
#  distributed under the License is distributed on an "AS IS" BASIS,
#  WITHOUT WARRANTIES OR CONDITIONS OF ANY KIND, either express or implied.
#  See the License for the specific language governing permissions and
#  limitations under the License
#
import os
import pathlib
import re

import flask
from flask import request
from flask_login import login_required, current_user

from api.common.check_team_permission import check_file_team_permission
from api.db.services.document_service import DocumentService
from api.db.services.file2document_service import File2DocumentService
from api.utils.api_utils import server_error_response, get_data_error_result, validate_request
from api.utils import get_uuid
from api.db import FileType, FileSource
from api.db.services import duplicate_name
from api.db.services.file_service import FileService
from api import settings
from api.utils.api_utils import get_json_result
from api.utils.file_utils import filename_type
from api.utils.web_utils import CONTENT_TYPE_MAP
from rag.utils.storage_factory import STORAGE_IMPL


@manager.route('/upload', methods=['POST'])  # noqa: F821
@login_required
# @validate_request("parent_id")
def upload():
    pf_id = request.form.get("parent_id")

    if not pf_id:
        root_folder = FileService.get_root_folder(current_user.id)
        pf_id = root_folder["id"]

    if 'file' not in request.files:
        return get_json_result(
            data=False, message='No file part!', code=settings.RetCode.ARGUMENT_ERROR)
    file_objs = request.files.getlist('file')

    for file_obj in file_objs:
        if file_obj.filename == '':
            return get_json_result(
                data=False, message='No file selected!', code=settings.RetCode.ARGUMENT_ERROR)
    file_res = []
    try:
        e, pf_folder = FileService.get_by_id(pf_id)
        if not e:
            return get_data_error_result( message="Can't find this folder!")
        for file_obj in file_objs:
            MAX_FILE_NUM_PER_USER = int(os.environ.get('MAX_FILE_NUM_PER_USER', 0))
            if MAX_FILE_NUM_PER_USER > 0 and DocumentService.get_doc_count(current_user.id) >= MAX_FILE_NUM_PER_USER:
                return get_data_error_result( message="Exceed the maximum file number of a free user!")

            # split file name path
            if not file_obj.filename:
                file_obj_names = [pf_folder.name, file_obj.filename]
            else:
                full_path = '/' + file_obj.filename
                file_obj_names = full_path.split('/')
            file_len = len(file_obj_names)

            # get folder
            file_id_list = FileService.get_id_list_by_id(pf_id, file_obj_names, 1, [pf_id])
            len_id_list = len(file_id_list)

            # create folder
            if file_len != len_id_list:
                e, file = FileService.get_by_id(file_id_list[len_id_list - 1])
                if not e:
                    return get_data_error_result(message="Folder not found!")
                last_folder = FileService.create_folder(file, file_id_list[len_id_list - 1], file_obj_names,
                                                        len_id_list)
            else:
                e, file = FileService.get_by_id(file_id_list[len_id_list - 2])
                if not e:
                    return get_data_error_result(message="Folder not found!")
                last_folder = FileService.create_folder(file, file_id_list[len_id_list - 2], file_obj_names,
                                                        len_id_list)

            # file type
            filetype = filename_type(file_obj_names[file_len - 1])
            location = file_obj_names[file_len - 1]
            while STORAGE_IMPL.obj_exist(last_folder.id, location):
                location += "_"
            blob = file_obj.read()
            filename = duplicate_name(
                FileService.query,
                name=file_obj_names[file_len - 1],
                parent_id=last_folder.id)
            STORAGE_IMPL.put(last_folder.id, location, blob)
            file = {
                "id": get_uuid(),
                "parent_id": last_folder.id,
                "tenant_id": current_user.id,
                "created_by": current_user.id,
                "type": filetype,
                "name": filename,
                "location": location,
                "size": len(blob),
            }
            file = FileService.insert(file)
            file_res.append(file.to_json())
        return get_json_result(data=file_res)
    except Exception as e:
        return server_error_response(e)


@manager.route('/create', methods=['POST'])  # noqa: F821
@login_required
@validate_request("name")
def create():
    req = request.json
    pf_id = request.json.get("parent_id")
    input_file_type = request.json.get("type")
    if not pf_id:
        root_folder = FileService.get_root_folder(current_user.id)
        pf_id = root_folder["id"]

    try:
        if not FileService.is_parent_folder_exist(pf_id):
            return get_json_result(
                data=False, message="Parent Folder Doesn't Exist!", code=settings.RetCode.OPERATING_ERROR)
        if FileService.query(name=req["name"], parent_id=pf_id):
            return get_data_error_result(
                message="Duplicated folder name in the same folder.")

        if input_file_type == FileType.FOLDER.value:
            file_type = FileType.FOLDER.value
        else:
            file_type = FileType.VIRTUAL.value

        file = FileService.insert({
            "id": get_uuid(),
            "parent_id": pf_id,
            "tenant_id": current_user.id,
            "created_by": current_user.id,
            "name": req["name"],
            "location": "",
            "size": 0,
            "type": file_type
        })

        return get_json_result(data=file.to_json())
    except Exception as e:
        return server_error_response(e)


@manager.route('/list', methods=['GET'])  # noqa: F821
@login_required
def list_files():
    pf_id = request.args.get("parent_id")

    keywords = request.args.get("keywords", "")

    page_number = int(request.args.get("page", 1))
    items_per_page = int(request.args.get("page_size", 15))
    orderby = request.args.get("orderby", "create_time")
    desc = request.args.get("desc", True)
    if not pf_id:
        root_folder = FileService.get_root_folder(current_user.id)
        pf_id = root_folder["id"]
        FileService.init_knowledgebase_docs(pf_id, current_user.id)
    try:
        e, file = FileService.get_by_id(pf_id)
        if not e:
            return get_data_error_result(message="Folder not found!")

        if not check_file_team_permission(file, current_user.id):
            return get_json_result(data=False, message='No authorization.', code=settings.RetCode.AUTHENTICATION_ERROR)

        files, total = FileService.get_by_pf_id(
            current_user.id, pf_id, page_number, items_per_page, orderby, desc, keywords)

        parent_folder = FileService.get_parent_folder(pf_id)
        if not parent_folder:
            return get_json_result(message="File not found!")

        return get_json_result(data={"total": total, "files": files, "parent_folder": parent_folder.to_json()})
    except Exception as e:
        return server_error_response(e)


@manager.route('/root_folder', methods=['GET'])  # noqa: F821
@login_required
def get_root_folder():
    try:
        root_folder = FileService.get_root_folder(current_user.id)
        return get_json_result(data={"root_folder": root_folder})
    except Exception as e:
        return server_error_response(e)


@manager.route('/parent_folder', methods=['GET'])  # noqa: F821
@login_required
def get_parent_folder():
    file_id = request.args.get("file_id")
    try:
        e, file = FileService.get_by_id(file_id)
        if not e:
            return get_data_error_result(message="Folder not found!")

        if not check_file_team_permission(file, current_user.id):
            return get_json_result(data=False, message='No authorization.', code=settings.RetCode.AUTHENTICATION_ERROR)

        parent_folder = FileService.get_parent_folder(file_id)
        return get_json_result(data={"parent_folder": parent_folder.to_json()})
    except Exception as e:
        return server_error_response(e)


@manager.route('/all_parent_folder', methods=['GET'])  # noqa: F821
@login_required
def get_all_parent_folders():
    file_id = request.args.get("file_id")
    try:
        e, file = FileService.get_by_id(file_id)
        if not e:
            return get_data_error_result(message="Folder not found!")

        if not check_file_team_permission(file, current_user.id):
            return get_json_result(data=False, message='No authorization.', code=settings.RetCode.AUTHENTICATION_ERROR)

        parent_folders = FileService.get_all_parent_folders(file_id)
        parent_folders_res = []
        for parent_folder in parent_folders:
            parent_folders_res.append(parent_folder.to_json())
        return get_json_result(data={"parent_folders": parent_folders_res})
    except Exception as e:
        return server_error_response(e)


@manager.route('/rm', methods=['POST'])  # noqa: F821
@login_required
@validate_request("file_ids")
def rm():
    req = request.json
    file_ids = req["file_ids"]
    try:
        for file_id in file_ids:
            e, file = FileService.get_by_id(file_id)
            if not e:
                return get_data_error_result(message="File or Folder not found!")
            if not file.tenant_id:
                return get_data_error_result(message="Tenant not found!")
<<<<<<< HEAD
            if not check_file_team_permission(file, current_user.id):
=======
            if file.tenant_id != current_user.id:
>>>>>>> 32dbed36
                return get_json_result(data=False, message='No authorization.', code=settings.RetCode.AUTHENTICATION_ERROR)
            if file.source_type == FileSource.KNOWLEDGEBASE:
                continue

            if file.type == FileType.FOLDER.value:
                file_id_list = FileService.get_all_innermost_file_ids(file_id, [])
                for inner_file_id in file_id_list:
                    e, file = FileService.get_by_id(inner_file_id)
                    if not e:
                        return get_data_error_result(message="File not found!")
                    STORAGE_IMPL.rm(file.parent_id, file.location)
                FileService.delete_folder_by_pf_id(current_user.id, file_id)
            else:
                STORAGE_IMPL.rm(file.parent_id, file.location)
                if not FileService.delete(file):
                    return get_data_error_result(
                        message="Database error (File removal)!")

            # delete file2document
            informs = File2DocumentService.get_by_file_id(file_id)
            for inform in informs:
                doc_id = inform.document_id
                e, doc = DocumentService.get_by_id(doc_id)
                if not e:
                    return get_data_error_result(message="Document not found!")
                tenant_id = DocumentService.get_tenant_id(doc_id)
                if not tenant_id:
                    return get_data_error_result(message="Tenant not found!")
                if not DocumentService.remove_document(doc, tenant_id):
                    return get_data_error_result(
                        message="Database error (Document removal)!")
            File2DocumentService.delete_by_file_id(file_id)

        return get_json_result(data=True)
    except Exception as e:
        return server_error_response(e)


@manager.route('/rename', methods=['POST'])  # noqa: F821
@login_required
@validate_request("file_id", "name")
def rename():
    req = request.json
    try:
        e, file = FileService.get_by_id(req["file_id"])
        if not e:
            return get_data_error_result(message="File not found!")
<<<<<<< HEAD
        if not check_file_team_permission(file, current_user.id):
=======
        if file.tenant_id != current_user.id:
>>>>>>> 32dbed36
            return get_json_result(data=False, message='No authorization.', code=settings.RetCode.AUTHENTICATION_ERROR)
        if file.type != FileType.FOLDER.value \
            and pathlib.Path(req["name"].lower()).suffix != pathlib.Path(
                file.name.lower()).suffix:
            return get_json_result(
                data=False,
                message="The extension of file can't be changed",
                code=settings.RetCode.ARGUMENT_ERROR)
        for file in FileService.query(name=req["name"], pf_id=file.parent_id):
            if file.name == req["name"]:
                return get_data_error_result(
                    message="Duplicated file name in the same folder.")

        if not FileService.update_by_id(
                req["file_id"], {"name": req["name"]}):
            return get_data_error_result(
                message="Database error (File rename)!")

        informs = File2DocumentService.get_by_file_id(req["file_id"])
        if informs:
            if not DocumentService.update_by_id(
                    informs[0].document_id, {"name": req["name"]}):
                return get_data_error_result(
                    message="Database error (Document rename)!")

        return get_json_result(data=True)
    except Exception as e:
        return server_error_response(e)


@manager.route('/get/<file_id>', methods=['GET'])  # noqa: F821
@login_required
def get(file_id):
    try:
        e, file = FileService.get_by_id(file_id)
        if not e:
            return get_data_error_result(message="Document not found!")
<<<<<<< HEAD
        if not check_file_team_permission(file, current_user.id):
=======
        if file.tenant_id != current_user.id:
>>>>>>> 32dbed36
            return get_json_result(data=False, message='No authorization.', code=settings.RetCode.AUTHENTICATION_ERROR)

        blob = STORAGE_IMPL.get(file.parent_id, file.location)
        if not blob:
            b, n = File2DocumentService.get_storage_address(file_id=file_id)
            blob = STORAGE_IMPL.get(b, n)

        response = flask.make_response(blob)
        ext = re.search(r"\.([^.]+)$", file.name.lower())
        ext = ext.group(1) if ext else None
        if ext:
            if file.type == FileType.VISUAL.value:
                content_type = CONTENT_TYPE_MAP.get(ext, f"image/{ext}")
            else:
                content_type = CONTENT_TYPE_MAP.get(ext, f"application/{ext}")
            response.headers.set("Content-Type", content_type)
        return response
    except Exception as e:
        return server_error_response(e)


@manager.route('/mv', methods=['POST'])  # noqa: F821
@login_required
@validate_request("src_file_ids", "dest_file_id")
def move():
    req = request.json
    try:
        file_ids = req["src_file_ids"]
        parent_id = req["dest_file_id"]
        files = FileService.get_by_ids(file_ids)
        files_dict = {}
        for file in files:
            files_dict[file.id] = file

        for file_id in file_ids:
            file = files_dict[file_id]
            if not file:
                return get_data_error_result(message="File or Folder not found!")
            if not file.tenant_id:
                return get_data_error_result(message="Tenant not found!")
<<<<<<< HEAD
            if not check_file_team_permission(file, current_user.id):
=======
            if file.tenant_id != current_user.id:
>>>>>>> 32dbed36
                return get_json_result(data=False, message='No authorization.', code=settings.RetCode.AUTHENTICATION_ERROR)
        fe, _ = FileService.get_by_id(parent_id)
        if not fe:
            return get_data_error_result(message="Parent Folder not found!")
        FileService.move_file(file_ids, parent_id)
        return get_json_result(data=True)
    except Exception as e:
        return server_error_response(e)<|MERGE_RESOLUTION|>--- conflicted
+++ resolved
@@ -179,9 +179,6 @@
         if not e:
             return get_data_error_result(message="Folder not found!")
 
-        if not check_file_team_permission(file, current_user.id):
-            return get_json_result(data=False, message='No authorization.', code=settings.RetCode.AUTHENTICATION_ERROR)
-
         files, total = FileService.get_by_pf_id(
             current_user.id, pf_id, page_number, items_per_page, orderby, desc, keywords)
 
@@ -213,9 +210,6 @@
         if not e:
             return get_data_error_result(message="Folder not found!")
 
-        if not check_file_team_permission(file, current_user.id):
-            return get_json_result(data=False, message='No authorization.', code=settings.RetCode.AUTHENTICATION_ERROR)
-
         parent_folder = FileService.get_parent_folder(file_id)
         return get_json_result(data={"parent_folder": parent_folder.to_json()})
     except Exception as e:
@@ -230,9 +224,6 @@
         e, file = FileService.get_by_id(file_id)
         if not e:
             return get_data_error_result(message="Folder not found!")
-
-        if not check_file_team_permission(file, current_user.id):
-            return get_json_result(data=False, message='No authorization.', code=settings.RetCode.AUTHENTICATION_ERROR)
 
         parent_folders = FileService.get_all_parent_folders(file_id)
         parent_folders_res = []
@@ -256,11 +247,7 @@
                 return get_data_error_result(message="File or Folder not found!")
             if not file.tenant_id:
                 return get_data_error_result(message="Tenant not found!")
-<<<<<<< HEAD
             if not check_file_team_permission(file, current_user.id):
-=======
-            if file.tenant_id != current_user.id:
->>>>>>> 32dbed36
                 return get_json_result(data=False, message='No authorization.', code=settings.RetCode.AUTHENTICATION_ERROR)
             if file.source_type == FileSource.KNOWLEDGEBASE:
                 continue
@@ -308,11 +295,7 @@
         e, file = FileService.get_by_id(req["file_id"])
         if not e:
             return get_data_error_result(message="File not found!")
-<<<<<<< HEAD
         if not check_file_team_permission(file, current_user.id):
-=======
-        if file.tenant_id != current_user.id:
->>>>>>> 32dbed36
             return get_json_result(data=False, message='No authorization.', code=settings.RetCode.AUTHENTICATION_ERROR)
         if file.type != FileType.FOLDER.value \
             and pathlib.Path(req["name"].lower()).suffix != pathlib.Path(
@@ -350,11 +333,7 @@
         e, file = FileService.get_by_id(file_id)
         if not e:
             return get_data_error_result(message="Document not found!")
-<<<<<<< HEAD
         if not check_file_team_permission(file, current_user.id):
-=======
-        if file.tenant_id != current_user.id:
->>>>>>> 32dbed36
             return get_json_result(data=False, message='No authorization.', code=settings.RetCode.AUTHENTICATION_ERROR)
 
         blob = STORAGE_IMPL.get(file.parent_id, file.location)
@@ -395,11 +374,7 @@
                 return get_data_error_result(message="File or Folder not found!")
             if not file.tenant_id:
                 return get_data_error_result(message="Tenant not found!")
-<<<<<<< HEAD
             if not check_file_team_permission(file, current_user.id):
-=======
-            if file.tenant_id != current_user.id:
->>>>>>> 32dbed36
                 return get_json_result(data=False, message='No authorization.', code=settings.RetCode.AUTHENTICATION_ERROR)
         fe, _ = FileService.get_by_id(parent_id)
         if not fe:
