--- conflicted
+++ resolved
@@ -186,14 +186,7 @@
         return get_result(data=answer)
 
 
-<<<<<<< HEAD
-
-
-
-@manager.route('chats_openai/<chat_id>/chat/completions', methods=['POST'])  # noqa: F821
-=======
 @manager.route('/chats_openai/<chat_id>/chat/completions', methods=['POST'])  # noqa: F821
->>>>>>> f540559c
 @validate_request("model", "messages")  # noqa: F821
 @token_required
 def chat_completion_openai_like(tenant_id, chat_id):
