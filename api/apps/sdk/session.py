--- conflicted
+++ resolved
@@ -375,12 +375,7 @@
         rename_field(result)
         return get_result(data=result)
 
-<<<<<<< HEAD
-
 @manager.route('/chats/<chat_id>/sessions', methods=['GET']) # type: ignore
-=======
-@manager.route('/chats/<chat_id>/sessions', methods=['GET'])
->>>>>>> ed7e46b6
 @token_required
 def list_session(chat_id,tenant_id):
     if not DialogService.query(tenant_id=tenant_id, id=chat_id, status=StatusEnum.VALID.value):
@@ -459,13 +454,8 @@
         ConversationService.delete_by_id(id)
     return get_result()
 
-<<<<<<< HEAD
-
 @manager.route('/sessions/ask', methods=['POST']) # type: ignore
-=======
-@manager.route('/sessions/ask', methods=['POST'])
->>>>>>> ed7e46b6
-@token_required
+@token_require
 def ask_about(tenant_id):
     req = request.json
     if not req.get("question"):
