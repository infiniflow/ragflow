#
#  Copyright 2024 The InfiniFlow Authors. All Rights Reserved.
#
#  Licensed under the Apache License, Version 2.0 (the "License");
#  you may not use this file except in compliance with the License.
#  You may obtain a copy of the License at
#
#      http://www.apache.org/licenses/LICENSE-2.0
#
#  Unless required by applicable law or agreed to in writing, software
#  distributed under the License is distributed on an "AS IS" BASIS,
#  WITHOUT WARRANTIES OR CONDITIONS OF ANY KIND, either express or implied.
#  See the License for the specific language governing permissions and
#  limitations under the License.
#
import json
import re
import time

<<<<<<< HEAD
import tiktoken

from api.db import LLMType
from api.db.services.conversation_service import ConversationService, iframe_completion
from api.db.services.conversation_service import completion as rag_completion
from api.db.services.canvas_service import completion as agent_completion ,completionOpenAI
from api.db.services.dialog_service import ask, chat
=======
from flask import Response, jsonify, request

>>>>>>> c4998d0e
from agent.canvas import Canvas
from api.db import LLMType, StatusEnum
from api.db.db_models import APIToken
from api.db.services.api_service import API4ConversationService
from api.db.services.canvas_service import UserCanvasService
from api.db.services.canvas_service import completion as agent_completion
from api.db.services.conversation_service import ConversationService, iframe_completion
from api.db.services.conversation_service import completion as rag_completion
from api.db.services.dialog_service import DialogService, ask, chat
from api.db.services.file_service import FileService
from api.db.services.knowledgebase_service import KnowledgebaseService
<<<<<<< HEAD
from api.utils import get_uuid
from api.utils.api_utils import get_data_openai, get_error_data_result, validate_request
from api.utils.api_utils import get_result, token_required
=======
>>>>>>> c4998d0e
from api.db.services.llm_service import LLMBundle
from api.utils import get_uuid
from api.utils.api_utils import get_error_data_result, get_result, token_required, validate_request


@manager.route("/chats/<chat_id>/sessions", methods=["POST"])  # noqa: F821
@token_required
def create(tenant_id, chat_id):
    req = request.json
    req["dialog_id"] = chat_id
    dia = DialogService.query(tenant_id=tenant_id, id=req["dialog_id"], status=StatusEnum.VALID.value)
    if not dia:
        return get_error_data_result(message="You do not own the assistant.")
    conv = {
        "id": get_uuid(),
        "dialog_id": req["dialog_id"],
        "name": req.get("name", "New session"),
        "message": [{"role": "assistant", "content": dia[0].prompt_config.get("prologue")}],
        "user_id": req.get("user_id", ""),
    }
    if not conv.get("name"):
        return get_error_data_result(message="`name` can not be empty.")
    ConversationService.save(**conv)
    e, conv = ConversationService.get_by_id(conv["id"])
    if not e:
        return get_error_data_result(message="Fail to create a session!")
    conv = conv.to_dict()
    conv["messages"] = conv.pop("message")
    conv["chat_id"] = conv.pop("dialog_id")
    del conv["reference"]
    return get_result(data=conv)


@manager.route("/agents/<agent_id>/sessions", methods=["POST"])  # noqa: F821
@token_required
def create_agent_session(tenant_id, agent_id):
    req = request.json
    if not request.is_json:
        req = request.form
    files = request.files
<<<<<<< HEAD
    user_id = request.args.get('user_id', '')
=======
    user_id = request.args.get("user_id", "")

>>>>>>> c4998d0e
    e, cvs = UserCanvasService.get_by_id(agent_id)
    if not e:
        return get_error_data_result("Agent not found.")
    if not UserCanvasService.query(user_id=tenant_id, id=agent_id):
        return get_error_data_result("You cannot access the agent.")
    if not isinstance(cvs.dsl, str):
        cvs.dsl = json.dumps(cvs.dsl, ensure_ascii=False)

    canvas = Canvas(cvs.dsl, tenant_id)
    canvas.reset()
    query = canvas.get_preset_param()
    if query:
        for ele in query:
            if not ele["optional"]:
                if ele["type"] == "file":
                    if files is None or not files.get(ele["key"]):
                        return get_error_data_result(f"`{ele['key']}` with type `{ele['type']}` is required")
                    upload_file = files.get(ele["key"])
                    file_content = FileService.parse_docs([upload_file], user_id)
                    file_name = upload_file.filename
                    ele["value"] = file_name + "\n" + file_content
                else:
                    if req is None or not req.get(ele["key"]):
                        return get_error_data_result(f"`{ele['key']}` with type `{ele['type']}` is required")
                    ele["value"] = req[ele["key"]]
            else:
                if ele["type"] == "file":
                    if files is not None and files.get(ele["key"]):
                        upload_file = files.get(ele["key"])
                        file_content = FileService.parse_docs([upload_file], user_id)
                        file_name = upload_file.filename
                        ele["value"] = file_name + "\n" + file_content
                    else:
                        if "value" in ele:
                            ele.pop("value")
                else:
                    if req is not None and req.get(ele["key"]):
                        ele["value"] = req[ele["key"]]
                    else:
                        if "value" in ele:
                            ele.pop("value")
    else:
        for ans in canvas.run(stream=False):
            pass
    cvs.dsl = json.loads(str(canvas))
<<<<<<< HEAD
    conv = {
        "id": get_uuid(),
        "dialog_id": cvs.id,
        "user_id": user_id,
        "message": [{"role": "assistant", "content": canvas.get_prologue()}],
        "source": "agent",
        "dsl": cvs.dsl

    }
=======
    conv = {"id": get_uuid(), "dialog_id": cvs.id, "user_id": user_id, "message": [{"role": "assistant", "content": canvas.get_prologue()}], "source": "agent", "dsl": cvs.dsl}
>>>>>>> c4998d0e
    API4ConversationService.save(**conv)
    conv["agent_id"] = conv.pop("dialog_id")
    return get_result(data=conv)


@manager.route("/chats/<chat_id>/sessions/<session_id>", methods=["PUT"])  # noqa: F821
@token_required
def update(tenant_id, chat_id, session_id):
    req = request.json
    req["dialog_id"] = chat_id
    conv_id = session_id
    conv = ConversationService.query(id=conv_id, dialog_id=chat_id)
    if not conv:
        return get_error_data_result(message="Session does not exist")
    if not DialogService.query(id=chat_id, tenant_id=tenant_id, status=StatusEnum.VALID.value):
        return get_error_data_result(message="You do not own the session")
    if "message" in req or "messages" in req:
        return get_error_data_result(message="`message` can not be change")
    if "reference" in req:
        return get_error_data_result(message="`reference` can not be change")
    if "name" in req and not req.get("name"):
        return get_error_data_result(message="`name` can not be empty.")
    if not ConversationService.update_by_id(conv_id, req):
        return get_error_data_result(message="Session updates error")
    return get_result()


@manager.route("/chats/<chat_id>/completions", methods=["POST"])  # noqa: F821
@token_required
def chat_completion(tenant_id, chat_id):
    req = request.json
    if not req:
        req = {"question": ""}
    if not req.get("session_id"):
        req["question"] = ""
    if not DialogService.query(tenant_id=tenant_id, id=chat_id, status=StatusEnum.VALID.value):
        return get_error_data_result(f"You don't own the chat {chat_id}")
    if req.get("session_id"):
        if not ConversationService.query(id=req["session_id"], dialog_id=chat_id):
            return get_error_data_result(f"You don't own the session {req['session_id']}")
    if req.get("stream", True):
        resp = Response(rag_completion(tenant_id, chat_id, **req), mimetype="text/event-stream")
        resp.headers.add_header("Cache-control", "no-cache")
        resp.headers.add_header("Connection", "keep-alive")
        resp.headers.add_header("X-Accel-Buffering", "no")
        resp.headers.add_header("Content-Type", "text/event-stream; charset=utf-8")

        return resp
    else:
        answer = None
        for ans in rag_completion(tenant_id, chat_id, **req):
            answer = ans
            break
        return get_result(data=answer)


@manager.route("/chats_openai/<chat_id>/chat/completions", methods=["POST"])  # noqa: F821
@validate_request("model", "messages")  # noqa: F821
@token_required
def chat_completion_openai_like(tenant_id, chat_id):
    """
    OpenAI-like chat completion API that simulates the behavior of OpenAI's completions endpoint.
    
    This function allows users to interact with a model and receive responses based on a series of historical messages.
    If `stream` is set to True (by default), the response will be streamed in chunks, mimicking the OpenAI-style API.
    Set `stream` to False explicitly, the response will be returned in a single complete answer.
    Example usage:

    curl -X POST https://ragflow_address.com/api/v1/chats_openai/<chat_id>/chat/completions \
        -H "Content-Type: application/json" \
        -H "Authorization: Bearer $RAGFLOW_API_KEY" \
        -d '{
            "model": "model",
            "messages": [{"role": "user", "content": "Say this is a test!"}],
            "stream": true
        }'

    Alternatively, you can use Python's `OpenAI` client:

    from openai import OpenAI

    model = "model"
    client = OpenAI(api_key="ragflow-api-key", base_url=f"http://ragflow_address/api/v1/chats_openai/<chat_id>")
    
    completion = client.chat.completions.create(
        model=model,
        messages=[
            {"role": "system", "content": "You are a helpful assistant."},
            {"role": "user", "content": "Who are you?"},
            {"role": "assistant", "content": "I am an AI assistant named..."},
            {"role": "user", "content": "Can you tell me how to install neovim"},
        ],
        stream=True
    )
    
    stream = True
    if stream:
        for chunk in completion:
            print(chunk)
    else:
        print(completion.choices[0].message.content)
    """
    req = request.json

    messages = req.get("messages", [])
    # To prevent empty [] input
    if len(messages) < 1:
        return get_error_data_result("You have to provide messages.")
    if messages[-1]["role"] != "user":
        return get_error_data_result("The last content of this conversation is not from user.")

    prompt = messages[-1]["content"]
    # Treat context tokens as reasoning tokens
    context_token_used = sum(len(message["content"]) for message in messages)

    dia = DialogService.query(tenant_id=tenant_id, id=chat_id, status=StatusEnum.VALID.value)
    if not dia:
        return get_error_data_result(f"You don't own the chat {chat_id}")
    dia = dia[0]

    # Filter system and non-sense assistant messages
    msg = None
    msg = [m for m in messages if m["role"] != "system" and (m["role"] != "assistant" or msg)]

    if req.get("stream", True):
        # The value for the usage field on all chunks except for the last one will be null.
        # The usage field on the last chunk contains token usage statistics for the entire request.
        # The choices field on the last chunk will always be an empty array [].
        def streamed_response_generator(chat_id, dia, msg):
            token_used = 0
            answer_cache = ""
            reasoning_cache = ""
            response = {
                "id": f"chatcmpl-{chat_id}",
                "choices": [{"delta": {"content": "", "role": "assistant", "function_call": None, "tool_calls": None, "reasoning_content": ""}, "finish_reason": None, "index": 0, "logprobs": None}],
                "created": int(time.time()),
                "model": "model",
                "object": "chat.completion.chunk",
                "system_fingerprint": "",
                "usage": None,
            }

            try:
                for ans in chat(dia, msg, True):
                    answer = ans["answer"]

                    reasoning_match = re.search(r"<think>(.*?)</think>", answer, flags=re.DOTALL)
                    if reasoning_match:
                        reasoning_part = reasoning_match.group(1)
                        content_part = answer[reasoning_match.end() :]
                    else:
                        reasoning_part = ""
                        content_part = answer

                    reasoning_incremental = ""
                    if reasoning_part:
                        if reasoning_part.startswith(reasoning_cache):
                            reasoning_incremental = reasoning_part.replace(reasoning_cache, "", 1)
                        else:
                            reasoning_incremental = reasoning_part
                        reasoning_cache = reasoning_part

                    content_incremental = ""
                    if content_part:
                        if content_part.startswith(answer_cache):
                            content_incremental = content_part.replace(answer_cache, "", 1)
                    else:
                        content_incremental = content_part
                    answer_cache = content_part

                    token_used += len(reasoning_incremental) + len(content_incremental)

                    if not any([reasoning_incremental, content_incremental]):
                        continue

                    if reasoning_incremental:
                        response["choices"][0]["delta"]["reasoning_content"] = reasoning_incremental
                    else:
                        response["choices"][0]["delta"]["reasoning_content"] = None

                    if content_incremental:
                        response["choices"][0]["delta"]["content"] = content_incremental
                    else:
                        response["choices"][0]["delta"]["content"] = None

                    yield f"data:{json.dumps(response, ensure_ascii=False)}\n\n"
            except Exception as e:
                response["choices"][0]["delta"]["content"] = "**ERROR**: " + str(e)
                yield f"data:{json.dumps(response, ensure_ascii=False)}\n\n"

            # The last chunk
            response["choices"][0]["delta"]["content"] = None
            response["choices"][0]["delta"]["reasoning_content"] = None
            response["choices"][0]["finish_reason"] = "stop"
            response["usage"] = {"prompt_tokens": len(prompt), "completion_tokens": token_used, "total_tokens": len(prompt) + token_used}
            yield f"data:{json.dumps(response, ensure_ascii=False)}\n\n"
            yield "data:[DONE]\n\n"

        resp = Response(streamed_response_generator(chat_id, dia, msg), mimetype="text/event-stream")
        resp.headers.add_header("Cache-control", "no-cache")
        resp.headers.add_header("Connection", "keep-alive")
        resp.headers.add_header("X-Accel-Buffering", "no")
        resp.headers.add_header("Content-Type", "text/event-stream; charset=utf-8")
        return resp
    else:
        answer = None
        for ans in chat(dia, msg, False):
            # focus answer content only
            answer = ans
            break
        content = answer["answer"]

        response = {
            "id": f"chatcmpl-{chat_id}",
            "object": "chat.completion",
            "created": int(time.time()),
            "model": req.get("model", ""),
            "usage": {
                "prompt_tokens": len(prompt),
                "completion_tokens": len(content),
                "total_tokens": len(prompt) + len(content),
                "completion_tokens_details": {
                    "reasoning_tokens": context_token_used,
                    "accepted_prediction_tokens": len(content),
                    "rejected_prediction_tokens": 0,  # 0 for simplicity
                },
            },
            "choices": [{"message": {"role": "assistant", "content": content}, "logprobs": None, "finish_reason": "stop", "index": 0}],
        }
        return jsonify(response)

@manager.route('agents_openai/<agent_id>/chat/completions', methods=['POST'])  # noqa: F821
@validate_request("model", "messages")  # noqa: F821
@token_required
def agents_completion_openai_compatibility (tenant_id, agent_id):
    req = request.json
    tiktokenenc = tiktoken.get_encoding("cl100k_base")
    messages = req.get("messages", [])
    if not messages:
        return get_error_data_result("You must provide at least one message.")
    if not UserCanvasService.query(user_id=tenant_id, id=agent_id):
        return get_error_data_result(f"You don't own the agent {agent_id}")
  
    filtered_messages = [m for m in messages if m["role"] in ["user", "assistant"]]
    prompt_tokens = sum(len(tiktokenenc.encode(m["content"])) for m in filtered_messages)
    if not filtered_messages:
        return get_data_openai( 
            id= agent_id,
            content="No valid messages found (user or assistant).",
            finish_reason="stop",
            model=req.get("model", ""), 
            completion_tokens= len(tiktokenenc.encode("No valid messages found (user or assistant).")),
            prompt_tokens=prompt_tokens, 
            )
    
    if req.get("stream", True):
        return Response(completionOpenAI(tenant_id, agent_id, messages, session_id=req.get("id", ""), stream=True), mimetype="text/event-stream")
    else:
        answer = None
        for ans in completionOpenAI(tenant_id, agent_id, messages, session_id=req.get("id", ""), stream=False):
            answer = ans
            break
   
        response = get_data_openai( 
            id=agent_id,
            content=answer, 
            model=req.get("model", ""), 
            prompt_tokens= sum(len(tiktokenenc.encode(m["content"])) for m in filtered_messages),
            completion_tokens=len(tiktokenenc.encode(answer)),
        )
        return jsonify(response)
    

@manager.route("/agents/<agent_id>/completions", methods=["POST"])  # noqa: F821
@token_required
def agent_completions(tenant_id, agent_id):
    req = request.json
    cvs = UserCanvasService.query(user_id=tenant_id, id=agent_id)
    if not cvs:
        return get_error_data_result(f"You don't own the agent {agent_id}")
    if req.get("session_id"):
        dsl = cvs[0].dsl
        if not isinstance(dsl, str):
            dsl = json.dumps(dsl)
<<<<<<< HEAD
=======
        # canvas = Canvas(dsl, tenant_id)
        # if canvas.get_preset_param():
        #    req["question"] = ""
>>>>>>> c4998d0e
        conv = API4ConversationService.query(id=req["session_id"], dialog_id=agent_id)
        if not conv:
            return get_error_data_result(f"You don't own the session {req['session_id']}")
        # If an update to UserCanvas is detected, update the API4Conversation.dsl
        sync_dsl = req.get("sync_dsl", False)
        if sync_dsl is True and cvs[0].update_time > conv[0].update_time:
            current_dsl = conv[0].dsl
            new_dsl = json.loads(dsl)
            state_fields = ["history", "messages", "path", "reference"]
            states = {field: current_dsl.get(field, []) for field in state_fields}
            current_dsl.update(new_dsl)
            current_dsl.update(states)
            API4ConversationService.update_by_id(req["session_id"], {"dsl": current_dsl})
    else:
        req["question"] = ""
    if req.get("stream", True):
        resp = Response(agent_completion(tenant_id, agent_id, **req), mimetype="text/event-stream")
        resp.headers.add_header("Cache-control", "no-cache")
        resp.headers.add_header("Connection", "keep-alive")
        resp.headers.add_header("X-Accel-Buffering", "no")
        resp.headers.add_header("Content-Type", "text/event-stream; charset=utf-8")
        return resp
    try:
        for answer in agent_completion(tenant_id, agent_id, **req):
            return get_result(data=answer)
    except Exception as e:
        return get_error_data_result(str(e))


@manager.route("/chats/<chat_id>/sessions", methods=["GET"])  # noqa: F821
@token_required
def list_session(tenant_id, chat_id):
    if not DialogService.query(tenant_id=tenant_id, id=chat_id, status=StatusEnum.VALID.value):
        return get_error_data_result(message=f"You don't own the assistant {chat_id}.")
    id = request.args.get("id")
    name = request.args.get("name")
    page_number = int(request.args.get("page", 1))
    items_per_page = int(request.args.get("page_size", 30))
    orderby = request.args.get("orderby", "create_time")
    user_id = request.args.get("user_id")
    if request.args.get("desc") == "False" or request.args.get("desc") == "false":
        desc = False
    else:
        desc = True
    convs = ConversationService.get_list(chat_id, page_number, items_per_page, orderby, desc, id, name, user_id)
    if not convs:
        return get_result(data=[])
    for conv in convs:
        conv["messages"] = conv.pop("message")
        infos = conv["messages"]
        for info in infos:
            if "prompt" in info:
                info.pop("prompt")
        conv["chat_id"] = conv.pop("dialog_id")
        if conv["reference"]:
            messages = conv["messages"]
            message_num = 0
            chunk_num = 0
            while message_num < len(messages):
                if message_num != 0 and messages[message_num]["role"] != "user":
                    chunk_list = []
                    if "chunks" in conv["reference"][chunk_num]:
                        chunks = conv["reference"][chunk_num]["chunks"]
                        for chunk in chunks:
                            new_chunk = {
                                "id": chunk.get("chunk_id", chunk.get("id")),
                                "content": chunk.get("content_with_weight", chunk.get("content")),
                                "document_id": chunk.get("doc_id", chunk.get("document_id")),
                                "document_name": chunk.get("docnm_kwd", chunk.get("document_name")),
                                "dataset_id": chunk.get("kb_id", chunk.get("dataset_id")),
                                "image_id": chunk.get("image_id", chunk.get("img_id")),
                                "positions": chunk.get("positions", chunk.get("position_int")),
                            }

                            chunk_list.append(new_chunk)
                    chunk_num += 1
                    messages[message_num]["reference"] = chunk_list
                message_num += 1
        del conv["reference"]
    return get_result(data=convs)


@manager.route("/agents/<agent_id>/sessions", methods=["GET"])  # noqa: F821
@token_required
def list_agent_session(tenant_id, agent_id):
    if not UserCanvasService.query(user_id=tenant_id, id=agent_id):
        return get_error_data_result(message=f"You don't own the agent {agent_id}.")
    id = request.args.get("id")
    user_id = request.args.get("user_id")
    page_number = int(request.args.get("page", 1))
    items_per_page = int(request.args.get("page_size", 30))
    orderby = request.args.get("orderby", "update_time")
    if request.args.get("desc") == "False" or request.args.get("desc") == "false":
        desc = False
    else:
        desc = True
    # dsl defaults to True in all cases except for False and false
    include_dsl = request.args.get("dsl") != "False" and request.args.get("dsl") != "false"
    convs = API4ConversationService.get_list(agent_id, tenant_id, page_number, items_per_page, orderby, desc, id, user_id, include_dsl)
    if not convs:
        return get_result(data=[])
    for conv in convs:
        conv["messages"] = conv.pop("message")
        infos = conv["messages"]
        for info in infos:
            if "prompt" in info:
                info.pop("prompt")
        conv["agent_id"] = conv.pop("dialog_id")
        if conv["reference"]:
            messages = conv["messages"]
            message_num = 0
            chunk_num = 0
            while message_num < len(messages):
                if message_num != 0 and messages[message_num]["role"] != "user":
                    chunk_list = []
                    if "chunks" in conv["reference"][chunk_num]:
                        chunks = conv["reference"][chunk_num]["chunks"]
                        for chunk in chunks:
                            new_chunk = {
                                "id": chunk.get("chunk_id", chunk.get("id")),
                                "content": chunk.get("content_with_weight", chunk.get("content")),
                                "document_id": chunk.get("doc_id", chunk.get("document_id")),
                                "document_name": chunk.get("docnm_kwd", chunk.get("document_name")),
                                "dataset_id": chunk.get("kb_id", chunk.get("dataset_id")),
                                "image_id": chunk.get("image_id", chunk.get("img_id")),
                                "positions": chunk.get("positions", chunk.get("position_int")),
                            }
                            chunk_list.append(new_chunk)
                    chunk_num += 1
                    messages[message_num]["reference"] = chunk_list
                message_num += 1
        del conv["reference"]
    return get_result(data=convs)


@manager.route("/chats/<chat_id>/sessions", methods=["DELETE"])  # noqa: F821
@token_required
def delete(tenant_id, chat_id):
    if not DialogService.query(id=chat_id, tenant_id=tenant_id, status=StatusEnum.VALID.value):
        return get_error_data_result(message="You don't own the chat")
    req = request.json
    convs = ConversationService.query(dialog_id=chat_id)
    if not req:
        ids = None
    else:
        ids = req.get("ids")

    if not ids:
        conv_list = []
        for conv in convs:
            conv_list.append(conv.id)
    else:
        conv_list = ids
    for id in conv_list:
        conv = ConversationService.query(id=id, dialog_id=chat_id)
        if not conv:
            return get_error_data_result(message="The chat doesn't own the session")
        ConversationService.delete_by_id(id)
    return get_result()


@manager.route("/agents/<agent_id>/sessions", methods=["DELETE"])  # noqa: F821
@token_required
def delete_agent_session(tenant_id, agent_id):
    req = request.json
    cvs = UserCanvasService.query(user_id=tenant_id, id=agent_id)
    if not cvs:
        return get_error_data_result(f"You don't own the agent {agent_id}")

    convs = API4ConversationService.query(dialog_id=agent_id)
    if not convs:
        return get_error_data_result(f"Agent {agent_id} has no sessions")

    if not req:
        ids = None
    else:
        ids = req.get("ids")

    if not ids:
        conv_list = []
        for conv in convs:
            conv_list.append(conv.id)
    else:
        conv_list = ids

    for session_id in conv_list:
        conv = API4ConversationService.query(id=session_id, dialog_id=agent_id)
        if not conv:
            return get_error_data_result(f"The agent doesn't own the session ${session_id}")
        API4ConversationService.delete_by_id(session_id)
    return get_result()


@manager.route("/sessions/ask", methods=["POST"])  # noqa: F821
@token_required
def ask_about(tenant_id):
    req = request.json
    if not req.get("question"):
        return get_error_data_result("`question` is required.")
    if not req.get("dataset_ids"):
        return get_error_data_result("`dataset_ids` is required.")
    if not isinstance(req.get("dataset_ids"), list):
        return get_error_data_result("`dataset_ids` should be a list.")
    req["kb_ids"] = req.pop("dataset_ids")
    for kb_id in req["kb_ids"]:
        if not KnowledgebaseService.accessible(kb_id, tenant_id):
            return get_error_data_result(f"You don't own the dataset {kb_id}.")
        kbs = KnowledgebaseService.query(id=kb_id)
        kb = kbs[0]
        if kb.chunk_num == 0:
            return get_error_data_result(f"The dataset {kb_id} doesn't own parsed file")
    uid = tenant_id

    def stream():
        nonlocal req, uid
        try:
            for ans in ask(req["question"], req["kb_ids"], uid):
                yield "data:" + json.dumps({"code": 0, "message": "", "data": ans}, ensure_ascii=False) + "\n\n"
        except Exception as e:
            yield "data:" + json.dumps({"code": 500, "message": str(e), "data": {"answer": "**ERROR**: " + str(e), "reference": []}}, ensure_ascii=False) + "\n\n"
        yield "data:" + json.dumps({"code": 0, "message": "", "data": True}, ensure_ascii=False) + "\n\n"

    resp = Response(stream(), mimetype="text/event-stream")
    resp.headers.add_header("Cache-control", "no-cache")
    resp.headers.add_header("Connection", "keep-alive")
    resp.headers.add_header("X-Accel-Buffering", "no")
    resp.headers.add_header("Content-Type", "text/event-stream; charset=utf-8")
    return resp


@manager.route("/sessions/related_questions", methods=["POST"])  # noqa: F821
@token_required
def related_questions(tenant_id):
    req = request.json
    if not req.get("question"):
        return get_error_data_result("`question` is required.")
    question = req["question"]
    chat_mdl = LLMBundle(tenant_id, LLMType.CHAT)
    prompt = """
Objective: To generate search terms related to the user's search keywords, helping users find more valuable information.
Instructions:
 - Based on the keywords provided by the user, generate 5-10 related search terms.
 - Each search term should be directly or indirectly related to the keyword, guiding the user to find more valuable information.
 - Use common, general terms as much as possible, avoiding obscure words or technical jargon.
 - Keep the term length between 2-4 words, concise and clear.
 - DO NOT translate, use the language of the original keywords.

### Example:
Keywords: Chinese football
Related search terms:
1. Current status of Chinese football
2. Reform of Chinese football
3. Youth training of Chinese football
4. Chinese football in the Asian Cup
5. Chinese football in the World Cup

Reason:
 - When searching, users often only use one or two keywords, making it difficult to fully express their information needs.
 - Generating related search terms can help users dig deeper into relevant information and improve search efficiency. 
 - At the same time, related terms can also help search engines better understand user needs and return more accurate search results.

"""
    ans = chat_mdl.chat(
        prompt,
        [
            {
                "role": "user",
                "content": f"""
Keywords: {question}
Related search terms:
    """,
            }
        ],
        {"temperature": 0.9},
    )
    return get_result(data=[re.sub(r"^[0-9]\. ", "", a) for a in ans.split("\n") if re.match(r"^[0-9]\. ", a)])


@manager.route("/chatbots/<dialog_id>/completions", methods=["POST"])  # noqa: F821
def chatbot_completions(dialog_id):
    req = request.json

    token = request.headers.get("Authorization").split()
    if len(token) != 2:
        return get_error_data_result(message='Authorization is not valid!"')
    token = token[1]
    objs = APIToken.query(beta=token)
    if not objs:
        return get_error_data_result(message='Authentication error: API key is invalid!"')

    if "quote" not in req:
        req["quote"] = False

    if req.get("stream", True):
        resp = Response(iframe_completion(dialog_id, **req), mimetype="text/event-stream")
        resp.headers.add_header("Cache-control", "no-cache")
        resp.headers.add_header("Connection", "keep-alive")
        resp.headers.add_header("X-Accel-Buffering", "no")
        resp.headers.add_header("Content-Type", "text/event-stream; charset=utf-8")
        return resp

    for answer in iframe_completion(dialog_id, **req):
        return get_result(data=answer)


@manager.route("/agentbots/<agent_id>/completions", methods=["POST"])  # noqa: F821
def agent_bot_completions(agent_id):
    req = request.json

    token = request.headers.get("Authorization").split()
    if len(token) != 2:
        return get_error_data_result(message='Authorization is not valid!"')
    token = token[1]
    objs = APIToken.query(beta=token)
    if not objs:
        return get_error_data_result(message='Authentication error: API key is invalid!"')

    if "quote" not in req:
        req["quote"] = False

    if req.get("stream", True):
        resp = Response(agent_completion(objs[0].tenant_id, agent_id, **req), mimetype="text/event-stream")
        resp.headers.add_header("Cache-control", "no-cache")
        resp.headers.add_header("Connection", "keep-alive")
        resp.headers.add_header("X-Accel-Buffering", "no")
        resp.headers.add_header("Content-Type", "text/event-stream; charset=utf-8")
        return resp

    for answer in agent_completion(objs[0].tenant_id, agent_id, **req):
        return get_result(data=answer)<|MERGE_RESOLUTION|>--- conflicted
+++ resolved
@@ -17,7 +17,6 @@
 import re
 import time
 
-<<<<<<< HEAD
 import tiktoken
 
 from api.db import LLMType
@@ -25,10 +24,6 @@
 from api.db.services.conversation_service import completion as rag_completion
 from api.db.services.canvas_service import completion as agent_completion ,completionOpenAI
 from api.db.services.dialog_service import ask, chat
-=======
-from flask import Response, jsonify, request
-
->>>>>>> c4998d0e
 from agent.canvas import Canvas
 from api.db import LLMType, StatusEnum
 from api.db.db_models import APIToken
@@ -40,12 +35,10 @@
 from api.db.services.dialog_service import DialogService, ask, chat
 from api.db.services.file_service import FileService
 from api.db.services.knowledgebase_service import KnowledgebaseService
-<<<<<<< HEAD
 from api.utils import get_uuid
 from api.utils.api_utils import get_data_openai, get_error_data_result, validate_request
 from api.utils.api_utils import get_result, token_required
-=======
->>>>>>> c4998d0e
+
 from api.db.services.llm_service import LLMBundle
 from api.utils import get_uuid
 from api.utils.api_utils import get_error_data_result, get_result, token_required, validate_request
@@ -86,12 +79,7 @@
     if not request.is_json:
         req = request.form
     files = request.files
-<<<<<<< HEAD
-    user_id = request.args.get('user_id', '')
-=======
     user_id = request.args.get("user_id", "")
-
->>>>>>> c4998d0e
     e, cvs = UserCanvasService.get_by_id(agent_id)
     if not e:
         return get_error_data_result("Agent not found.")
@@ -137,19 +125,7 @@
         for ans in canvas.run(stream=False):
             pass
     cvs.dsl = json.loads(str(canvas))
-<<<<<<< HEAD
-    conv = {
-        "id": get_uuid(),
-        "dialog_id": cvs.id,
-        "user_id": user_id,
-        "message": [{"role": "assistant", "content": canvas.get_prologue()}],
-        "source": "agent",
-        "dsl": cvs.dsl
-
-    }
-=======
     conv = {"id": get_uuid(), "dialog_id": cvs.id, "user_id": user_id, "message": [{"role": "assistant", "content": canvas.get_prologue()}], "source": "agent", "dsl": cvs.dsl}
->>>>>>> c4998d0e
     API4ConversationService.save(**conv)
     conv["agent_id"] = conv.pop("dialog_id")
     return get_result(data=conv)
@@ -434,12 +410,7 @@
         dsl = cvs[0].dsl
         if not isinstance(dsl, str):
             dsl = json.dumps(dsl)
-<<<<<<< HEAD
-=======
-        # canvas = Canvas(dsl, tenant_id)
-        # if canvas.get_preset_param():
-        #    req["question"] = ""
->>>>>>> c4998d0e
+
         conv = API4ConversationService.query(id=req["session_id"], dialog_id=agent_id)
         if not conv:
             return get_error_data_result(f"You don't own the session {req['session_id']}")
