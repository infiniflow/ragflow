#
#  Copyright 2024 The InfiniFlow Authors. All Rights Reserved.
#
#  Licensed under the Apache License, Version 2.0 (the "License");
#  you may not use this file except in compliance with the License.
#  You may obtain a copy of the License at
#
#      http://www.apache.org/licenses/LICENSE-2.0
#
#  Unless required by applicable law or agreed to in writing, software
#  distributed under the License is distributed on an "AS IS" BASIS,
#  WITHOUT WARRANTIES OR CONDITIONS OF ANY KIND, either express or implied.
#  See the License for the specific language governing permissions and
#  limitations under the License.
#
import pathlib
import datetime

from api.db.services.dialog_service import keyword_extraction, label_question
from rag.app.qa import rmPrefix, beAdoc
from rag.nlp import rag_tokenizer
from api.db import LLMType, ParserType
from api.db.services.llm_service import TenantLLMService, LLMBundle
from api import settings
import xxhash
import re
from api.utils.api_utils import token_required
from api.db.db_models import Task
from api.db.services.task_service import TaskService, queue_tasks
from api.utils.api_utils import server_error_response
from api.utils.api_utils import get_result, get_error_data_result
from io import BytesIO
from flask import request, send_file
from api.db import FileSource, TaskStatus, FileType
from api.db.db_models import File
from api.db.services.document_service import DocumentService
from api.db.services.file2document_service import File2DocumentService
from api.db.services.file_service import FileService
from api.db.services.knowledgebase_service import KnowledgebaseService
from api.utils.api_utils import construct_json_result, get_parser_config
from rag.nlp import search
from rag.utils import rmSpace
from rag.utils.storage_factory import STORAGE_IMPL

from pydantic import BaseModel, Field, validator

MAXIMUM_OF_UPLOADING_FILES = 256


class Chunk(BaseModel):
    id: str = ""
    content: str = ""
    document_id: str = ""
    docnm_kwd: str = ""
    important_keywords: list = Field(default_factory=list)
    questions: list = Field(default_factory=list)
    question_tks: str = ""
    image_id: str = ""
    available: bool = True
    positions: list[list[int]] = Field(default_factory=list)

    @validator('positions')
    def validate_positions(cls, value):
        for sublist in value:
            if len(sublist) != 5:
                raise ValueError("Each sublist in positions must have a length of 5")
        return value

@manager.route("/datasets/<dataset_id>/documents", methods=["POST"])  # noqa: F821
@token_required
def upload(dataset_id, tenant_id):
    """
    Upload documents to a dataset.
    ---
    tags:
      - Documents
    security:
      - ApiKeyAuth: []
    parameters:
      - in: path
        name: dataset_id
        type: string
        required: true
        description: ID of the dataset.
      - in: header
        name: Authorization
        type: string
        required: true
        description: Bearer token for authentication.
      - in: formData
        name: file
        type: file
        required: true
        description: Document files to upload.
    responses:
      200:
        description: Successfully uploaded documents.
        schema:
          type: object
          properties:
            data:
              type: array
              items:
                type: object
                properties:
                  id:
                    type: string
                    description: Document ID.
                  name:
                    type: string
                    description: Document name.
                  chunk_count:
                    type: integer
                    description: Number of chunks.
                  token_count:
                    type: integer
                    description: Number of tokens.
                  dataset_id:
                    type: string
                    description: ID of the dataset.
                  chunk_method:
                    type: string
                    description: Chunking method used.
                  run:
                    type: string
                    description: Processing status.
    """
    if "file" not in request.files:
        return get_error_data_result(
            message="No file part!", code=settings.RetCode.ARGUMENT_ERROR
        )
    file_objs = request.files.getlist("file")
    for file_obj in file_objs:
        if file_obj.filename == "":
            return get_result(
                message="No file selected!", code=settings.RetCode.ARGUMENT_ERROR
            )
    '''
    # total size
    total_size = 0
    for file_obj in file_objs:
        file_obj.seek(0, os.SEEK_END)
        total_size += file_obj.tell()
        file_obj.seek(0)
    MAX_TOTAL_FILE_SIZE = 10 * 1024 * 1024
    if total_size > MAX_TOTAL_FILE_SIZE:
        return get_result(
            message=f"Total file size exceeds 10MB limit! ({total_size / (1024 * 1024):.2f} MB)",
            code=settings.RetCode.ARGUMENT_ERROR,
        )
    '''
    e, kb = KnowledgebaseService.get_by_id(dataset_id)
    if not e:
        raise LookupError(f"Can't find the dataset with ID {dataset_id}!")
    err, files = FileService.upload_document(kb, file_objs, tenant_id)
    if err:
        return get_result(message="\n".join(err), code=settings.RetCode.SERVER_ERROR)
    # rename key's name
    renamed_doc_list = []
    for file in files:
        doc = file[0]
        key_mapping = {
            "chunk_num": "chunk_count",
            "kb_id": "dataset_id",
            "token_num": "token_count",
            "parser_id": "chunk_method",
        }
        renamed_doc = {}
        for key, value in doc.items():
            new_key = key_mapping.get(key, key)
            renamed_doc[new_key] = value
        renamed_doc["run"] = "UNSTART"
        renamed_doc_list.append(renamed_doc)
    return get_result(data=renamed_doc_list)


@manager.route("/datasets/<dataset_id>/documents/<document_id>", methods=["PUT"])  # noqa: F821
@token_required
def update_doc(tenant_id, dataset_id, document_id):
    """
    Update a document within a dataset.
    ---
    tags:
      - Documents
    security:
      - ApiKeyAuth: []
    parameters:
      - in: path
        name: dataset_id
        type: string
        required: true
        description: ID of the dataset.
      - in: path
        name: document_id
        type: string
        required: true
        description: ID of the document to update.
      - in: header
        name: Authorization
        type: string
        required: true
        description: Bearer token for authentication.
      - in: body
        name: body
        description: Document update parameters.
        required: true
        schema:
          type: object
          properties:
            name:
              type: string
              description: New name of the document.
            parser_config:
              type: object
              description: Parser configuration.
            chunk_method:
              type: string
              description: Chunking method.
    responses:
      200:
        description: Document updated successfully.
        schema:
          type: object
    """
    req = request.json
    if not KnowledgebaseService.query(id=dataset_id, tenant_id=tenant_id):
        return get_error_data_result(message="You don't own the dataset.")
    doc = DocumentService.query(kb_id=dataset_id, id=document_id)
    if not doc:
        return get_error_data_result(message="The dataset doesn't own the document.")
    doc = doc[0]
    if "chunk_count" in req:
        if req["chunk_count"] != doc.chunk_num:
            return get_error_data_result(message="Can't change `chunk_count`.")
    if "token_count" in req:
        if req["token_count"] != doc.token_num:
            return get_error_data_result(message="Can't change `token_count`.")
    if "progress" in req:
        if req["progress"] != doc.progress:
            return get_error_data_result(message="Can't change `progress`.")

    if "name" in req and req["name"] != doc.name:
        if (
                pathlib.Path(req["name"].lower()).suffix
                != pathlib.Path(doc.name.lower()).suffix
        ):
            return get_result(
                message="The extension of file can't be changed",
                code=settings.RetCode.ARGUMENT_ERROR,
            )
        for d in DocumentService.query(name=req["name"], kb_id=doc.kb_id):
            if d.name == req["name"]:
                return get_error_data_result(
                    message="Duplicated document name in the same dataset."
                )
        if not DocumentService.update_by_id(document_id, {"name": req["name"]}):
            return get_error_data_result(message="Database error (Document rename)!")

        informs = File2DocumentService.get_by_document_id(document_id)
        if informs:
            e, file = FileService.get_by_id(informs[0].file_id)
            FileService.update_by_id(file.id, {"name": req["name"]})
    if "parser_config" in req:
        DocumentService.update_parser_config(doc.id, req["parser_config"])
    if "chunk_method" in req:
        valid_chunk_method = {
            "naive",
            "manual",
            "qa",
            "table",
            "paper",
            "book",
            "laws",
            "presentation",
            "picture",
            "one",
            "knowledge_graph",
            "email",
            "tag"
        }
        if req.get("chunk_method") not in valid_chunk_method:
            return get_error_data_result(
                f"`chunk_method` {req['chunk_method']} doesn't exist"
            )
        if doc.parser_id.lower() == req["chunk_method"].lower():
            return get_result()

        if doc.type == FileType.VISUAL or re.search(r"\.(ppt|pptx|pages)$", doc.name):
            return get_error_data_result(message="Not supported yet!")

        e = DocumentService.update_by_id(
            doc.id,
            {
                "parser_id": req["chunk_method"],
                "progress": 0,
                "progress_msg": "",
                "run": TaskStatus.UNSTART.value,
            },
        )
        if not e:
            return get_error_data_result(message="Document not found!")
        req["parser_config"] = get_parser_config(
            req["chunk_method"], req.get("parser_config")
        )
        DocumentService.update_parser_config(doc.id, req["parser_config"])
        if doc.token_num > 0:
            e = DocumentService.increment_chunk_num(
                doc.id,
                doc.kb_id,
                doc.token_num * -1,
                doc.chunk_num * -1,
                doc.process_duation * -1,
            )
            if not e:
                return get_error_data_result(message="Document not found!")
            settings.docStoreConn.delete({"doc_id": doc.id}, search.index_name(tenant_id), dataset_id)

    return get_result()


@manager.route("/datasets/<dataset_id>/documents/<document_id>", methods=["GET"])  # noqa: F821
@token_required
def download(tenant_id, dataset_id, document_id):
    """
    Download a document from a dataset.
    ---
    tags:
      - Documents
    security:
      - ApiKeyAuth: []
    produces:
      - application/octet-stream
    parameters:
      - in: path
        name: dataset_id
        type: string
        required: true
        description: ID of the dataset.
      - in: path
        name: document_id
        type: string
        required: true
        description: ID of the document to download.
      - in: header
        name: Authorization
        type: string
        required: true
        description: Bearer token for authentication.
    responses:
      200:
        description: Document file stream.
        schema:
          type: file
      400:
        description: Error message.
        schema:
          type: object
    """
    if not KnowledgebaseService.query(id=dataset_id, tenant_id=tenant_id):
        return get_error_data_result(message=f"You do not own the dataset {dataset_id}.")
    doc = DocumentService.query(kb_id=dataset_id, id=document_id)
    if not doc:
        return get_error_data_result(
            message=f"The dataset not own the document {document_id}."
        )
    # The process of downloading
    doc_id, doc_location = File2DocumentService.get_storage_address(
        doc_id=document_id
    )  # minio address
    file_stream = STORAGE_IMPL.get(doc_id, doc_location)
    if not file_stream:
        return construct_json_result(
            message="This file is empty.", code=settings.RetCode.DATA_ERROR
        )
    file = BytesIO(file_stream)
    # Use send_file with a proper filename and MIME type
    return send_file(
        file,
        as_attachment=True,
        download_name=doc[0].name,
        mimetype="application/octet-stream",  # Set a default MIME type
    )


@manager.route("/datasets/<dataset_id>/documents", methods=["GET"])  # noqa: F821
@token_required
def list_docs(dataset_id, tenant_id):
    """
    List documents in a dataset.
    ---
    tags:
      - Documents
    security:
      - ApiKeyAuth: []
    parameters:
      - in: path
        name: dataset_id
        type: string
        required: true
        description: ID of the dataset.
      - in: query
        name: id
        type: string
        required: false
        description: Filter by document ID.
      - in: query
        name: page
        type: integer
        required: false
        default: 1
        description: Page number.
      - in: query
        name: page_size
        type: integer
        required: false
        default: 30
        description: Number of items per page.
      - in: query
        name: orderby
        type: string
        required: false
        default: "create_time"
        description: Field to order by.
      - in: query
        name: desc
        type: boolean
        required: false
        default: true
        description: Order in descending.
      - in: header
        name: Authorization
        type: string
        required: true
        description: Bearer token for authentication.
    responses:
      200:
        description: List of documents.
        schema:
          type: object
          properties:
            total:
              type: integer
              description: Total number of documents.
            docs:
              type: array
              items:
                type: object
                properties:
                  id:
                    type: string
                    description: Document ID.
                  name:
                    type: string
                    description: Document name.
                  chunk_count:
                    type: integer
                    description: Number of chunks.
                  token_count:
                    type: integer
                    description: Number of tokens.
                  dataset_id:
                    type: string
                    description: ID of the dataset.
                  chunk_method:
                    type: string
                    description: Chunking method used.
                  run:
                    type: string
                    description: Processing status.
    """
    if not KnowledgebaseService.accessible(kb_id=dataset_id, user_id=tenant_id):
        return get_error_data_result(message=f"You don't own the dataset {dataset_id}. ")
    id = request.args.get("id")
    name = request.args.get("name")
    if not DocumentService.query(id=id, kb_id=dataset_id):
        return get_error_data_result(message=f"You don't own the document {id}.")
    if not DocumentService.query(name=name, kb_id=dataset_id):
        return get_error_data_result(message=f"You don't own the document {name}.")
    page = int(request.args.get("page", 1))
    keywords = request.args.get("keywords", "")
    page_size = int(request.args.get("page_size", 30))
    orderby = request.args.get("orderby", "create_time")
    if request.args.get("desc") == "False":
        desc = False
    else:
        desc = True
    docs, tol = DocumentService.get_list(
        dataset_id, page, page_size, orderby, desc, keywords, id, name
    )

    # rename key's name
    renamed_doc_list = []
    for doc in docs:
        key_mapping = {
            "chunk_num": "chunk_count",
            "kb_id": "dataset_id",
            "token_num": "token_count",
            "parser_id": "chunk_method",
        }
        run_mapping = {
            "0": "UNSTART",
            "1": "RUNNING",
            "2": "CANCEL",
            "3": "DONE",
            "4": "FAIL",
        }
        renamed_doc = {}
        for key, value in doc.items():
            if key == "run":
                renamed_doc["run"] = run_mapping.get(str(value))
            new_key = key_mapping.get(key, key)
            renamed_doc[new_key] = value
            if key == "run":
                renamed_doc["run"] = run_mapping.get(value)
        renamed_doc_list.append(renamed_doc)
    return get_result(data={"total": tol, "docs": renamed_doc_list})


@manager.route("/datasets/<dataset_id>/documents", methods=["DELETE"])  # noqa: F821
@token_required
def delete(tenant_id, dataset_id):
    """
    Delete documents from a dataset.
    ---
    tags:
      - Documents
    security:
      - ApiKeyAuth: []
    parameters:
      - in: path
        name: dataset_id
        type: string
        required: true
        description: ID of the dataset.
      - in: body
        name: body
        description: Document deletion parameters.
        required: true
        schema:
          type: object
          properties:
            ids:
              type: array
              items:
                type: string
              description: List of document IDs to delete.
      - in: header
        name: Authorization
        type: string
        required: true
        description: Bearer token for authentication.
    responses:
      200:
        description: Documents deleted successfully.
        schema:
          type: object
    """
    if not KnowledgebaseService.accessible(kb_id=dataset_id, user_id=tenant_id):
        return get_error_data_result(message=f"You don't own the dataset {dataset_id}. ")
    req = request.json
    if not req:
        doc_ids = None
    else:
        doc_ids = req.get("ids")
    if not doc_ids:
        doc_list = []
        docs = DocumentService.query(kb_id=dataset_id)
        for doc in docs:
            doc_list.append(doc.id)
    else:
        doc_list = doc_ids
    root_folder = FileService.get_root_folder(tenant_id)
    pf_id = root_folder["id"]
    FileService.init_knowledgebase_docs(pf_id, tenant_id)
    errors = ""
    for doc_id in doc_list:
        try:
            e, doc = DocumentService.get_by_id(doc_id)
            if not e:
                return get_error_data_result(message="Document not found!")
            tenant_id = DocumentService.get_tenant_id(doc_id)
            if not tenant_id:
                return get_error_data_result(message="Tenant not found!")

            b, n = File2DocumentService.get_storage_address(doc_id=doc_id)

            if not DocumentService.remove_document(doc, tenant_id):
                return get_error_data_result(
                    message="Database error (Document removal)!"
                )

            f2d = File2DocumentService.get_by_document_id(doc_id)
            FileService.filter_delete(
                [
                    File.source_type == FileSource.KNOWLEDGEBASE,
                    File.id == f2d[0].file_id,
                ]
            )
            File2DocumentService.delete_by_document_id(doc_id)

            STORAGE_IMPL.rm(b, n)
        except Exception as e:
            errors += str(e)

    if errors:
        return get_result(message=errors, code=settings.RetCode.SERVER_ERROR)

    return get_result()


@manager.route("/datasets/<dataset_id>/chunks", methods=["POST"])  # noqa: F821
@token_required
def parse(tenant_id, dataset_id):
    """
    Start parsing documents into chunks.
    ---
    tags:
      - Chunks
    security:
      - ApiKeyAuth: []
    parameters:
      - in: path
        name: dataset_id
        type: string
        required: true
        description: ID of the dataset.
      - in: body
        name: body
        description: Parsing parameters.
        required: true
        schema:
          type: object
          properties:
            document_ids:
              type: array
              items:
                type: string
              description: List of document IDs to parse.
      - in: header
        name: Authorization
        type: string
        required: true
        description: Bearer token for authentication.
    responses:
      200:
        description: Parsing started successfully.
        schema:
          type: object
    """
    if not KnowledgebaseService.accessible(kb_id=dataset_id, user_id=tenant_id):
        return get_error_data_result(message=f"You don't own the dataset {dataset_id}.")
    req = request.json
    if not req.get("document_ids"):
        return get_error_data_result("`document_ids` is required")
    for id in req["document_ids"]:
        doc = DocumentService.query(id=id, kb_id=dataset_id)
        if not doc:
            return get_error_data_result(message=f"You don't own the document {id}.")
        if doc[0].progress != 0.0:
            return get_error_data_result(
                "Can't stop parsing document with progress at 0 or 100"
            )
        info = {"run": "1", "progress": 0}
        info["progress_msg"] = ""
        info["chunk_num"] = 0
        info["token_num"] = 0
        DocumentService.update_by_id(id, info)
        settings.docStoreConn.delete({"doc_id": id}, search.index_name(tenant_id), dataset_id)
        TaskService.filter_delete([Task.doc_id == id])
        e, doc = DocumentService.get_by_id(id)
        doc = doc.to_dict()
        doc["tenant_id"] = tenant_id
        bucket, name = File2DocumentService.get_storage_address(doc_id=doc["id"])
        queue_tasks(doc, bucket, name)
    return get_result()


@manager.route("/datasets/<dataset_id>/chunks", methods=["DELETE"])  # noqa: F821
@token_required
def stop_parsing(tenant_id, dataset_id):
    """
    Stop parsing documents into chunks.
    ---
    tags:
      - Chunks
    security:
      - ApiKeyAuth: []
    parameters:
      - in: path
        name: dataset_id
        type: string
        required: true
        description: ID of the dataset.
      - in: body
        name: body
        description: Stop parsing parameters.
        required: true
        schema:
          type: object
          properties:
            document_ids:
              type: array
              items:
                type: string
              description: List of document IDs to stop parsing.
      - in: header
        name: Authorization
        type: string
        required: true
        description: Bearer token for authentication.
    responses:
      200:
        description: Parsing stopped successfully.
        schema:
          type: object
    """
    if not KnowledgebaseService.accessible(kb_id=dataset_id, user_id=tenant_id):
        return get_error_data_result(message=f"You don't own the dataset {dataset_id}.")
    req = request.json
    if not req.get("document_ids"):
        return get_error_data_result("`document_ids` is required")
    for id in req["document_ids"]:
        doc = DocumentService.query(id=id, kb_id=dataset_id)
        if not doc:
            return get_error_data_result(message=f"You don't own the document {id}.")
        if int(doc[0].progress) == 1 or int(doc[0].progress) == 0:
            return get_error_data_result(
                "Can't stop parsing document with progress at 0 or 1"
            )
        info = {"run": "2", "progress": 0, "chunk_num": 0}
        DocumentService.update_by_id(id, info)
        settings.docStoreConn.delete({"doc_id": doc.id}, search.index_name(tenant_id), dataset_id)
    return get_result()


@manager.route("/datasets/<dataset_id>/documents/<document_id>/chunks", methods=["GET"])  # noqa: F821
@token_required
def list_chunks(tenant_id, dataset_id, document_id):
    """
    List chunks of a document.
    ---
    tags:
      - Chunks
    security:
      - ApiKeyAuth: []
    parameters:
      - in: path
        name: dataset_id
        type: string
        required: true
        description: ID of the dataset.
      - in: path
        name: document_id
        type: string
        required: true
        description: ID of the document.
      - in: query
        name: page
        type: integer
        required: false
        default: 1
        description: Page number.
      - in: query
        name: page_size
        type: integer
        required: false
        default: 30
        description: Number of items per page.
      - in: header
        name: Authorization
        type: string
        required: true
        description: Bearer token for authentication.
    responses:
      200:
        description: List of chunks.
        schema:
          type: object
          properties:
            total:
              type: integer
              description: Total number of chunks.
            chunks:
              type: array
              items:
                type: object
                properties:
                  id:
                    type: string
                    description: Chunk ID.
                  content:
                    type: string
                    description: Chunk content.
                  document_id:
                    type: string
                    description: ID of the document.
                  important_keywords:
                    type: array
                    items:
                      type: string
                    description: Important keywords.
                  image_id:
                    type: string
                    description: Image ID associated with the chunk.
            doc:
              type: object
              description: Document details.
    """
    if not KnowledgebaseService.accessible(kb_id=dataset_id, user_id=tenant_id):
        return get_error_data_result(message=f"You don't own the dataset {dataset_id}.")
    doc = DocumentService.query(id=document_id, kb_id=dataset_id)
    if not doc:
        return get_error_data_result(
            message=f"You don't own the document {document_id}."
        )
    doc = doc[0]
    req = request.args
    doc_id = document_id
    page = int(req.get("page", 1))
    size = int(req.get("page_size", 30))
    question = req.get("keywords", "")
    query = {
        "doc_ids": [doc_id],
        "page": page,
        "size": size,
        "question": question,
        "sort": True,
    }
    key_mapping = {
        "chunk_num": "chunk_count",
        "kb_id": "dataset_id",
        "token_num": "token_count",
        "parser_id": "chunk_method",
    }
    run_mapping = {
        "0": "UNSTART",
        "1": "RUNNING",
        "2": "CANCEL",
        "3": "DONE",
        "4": "FAIL",
    }
    doc = doc.to_dict()
    renamed_doc = {}
    for key, value in doc.items():
        new_key = key_mapping.get(key, key)
        renamed_doc[new_key] = value
        if key == "run":
            renamed_doc["run"] = run_mapping.get(str(value))

    res = {"total": 0, "chunks": [], "doc": renamed_doc}
    if req.get("id"):
        chunk = settings.docStoreConn.get(req.get("id"), search.index_name(tenant_id), [dataset_id])
        k = []
        for n in chunk.keys():
            if re.search(r"(_vec$|_sm_|_tks|_ltks)", n):
                k.append(n)
        for n in k:
            del chunk[n]
        if not chunk:
            return get_error_data_result(f"Chunk `{req.get('id')}` not found.")
        res['total'] = 1
        final_chunk = {
            "id":chunk.get("id",chunk.get("chunk_id")),
            "content":chunk["content_with_weight"],
            "document_id":chunk.get("doc_id",chunk.get("document_id")),
            "docnm_kwd":chunk["docnm_kwd"],
            "important_keywords":chunk.get("important_kwd",[]),
            "questions":chunk.get("question_kwd",[]),
            "dataset_id":chunk.get("kb_id",chunk.get("dataset_id")),
            "image_id":chunk["img_id"],
            "available":bool(chunk.get("available_int",1)),
            "positions":chunk.get("position_int",[]),
        }
        res["chunks"].append(final_chunk)
        _ = Chunk(**final_chunk)

    elif settings.docStoreConn.indexExist(search.index_name(tenant_id), dataset_id):
        sres = settings.retrievaler.search(query, search.index_name(tenant_id), [dataset_id], emb_mdl=None,
                                           highlight=True)
        res["total"] = sres.total
        for id in sres.ids:
            d = {
                "id": id,
                "content": (
                    rmSpace(sres.highlight[id])
                    if question and id in sres.highlight
                    else sres.field[id].get("content_with_weight", "")
                ),
                "document_id": sres.field[id]["doc_id"],
                "docnm_kwd": sres.field[id]["docnm_kwd"],
                "important_keywords": sres.field[id].get("important_kwd", []),
                "questions": sres.field[id].get("question_kwd", []),
                "dataset_id": sres.field[id].get("kb_id", sres.field[id].get("dataset_id")),
                "image_id": sres.field[id].get("img_id", ""),
                "available": bool(sres.field[id].get("available_int", 1)),
                "positions": sres.field[id].get("position_int",[]),
            }
            res["chunks"].append(d)
            _ = Chunk(**d) # validate the chunk
    return get_result(data=res)


@manager.route(  # noqa: F821
    "/datasets/<dataset_id>/documents/<document_id>/chunks", methods=["POST"]
)
@token_required
def add_chunk(tenant_id, dataset_id, document_id):
    """
    Add a chunk to a document.
    ---
    tags:
      - Chunks
    security:
      - ApiKeyAuth: []
    parameters:
      - in: path
        name: dataset_id
        type: string
        required: true
        description: ID of the dataset.
      - in: path
        name: document_id
        type: string
        required: true
        description: ID of the document.
      - in: body
        name: body
        description: Chunk data.
        required: true
        schema:
          type: object
          properties:
            content:
              type: string
              required: true
              description: Content of the chunk.
            important_keywords:
              type: array
              items:
                type: string
              description: Important keywords.
      - in: header
        name: Authorization
        type: string
        required: true
        description: Bearer token for authentication.
    responses:
      200:
        description: Chunk added successfully.
        schema:
          type: object
          properties:
            chunk:
              type: object
              properties:
                id:
                  type: string
                  description: Chunk ID.
                content:
                  type: string
                  description: Chunk content.
                document_id:
                  type: string
                  description: ID of the document.
                important_keywords:
                  type: array
                  items:
                    type: string
                  description: Important keywords.
    """
    if not KnowledgebaseService.accessible(kb_id=dataset_id, user_id=tenant_id):
        return get_error_data_result(message=f"You don't own the dataset {dataset_id}.")
    doc = DocumentService.query(id=document_id, kb_id=dataset_id)
    if not doc:
        return get_error_data_result(
            message=f"You don't own the document {document_id}."
        )
    doc = doc[0]
    req = request.json
    if not req.get("content"):
        return get_error_data_result(message="`content` is required")
    if "important_keywords" in req:
        if not isinstance(req["important_keywords"], list):
            return get_error_data_result(
                "`important_keywords` is required to be a list"
            )
    if "questions" in req:
        if not isinstance(req["questions"], list):
            return get_error_data_result(
                "`questions` is required to be a list"
            )
    chunk_id = xxhash.xxh64((req["content"] + document_id).encode("utf-8")).hexdigest()
    d = {
        "id": chunk_id,
        "content_ltks": rag_tokenizer.tokenize(req["content"]),
        "content_with_weight": req["content"],
    }
    d["content_sm_ltks"] = rag_tokenizer.fine_grained_tokenize(d["content_ltks"])
    d["important_kwd"] = req.get("important_keywords", [])
    d["important_tks"] = rag_tokenizer.tokenize(
        " ".join(req.get("important_keywords", []))
    )
    d["question_kwd"] = req.get("questions", [])
    d["question_tks"] = rag_tokenizer.tokenize(
        "\n".join(req.get("questions", []))
    )
    d["create_time"] = str(datetime.datetime.now()).replace("T", " ")[:19]
    d["create_timestamp_flt"] = datetime.datetime.now().timestamp()
    d["kb_id"] = dataset_id
    d["docnm_kwd"] = doc.name
    d["doc_id"] = document_id
    embd_id = DocumentService.get_embd_id(document_id)
    embd_mdl = TenantLLMService.model_instance(
        tenant_id, LLMType.EMBEDDING.value, embd_id
    )
    v, c = embd_mdl.encode([doc.name, req["content"] if not d["question_kwd"] else "\n".join(d["question_kwd"])])
    v = 0.1 * v[0] + 0.9 * v[1]
    d["q_%d_vec" % len(v)] = v.tolist()
    settings.docStoreConn.insert([d], search.index_name(tenant_id), dataset_id)

    DocumentService.increment_chunk_num(doc.id, doc.kb_id, c, 1, 0)
    # rename keys
    key_mapping = {
        "id": "id",
        "content_with_weight": "content",
        "doc_id": "document_id",
        "important_kwd": "important_keywords",
        "question_kwd": "questions",
        "kb_id": "dataset_id",
        "create_timestamp_flt": "create_timestamp",
        "create_time": "create_time",
        "document_keyword": "document",
    }
    renamed_chunk = {}
    for key, value in d.items():
        if key in key_mapping:
            new_key = key_mapping.get(key, key)
            renamed_chunk[new_key] = value
    _ = Chunk(**renamed_chunk)  # validate the chunk
    return get_result(data={"chunk": renamed_chunk})
    # return get_result(data={"chunk_id": chunk_id})


@manager.route(  # noqa: F821
    "datasets/<dataset_id>/documents/<document_id>/chunks", methods=["DELETE"]
)
@token_required
def rm_chunk(tenant_id, dataset_id, document_id):
    """
    Remove chunks from a document.
    ---
    tags:
      - Chunks
    security:
      - ApiKeyAuth: []
    parameters:
      - in: path
        name: dataset_id
        type: string
        required: true
        description: ID of the dataset.
      - in: path
        name: document_id
        type: string
        required: true
        description: ID of the document.
      - in: body
        name: body
        description: Chunk removal parameters.
        required: true
        schema:
          type: object
          properties:
            chunk_ids:
              type: array
              items:
                type: string
              description: List of chunk IDs to remove.
      - in: header
        name: Authorization
        type: string
        required: true
        description: Bearer token for authentication.
    responses:
      200:
        description: Chunks removed successfully.
        schema:
          type: object
    """
    if not KnowledgebaseService.accessible(kb_id=dataset_id, user_id=tenant_id):
        return get_error_data_result(message=f"You don't own the dataset {dataset_id}.")
    req = request.json
    condition = {"doc_id": document_id}
    if "chunk_ids" in req:
        condition["id"] = req["chunk_ids"]
    chunk_number = settings.docStoreConn.delete(condition, search.index_name(tenant_id), dataset_id)
    if chunk_number != 0:
        DocumentService.decrement_chunk_num(document_id, dataset_id, 1, chunk_number, 0)
    if "chunk_ids" in req and chunk_number != len(req["chunk_ids"]):
        return get_error_data_result(message=f"rm_chunk deleted chunks {chunk_number}, expect {len(req['chunk_ids'])}")
    return get_result(message=f"deleted {chunk_number} chunks")


@manager.route(  # noqa: F821
    "/datasets/<dataset_id>/documents/<document_id>/chunks/<chunk_id>", methods=["PUT"]
)
@token_required
def update_chunk(tenant_id, dataset_id, document_id, chunk_id):
    """
    Update a chunk within a document.
    ---
    tags:
      - Chunks
    security:
      - ApiKeyAuth: []
    parameters:
      - in: path
        name: dataset_id
        type: string
        required: true
        description: ID of the dataset.
      - in: path
        name: document_id
        type: string
        required: true
        description: ID of the document.
      - in: path
        name: chunk_id
        type: string
        required: true
        description: ID of the chunk to update.
      - in: body
        name: body
        description: Chunk update parameters.
        required: true
        schema:
          type: object
          properties:
            content:
              type: string
              description: Updated content of the chunk.
            important_keywords:
              type: array
              items:
                type: string
              description: Updated important keywords.
            available:
              type: boolean
              description: Availability status of the chunk.
      - in: header
        name: Authorization
        type: string
        required: true
        description: Bearer token for authentication.
    responses:
      200:
        description: Chunk updated successfully.
        schema:
          type: object
    """
    chunk = settings.docStoreConn.get(chunk_id, search.index_name(tenant_id), [dataset_id])
    if chunk is None:
        return get_error_data_result(f"Can't find this chunk {chunk_id}")
    if not KnowledgebaseService.accessible(kb_id=dataset_id, user_id=tenant_id):
        return get_error_data_result(message=f"You don't own the dataset {dataset_id}.")
    doc = DocumentService.query(id=document_id, kb_id=dataset_id)
    if not doc:
        return get_error_data_result(
            message=f"You don't own the document {document_id}."
        )
    doc = doc[0]
    req = request.json
    if "content" in req:
        content = req["content"]
    else:
        content = chunk.get("content_with_weight", "")
    d = {"id": chunk_id, "content_with_weight": content}
    d["content_ltks"] = rag_tokenizer.tokenize(d["content_with_weight"])
    d["content_sm_ltks"] = rag_tokenizer.fine_grained_tokenize(d["content_ltks"])
    if "important_keywords" in req:
        if not isinstance(req["important_keywords"], list):
            return get_error_data_result("`important_keywords` should be a list")
        d["important_kwd"] = req.get("important_keywords", [])
        d["important_tks"] = rag_tokenizer.tokenize(" ".join(req["important_keywords"]))
    if "questions" in req:
        if not isinstance(req["questions"], list):
            return get_error_data_result("`questions` should be a list")
        d["question_kwd"] = req.get("questions")
        d["question_tks"] = rag_tokenizer.tokenize("\n".join(req["questions"]))
    if "available" in req:
        d["available_int"] = int(req["available"])
    embd_id = DocumentService.get_embd_id(document_id)
    embd_mdl = TenantLLMService.model_instance(
        tenant_id, LLMType.EMBEDDING.value, embd_id
    )
    if doc.parser_id == ParserType.QA:
        arr = [t for t in re.split(r"[\n\t]", d["content_with_weight"]) if len(t) > 1]
        if len(arr) != 2:
            return get_error_data_result(
                message="Q&A must be separated by TAB/ENTER key."
            )
        q, a = rmPrefix(arr[0]), rmPrefix(arr[1])
        d = beAdoc(
            d, arr[0], arr[1], not any([rag_tokenizer.is_chinese(t) for t in q + a])
        )

    v, c = embd_mdl.encode([doc.name, d["content_with_weight"] if not d.get("question_kwd") else "\n".join(d["question_kwd"])])
    v = 0.1 * v[0] + 0.9 * v[1] if doc.parser_id != ParserType.QA else v[1]
    d["q_%d_vec" % len(v)] = v.tolist()
    settings.docStoreConn.update({"id": chunk_id}, d, search.index_name(tenant_id), dataset_id)
    return get_result()


@manager.route("/retrieval", methods=["POST"])  # noqa: F821
@token_required
def retrieval_test(tenant_id):
    """
    Retrieve chunks based on a query.
    ---
    tags:
      - Retrieval
    security:
      - ApiKeyAuth: []
    parameters:
      - in: body
        name: body
        description: Retrieval parameters.
        required: true
        schema:
          type: object
          properties:
            dataset_ids:
              type: array
              items:
                type: string
              required: true
              description: List of dataset IDs to search in.
            question:
              type: string
              required: true
              description: Query string.
            document_ids:
              type: array
              items:
                type: string
              description: List of document IDs to filter.
            similarity_threshold:
              type: number
              format: float
              description: Similarity threshold.
            vector_similarity_weight:
              type: number
              format: float
              description: Vector similarity weight.
            top_k:
              type: integer
              description: Maximum number of chunks to return.
            highlight:
              type: boolean
              description: Whether to highlight matched content.
      - in: header
        name: Authorization
        type: string
        required: true
        description: Bearer token for authentication.
    responses:
      200:
        description: Retrieval results.
        schema:
          type: object
          properties:
            chunks:
              type: array
              items:
                type: object
                properties:
                  id:
                    type: string
                    description: Chunk ID.
                  content:
                    type: string
                    description: Chunk content.
                  document_id:
                    type: string
                    description: ID of the document.
                  dataset_id:
                    type: string
                    description: ID of the dataset.
                  similarity:
                    type: number
                    format: float
                    description: Similarity score.
    """
    req = request.json
    if not req.get("dataset_ids"):
        return get_error_data_result("`dataset_ids` is required.")
    kb_ids = req["dataset_ids"]
    if not isinstance(kb_ids, list):
        return get_error_data_result("`dataset_ids` should be a list")
    kbs = KnowledgebaseService.get_by_ids(kb_ids)
    for id in kb_ids:
        if not KnowledgebaseService.accessible(kb_id=id, user_id=tenant_id):
            return get_error_data_result(f"You don't own the dataset {id}.")
    embd_nms = list(set([kb.embd_id for kb in kbs]))
    if len(embd_nms) != 1:
        return get_result(
            message='Datasets use different embedding models."',
            code=settings.RetCode.AUTHENTICATION_ERROR,
        )
    if "question" not in req:
        return get_error_data_result("`question` is required.")
    page = int(req.get("page", 1))
    size = int(req.get("page_size", 30))
    question = req["question"]
    doc_ids = req.get("document_ids", [])
    if not isinstance(doc_ids, list):
        return get_error_data_result("`documents` should be a list")
    doc_ids_list = KnowledgebaseService.list_documents_by_ids(kb_ids)
    for doc_id in doc_ids:
        if doc_id not in doc_ids_list:
            return get_error_data_result(
                f"The datasets don't own the document {doc_id}"
            )
    similarity_threshold = float(req.get("similarity_threshold", 0.2))
    vector_similarity_weight = float(req.get("vector_similarity_weight", 0.3))
    top = int(req.get("top_k", 1024))
    if req.get("highlight") == "False" or req.get("highlight") == "false":
        highlight = False
    else:
        highlight = True
    try:
<<<<<<< HEAD
        kb = kbs[0]
        embd_mdl = TenantLLMService.model_instance(
            kb.tenant_id, LLMType.EMBEDDING.value, llm_name=kb.embd_id
        )
=======
        e, kb = KnowledgebaseService.get_by_id(kb_ids[0])
        if not e:
            return get_error_data_result(message="Dataset not found!")
        embd_mdl = LLMBundle(kb.tenant_id, LLMType.EMBEDDING, llm_name=kb.embd_id)
>>>>>>> f892d7d4

        rerank_mdl = None
        if req.get("rerank_id"):
            rerank_mdl = LLMBundle(kb.tenant_id, LLMType.RERANK, llm_name=req["rerank_id"])

        if req.get("keyword", False):
            chat_mdl = LLMBundle(kb.tenant_id, LLMType.CHAT)
            question += keyword_extraction(chat_mdl, question)

        retr = settings.retrievaler if kb.parser_id != ParserType.KG else settings.kg_retrievaler
        ranks = retr.retrieval(
            question,
            embd_mdl,
            kb.tenant_id,
            kb_ids,
            page,
            size,
            similarity_threshold,
            vector_similarity_weight,
            top,
            doc_ids,
            rerank_mdl=rerank_mdl,
            highlight=highlight,
            rank_feature=label_question(question, kbs)
        )
        for c in ranks["chunks"]:
            c.pop("vector", None)

        ##rename keys
        renamed_chunks = []
        for chunk in ranks["chunks"]:
            key_mapping = {
                "chunk_id": "id",
                "content_with_weight": "content",
                "doc_id": "document_id",
                "important_kwd": "important_keywords",
                "question_kwd": "questions",
                "docnm_kwd": "document_keyword",
                "kb_id":"dataset_id"
            }
            rename_chunk = {}
            for key, value in chunk.items():
                new_key = key_mapping.get(key, key)
                rename_chunk[new_key] = value
            renamed_chunks.append(rename_chunk)
        ranks["chunks"] = renamed_chunks
        return get_result(data=ranks)
    except Exception as e:
        if str(e).find("not_found") > 0:
            return get_result(
                message="No chunk found! Check the chunk status please!",
                code=settings.RetCode.DATA_ERROR,
            )
        return server_error_response(e)<|MERGE_RESOLUTION|>--- conflicted
+++ resolved
@@ -1329,17 +1329,10 @@
     else:
         highlight = True
     try:
-<<<<<<< HEAD
-        kb = kbs[0]
-        embd_mdl = TenantLLMService.model_instance(
-            kb.tenant_id, LLMType.EMBEDDING.value, llm_name=kb.embd_id
-        )
-=======
         e, kb = KnowledgebaseService.get_by_id(kb_ids[0])
         if not e:
             return get_error_data_result(message="Dataset not found!")
         embd_mdl = LLMBundle(kb.tenant_id, LLMType.EMBEDDING, llm_name=kb.embd_id)
->>>>>>> f892d7d4
 
         rerank_mdl = None
         if req.get("rerank_id"):
