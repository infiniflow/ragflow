--- conflicted
+++ resolved
@@ -18,22 +18,16 @@
 from flask import request, Response
 from flask_login import login_required, current_user
 from api.db.services.canvas_service import CanvasTemplateService, UserCanvasService
-<<<<<<< HEAD
 from api.db.services.user_service import TenantService
-=======
 from api.db.services.user_canvas_version import UserCanvasVersionService
->>>>>>> 53ac27c3
 from api.settings import RetCode
 from api.utils import get_uuid
 from api.utils.api_utils import get_json_result, server_error_response, validate_request, get_data_error_result
 from agent.canvas import Canvas
 from peewee import MySQLDatabase, PostgresqlDatabase
 from api.db.db_models import APIToken
-<<<<<<< HEAD
 import logging
-=======
 import time
->>>>>>> 53ac27c3
 
 @manager.route('/templates', methods=['GET'])  # noqa: F821
 @login_required
@@ -297,8 +291,26 @@
         return get_json_result(data="Database Connection Successful!")
     except Exception as e:
         return server_error_response(e)
-
-<<<<<<< HEAD
+#api get list version dsl of canvas
+@manager.route('/getlistversion/<canvas_id>', methods=['GET'])  # noqa: F821
+@login_required
+def getlistversion(canvas_id):
+    try:
+        list =sorted([c.to_dict() for c in UserCanvasVersionService.list_by_canvas_id(canvas_id)], key=lambda x: x["update_time"]*-1)
+        return get_json_result(data=list)
+    except Exception as e:
+        return get_data_error_result(message=f"Error getting history files: {e}")
+#api get version dsl of canvas
+@manager.route('/getversion/<version_id>', methods=['GET'])  # noqa: F821
+@login_required
+def getversion( version_id):
+    try:
+      
+        e, version = UserCanvasVersionService.get_by_id(version_id)
+        if version:
+            return get_json_result(data=version.to_dict())
+    except Exception as e:
+        return get_json_result(data=f"Error getting history file: {e}")
 @manager.route('/listteam', methods=['GET'])  # noqa: F821
 @login_required
 def list_kbs():
@@ -315,8 +327,6 @@
         return get_json_result(data={"kbs": kbs, "total": total})
     except Exception as e:
         return server_error_response(e)
-
-
 @manager.route('/setting', methods=['POST'])  # noqa: F821
 @validate_request("id", "title", "permission")
 @login_required
@@ -339,30 +349,4 @@
             data=False, message='Only owner of canvas authorized for this operation.',
             code=RetCode.OPERATING_ERROR)
     num= UserCanvasService.update_by_id(req["id"], flow)
-    return get_json_result(data=num)
-=======
-
-
-
-#api get list version dsl of canvas
-@manager.route('/getlistversion/<canvas_id>', methods=['GET'])  # noqa: F821
-@login_required
-def getlistversion(canvas_id):
-    try:
-        list =sorted([c.to_dict() for c in UserCanvasVersionService.list_by_canvas_id(canvas_id)], key=lambda x: x["update_time"]*-1)
-        return get_json_result(data=list)
-    except Exception as e:
-        return get_data_error_result(message=f"Error getting history files: {e}")
-    
-#api get version dsl of canvas
-@manager.route('/getversion/<version_id>', methods=['GET'])  # noqa: F821
-@login_required
-def getversion( version_id):
-    try:
-      
-        e, version = UserCanvasVersionService.get_by_id(version_id)
-        if version:
-            return get_json_result(data=version.to_dict())
-    except Exception as e:
-        return get_json_result(data=f"Error getting history file: {e}")
->>>>>>> 53ac27c3
+    return get_json_result(data=num)