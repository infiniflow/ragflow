--- conflicted
+++ resolved
@@ -473,7 +473,6 @@
         return server_error_response(e)
 
 
-<<<<<<< HEAD
 @manager.route('/schedule/create', methods=['POST'])  # type: ignore # noqa: F821
 @validate_request("canvas_id", "name", "frequency_type")
 @login_required
@@ -744,7 +743,7 @@
         
     except Exception as e:
         return server_error_response(e)
-=======
+
 @manager.route('/prompts', methods=['GET'])  # noqa: F821
 @login_required
 def prompts():
@@ -756,5 +755,4 @@
         #"context_summary": SUMMARY4MEMORY,
         #"context_ranking": RANK_MEMORY,
         "citation_guidelines": CITATION_PROMPT_TEMPLATE
-    })
->>>>>>> b0b866c8
+    })