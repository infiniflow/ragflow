#
#  Copyright 2024 The InfiniFlow Authors. All Rights Reserved.
#
#  Licensed under the Apache License, Version 2.0 (the "License");
#  you may not use this file except in compliance with the License.
#  You may obtain a copy of the License at
#
#      http://www.apache.org/licenses/LICENSE-2.0
#
#  Unless required by applicable law or agreed to in writing, software
#  distributed under the License is distributed on an "AS IS" BASIS,
#  WITHOUT WARRANTIES OR CONDITIONS OF ANY KIND, either express or implied.
#  See the License for the specific language governing permissions and
#  limitations under the License.
#
from enum import Enum
from enum import IntEnum
from strenum import StrEnum


class StatusEnum(Enum):
    VALID = "1"
    INVALID = "0"


class UserTenantRole(StrEnum):
    OWNER = 'owner'
    ADMIN = 'admin'
    NORMAL = 'normal'


class TenantPermission(StrEnum):
    ME = 'me'
    TEAM = 'team'


class SerializedType(IntEnum):
    PICKLE = 1
    JSON = 2


class FileType(StrEnum):
    PDF = 'pdf'
    DOC = 'doc'
    VISUAL = 'visual'
    AURAL = 'aural'
    VIRTUAL = 'virtual'
    FOLDER = 'folder'
    OTHER = "other"


class LLMType(StrEnum):
    CHAT = 'chat'
    EMBEDDING = 'embedding'
    SPEECH2TEXT = 'speech2text'
    IMAGE2TEXT = 'image2text'
    RERANK = 'rerank'


class ChatStyle(StrEnum):
    CREATIVE = 'Creative'
    PRECISE = 'Precise'
    EVENLY = 'Evenly'
    CUSTOM = 'Custom'


class TaskStatus(StrEnum):
    UNSTART = "0"
    RUNNING = "1"
    CANCEL = "2"
    DONE = "3"
    FAIL = "4"


class ParserType(StrEnum):
    PRESENTATION = "presentation"
    LAWS = "laws"
    MANUAL = "manual"
    PAPER = "paper"
    RESUME = "resume"
    BOOK = "book"
    QA = "qa"
    TABLE = "table"
    NAIVE = "naive"
    PICTURE = "picture"
    ONE = "one"
    AUDIO = "audio"
<<<<<<< HEAD
    EMAIL = "email"
=======
    KG = "knowledge_graph"
>>>>>>> b67484e7


class FileSource(StrEnum):
    LOCAL = ""
    KNOWLEDGEBASE = "knowledgebase"
    S3 = "s3"


class CanvasType(StrEnum):
    ChatBot = "chatbot"
    DocBot = "docbot"

KNOWLEDGEBASE_FOLDER_NAME=".knowledgebase"
<|MERGE_RESOLUTION|>--- conflicted
+++ resolved
@@ -1,105 +1,102 @@
-#
-#  Copyright 2024 The InfiniFlow Authors. All Rights Reserved.
-#
-#  Licensed under the Apache License, Version 2.0 (the "License");
-#  you may not use this file except in compliance with the License.
-#  You may obtain a copy of the License at
-#
-#      http://www.apache.org/licenses/LICENSE-2.0
-#
-#  Unless required by applicable law or agreed to in writing, software
-#  distributed under the License is distributed on an "AS IS" BASIS,
-#  WITHOUT WARRANTIES OR CONDITIONS OF ANY KIND, either express or implied.
-#  See the License for the specific language governing permissions and
-#  limitations under the License.
-#
-from enum import Enum
-from enum import IntEnum
-from strenum import StrEnum
-
-
-class StatusEnum(Enum):
-    VALID = "1"
-    INVALID = "0"
-
-
-class UserTenantRole(StrEnum):
-    OWNER = 'owner'
-    ADMIN = 'admin'
-    NORMAL = 'normal'
-
-
-class TenantPermission(StrEnum):
-    ME = 'me'
-    TEAM = 'team'
-
-
-class SerializedType(IntEnum):
-    PICKLE = 1
-    JSON = 2
-
-
-class FileType(StrEnum):
-    PDF = 'pdf'
-    DOC = 'doc'
-    VISUAL = 'visual'
-    AURAL = 'aural'
-    VIRTUAL = 'virtual'
-    FOLDER = 'folder'
-    OTHER = "other"
-
-
-class LLMType(StrEnum):
-    CHAT = 'chat'
-    EMBEDDING = 'embedding'
-    SPEECH2TEXT = 'speech2text'
-    IMAGE2TEXT = 'image2text'
-    RERANK = 'rerank'
-
-
-class ChatStyle(StrEnum):
-    CREATIVE = 'Creative'
-    PRECISE = 'Precise'
-    EVENLY = 'Evenly'
-    CUSTOM = 'Custom'
-
-
-class TaskStatus(StrEnum):
-    UNSTART = "0"
-    RUNNING = "1"
-    CANCEL = "2"
-    DONE = "3"
-    FAIL = "4"
-
-
-class ParserType(StrEnum):
-    PRESENTATION = "presentation"
-    LAWS = "laws"
-    MANUAL = "manual"
-    PAPER = "paper"
-    RESUME = "resume"
-    BOOK = "book"
-    QA = "qa"
-    TABLE = "table"
-    NAIVE = "naive"
-    PICTURE = "picture"
-    ONE = "one"
-    AUDIO = "audio"
-<<<<<<< HEAD
-    EMAIL = "email"
-=======
-    KG = "knowledge_graph"
->>>>>>> b67484e7
-
-
-class FileSource(StrEnum):
-    LOCAL = ""
-    KNOWLEDGEBASE = "knowledgebase"
-    S3 = "s3"
-
-
-class CanvasType(StrEnum):
-    ChatBot = "chatbot"
-    DocBot = "docbot"
-
-KNOWLEDGEBASE_FOLDER_NAME=".knowledgebase"
+#
+#  Copyright 2024 The InfiniFlow Authors. All Rights Reserved.
+#
+#  Licensed under the Apache License, Version 2.0 (the "License");
+#  you may not use this file except in compliance with the License.
+#  You may obtain a copy of the License at
+#
+#      http://www.apache.org/licenses/LICENSE-2.0
+#
+#  Unless required by applicable law or agreed to in writing, software
+#  distributed under the License is distributed on an "AS IS" BASIS,
+#  WITHOUT WARRANTIES OR CONDITIONS OF ANY KIND, either express or implied.
+#  See the License for the specific language governing permissions and
+#  limitations under the License.
+#
+from enum import Enum
+from enum import IntEnum
+from strenum import StrEnum
+
+
+class StatusEnum(Enum):
+    VALID = "1"
+    INVALID = "0"
+
+
+class UserTenantRole(StrEnum):
+    OWNER = 'owner'
+    ADMIN = 'admin'
+    NORMAL = 'normal'
+
+
+class TenantPermission(StrEnum):
+    ME = 'me'
+    TEAM = 'team'
+
+
+class SerializedType(IntEnum):
+    PICKLE = 1
+    JSON = 2
+
+
+class FileType(StrEnum):
+    PDF = 'pdf'
+    DOC = 'doc'
+    VISUAL = 'visual'
+    AURAL = 'aural'
+    VIRTUAL = 'virtual'
+    FOLDER = 'folder'
+    OTHER = "other"
+
+
+class LLMType(StrEnum):
+    CHAT = 'chat'
+    EMBEDDING = 'embedding'
+    SPEECH2TEXT = 'speech2text'
+    IMAGE2TEXT = 'image2text'
+    RERANK = 'rerank'
+
+
+class ChatStyle(StrEnum):
+    CREATIVE = 'Creative'
+    PRECISE = 'Precise'
+    EVENLY = 'Evenly'
+    CUSTOM = 'Custom'
+
+
+class TaskStatus(StrEnum):
+    UNSTART = "0"
+    RUNNING = "1"
+    CANCEL = "2"
+    DONE = "3"
+    FAIL = "4"
+
+
+class ParserType(StrEnum):
+    PRESENTATION = "presentation"
+    LAWS = "laws"
+    MANUAL = "manual"
+    PAPER = "paper"
+    RESUME = "resume"
+    BOOK = "book"
+    QA = "qa"
+    TABLE = "table"
+    NAIVE = "naive"
+    PICTURE = "picture"
+    ONE = "one"
+    AUDIO = "audio"
+    EMAIL = "email"
+    KG = "knowledge_graph"
+
+
+class FileSource(StrEnum):
+    LOCAL = ""
+    KNOWLEDGEBASE = "knowledgebase"
+    S3 = "s3"
+
+
+class CanvasType(StrEnum):
+    ChatBot = "chatbot"
+    DocBot = "docbot"
+
+KNOWLEDGEBASE_FOLDER_NAME=".knowledgebase"