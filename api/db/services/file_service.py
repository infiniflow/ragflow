--- conflicted
+++ resolved
@@ -14,14 +14,12 @@
 #  limitations under the License.
 #
 import logging
-import os
 import re
 from concurrent.futures import ThreadPoolExecutor
 
 from flask_login import current_user
 from peewee import fn
 
-from api.constants import FILE_NAME_LEN_LIMIT
 from api.db import KNOWLEDGEBASE_FOLDER_NAME, FileSource, FileType, ParserType
 from api.db.db_models import DB, Document, File, File2Document, Knowledgebase
 from api.db.services import duplicate_name
@@ -411,16 +409,7 @@
         err, files = [], []
         for file in file_objs:
             try:
-<<<<<<< HEAD
                 DocumentService.check_doc_health(kb.tenant_id, file.filename)
-=======
-                MAX_FILE_NUM_PER_USER = int(os.environ.get("MAX_FILE_NUM_PER_USER", 0))
-                if MAX_FILE_NUM_PER_USER > 0 and DocumentService.get_doc_count(kb.tenant_id) >= MAX_FILE_NUM_PER_USER:
-                    raise RuntimeError("Exceed the maximum file number of a free user!")
-                if len(file.filename.encode("utf-8")) > FILE_NAME_LEN_LIMIT:
-                    raise RuntimeError(f"File name must be {FILE_NAME_LEN_LIMIT} bytes or less.")
-
->>>>>>> f09ca8e7
                 filename = duplicate_name(DocumentService.query, name=file.filename, kb_id=kb.id)
                 filetype = filename_type(filename)
                 if filetype == FileType.OTHER.value:
@@ -503,7 +492,6 @@
             return ParserType.PRESENTATION.value
         if re.search(r"\.(eml)$", filename):
             return ParserType.EMAIL.value
-<<<<<<< HEAD
         return default
 
     @staticmethod
@@ -513,6 +501,3 @@
     @staticmethod
     def put_blob(user_id, location, blob):
         return  STORAGE_IMPL.put(user_id + "-downloads", location, blob)
-=======
-        return default
->>>>>>> f09ca8e7
