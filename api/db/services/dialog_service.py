--- conflicted
+++ resolved
@@ -350,7 +350,6 @@
 
     if dialog.meta_data_filter:
         metas = DocumentService.get_meta_by_kbs(dialog.kb_ids)
-<<<<<<< HEAD
         attachments = apply_meta_data_filter(
             dialog.meta_data_filter,
             metas,
@@ -358,27 +357,6 @@
             chat_mdl,
             attachments,
         )
-=======
-        if dialog.meta_data_filter.get("method") == "auto":
-            filters: dict = await gen_meta_filter(chat_mdl, metas, questions[-1])
-            attachments.extend(meta_filter(metas, filters["conditions"], filters.get("logic", "and")))
-            if not attachments:
-                attachments = None
-        elif dialog.meta_data_filter.get("method") == "semi_auto":
-            selected_keys = dialog.meta_data_filter.get("semi_auto", [])
-            if selected_keys:
-                filtered_metas = {key: metas[key] for key in selected_keys if key in metas}
-                if filtered_metas:
-                    filters: dict = await gen_meta_filter(chat_mdl, filtered_metas, questions[-1])
-                    attachments.extend(meta_filter(metas, filters["conditions"], filters.get("logic", "and")))
-                    if not attachments:
-                        attachments = None
-        elif dialog.meta_data_filter.get("method") == "manual":
-            conds = dialog.meta_data_filter["manual"]
-            attachments.extend(meta_filter(metas, conds, dialog.meta_data_filter.get("logic", "and")))
-            if conds and not attachments:
-                attachments = ["-999"]
->>>>>>> 74afb8d7
 
     if prompt_config.get("keyword", False):
         questions[-1] += await keyword_extraction(chat_mdl, questions[-1])
@@ -778,28 +756,7 @@
 
     if meta_data_filter:
         metas = DocumentService.get_meta_by_kbs(kb_ids)
-<<<<<<< HEAD
         doc_ids = apply_meta_data_filter(meta_data_filter, metas, question, chat_mdl, doc_ids)
-=======
-        if meta_data_filter.get("method") == "auto":
-            filters: dict = await gen_meta_filter(chat_mdl, metas, question)
-            doc_ids.extend(meta_filter(metas, filters["conditions"], filters.get("logic", "and")))
-            if not doc_ids:
-                doc_ids = None
-        elif meta_data_filter.get("method") == "semi_auto":
-            selected_keys = meta_data_filter.get("semi_auto", [])
-            if selected_keys:
-                filtered_metas = {key: metas[key] for key in selected_keys if key in metas}
-                if filtered_metas:
-                    filters: dict = await gen_meta_filter(chat_mdl, filtered_metas, question)
-                    doc_ids.extend(meta_filter(metas, filters["conditions"], filters.get("logic", "and")))
-                    if not doc_ids:
-                        doc_ids = None
-        elif meta_data_filter.get("method") == "manual":
-            doc_ids.extend(meta_filter(metas, meta_data_filter["manual"], meta_data_filter.get("logic", "and")))
-            if meta_data_filter["manual"] and not doc_ids:
-                doc_ids = ["-999"]
->>>>>>> 74afb8d7
 
     kbinfos = retriever.retrieval(
         question=question,
@@ -866,28 +823,7 @@
 
     if meta_data_filter:
         metas = DocumentService.get_meta_by_kbs(kb_ids)
-<<<<<<< HEAD
         doc_ids = apply_meta_data_filter(meta_data_filter, metas, question, chat_mdl, doc_ids)
-=======
-        if meta_data_filter.get("method") == "auto":
-            filters: dict = await gen_meta_filter(chat_mdl, metas, question)
-            doc_ids.extend(meta_filter(metas, filters["conditions"], filters.get("logic", "and")))
-            if not doc_ids:
-                doc_ids = None
-        elif meta_data_filter.get("method") == "semi_auto":
-            selected_keys = meta_data_filter.get("semi_auto", [])
-            if selected_keys:
-                filtered_metas = {key: metas[key] for key in selected_keys if key in metas}
-                if filtered_metas:
-                    filters: dict = await gen_meta_filter(chat_mdl, filtered_metas, question)
-                    doc_ids.extend(meta_filter(metas, filters["conditions"], filters.get("logic", "and")))
-                    if not doc_ids:
-                        doc_ids = None
-        elif meta_data_filter.get("method") == "manual":
-            doc_ids.extend(meta_filter(metas, meta_data_filter["manual"], meta_data_filter.get("logic", "and")))
-            if meta_data_filter["manual"] and not doc_ids:
-                doc_ids = ["-999"]
->>>>>>> 74afb8d7
 
     ranks = settings.retriever.retrieval(
         question=question,
