#
#  Copyright 2024 The InfiniFlow Authors. All Rights Reserved.
#
#  Licensed under the Apache License, Version 2.0 (the "License");
#  you may not use this file except in compliance with the License.
#  You may obtain a copy of the License at
#
#      http://www.apache.org/licenses/LICENSE-2.0
#
#  Unless required by applicable law or agreed to in writing, software
#  distributed under the License is distributed on an "AS IS" BASIS,
#  WITHOUT WARRANTIES OR CONDITIONS OF ANY KIND, either express or implied.
#  See the License for the specific language governing permissions and
#  limitations under the License.
#
import binascii
import logging
import re
import time
from copy import deepcopy
from datetime import datetime
from functools import partial
from timeit import default_timer as timer

from langfuse import Langfuse

from agentic_reasoning import DeepResearcher
from api import settings
from api.db import LLMType, ParserType, StatusEnum
from api.db.db_models import DB, Dialog
from api.db.services.common_service import CommonService
from api.db.services.knowledgebase_service import KnowledgebaseService
from api.db.services.langfuse_service import TenantLangfuseService
from api.db.services.llm_service import LLMBundle, TenantLLMService
from api.utils import current_timestamp, datetime_format
from rag.app.resume import forbidden_select_fields4resume
from rag.app.tag import label_question
from rag.nlp.search import index_name
from rag.prompts import chunks_format, citation_prompt, cross_languages, full_question, kb_prompt, keyword_extraction, llm_id2llm_type, message_fit_in
from rag.utils import num_tokens_from_string, rmSpace
from rag.utils.tavily_conn import Tavily


class DialogService(CommonService):
    model = Dialog

    @classmethod
    def save(cls, **kwargs):
        """Save a new record to database.

        This method creates a new record in the database with the provided field values,
        forcing an insert operation rather than an update.

        Args:
            **kwargs: Record field values as keyword arguments.

        Returns:
            Model instance: The created record object.
        """
        sample_obj = cls.model(**kwargs).save(force_insert=True)
        return sample_obj

    @classmethod
    def update_many_by_id(cls, data_list):
        """Update multiple records by their IDs.

        This method updates multiple records in the database, identified by their IDs.
        It automatically updates the update_time and update_date fields for each record.

        Args:
            data_list (list): List of dictionaries containing record data to update.
                             Each dictionary must include an 'id' field.
        """
        with DB.atomic():
            for data in data_list:
                data["update_time"] = current_timestamp()
                data["update_date"] = datetime_format(datetime.now())
                cls.model.update(data).where(cls.model.id == data["id"]).execute()

    @classmethod
    @DB.connection_context()
    def get_list(cls, tenant_id, page_number, items_per_page, orderby, desc, id, name):
        chats = cls.model.select()
        if id:
            chats = chats.where(cls.model.id == id)
        if name:
            chats = chats.where(cls.model.name == name)
        chats = chats.where((cls.model.tenant_id == tenant_id) & (cls.model.status == StatusEnum.VALID.value))
        if desc:
            chats = chats.order_by(cls.model.getter_by(orderby).desc())
        else:
            chats = chats.order_by(cls.model.getter_by(orderby).asc())

        chats = chats.paginate(page_number, items_per_page)

        return list(chats.dicts())


def chat_solo(dialog, messages, stream=True):
    if llm_id2llm_type(dialog.llm_id) == "image2text":
        chat_mdl = LLMBundle(dialog.tenant_id, LLMType.IMAGE2TEXT, dialog.llm_id)
    else:
        chat_mdl = LLMBundle(dialog.tenant_id, LLMType.CHAT, dialog.llm_id)

    prompt_config = dialog.prompt_config
    tts_mdl = None
    if prompt_config.get("tts"):
        tts_mdl = LLMBundle(dialog.tenant_id, LLMType.TTS)
    msg = [{"role": m["role"], "content": re.sub(r"##\d+\$\$", "", m["content"])} for m in messages if m["role"] != "system"]
    if stream:
        last_ans = ""
        delta_ans = ""
        for ans in chat_mdl.chat_streamly(prompt_config.get("system", ""), msg, dialog.llm_setting):
            answer = ans
            delta_ans = ans[len(last_ans) :]
            if num_tokens_from_string(delta_ans) < 16:
                continue
            last_ans = answer
            yield {"answer": answer, "reference": {}, "audio_binary": tts(tts_mdl, delta_ans), "prompt": "", "created_at": time.time()}
            delta_ans = ""
        if delta_ans:
            yield {"answer": answer, "reference": {}, "audio_binary": tts(tts_mdl, delta_ans), "prompt": "", "created_at": time.time()}
    else:
        answer = chat_mdl.chat(prompt_config.get("system", ""), msg, dialog.llm_setting)
        user_content = msg[-1].get("content", "[content not available]")
        logging.debug("User: {}|Assistant: {}".format(user_content, answer))
        yield {"answer": answer, "reference": {}, "audio_binary": tts(tts_mdl, answer), "prompt": "", "created_at": time.time()}


def get_models(dialog):
    embd_mdl, chat_mdl, rerank_mdl, tts_mdl = None, None, None, None
    kbs = KnowledgebaseService.get_by_ids(dialog.kb_ids)
    embedding_list = list(set([kb.embd_id for kb in kbs]))
    if len(embedding_list) > 1:
        raise Exception("**ERROR**: Knowledge bases use different embedding models.")

    if embedding_list:
        embd_mdl = LLMBundle(dialog.tenant_id, LLMType.EMBEDDING, embedding_list[0])
        if not embd_mdl:
            raise LookupError("Embedding model(%s) not found" % embedding_list[0])

    if llm_id2llm_type(dialog.llm_id) == "image2text":
        chat_mdl = LLMBundle(dialog.tenant_id, LLMType.IMAGE2TEXT, dialog.llm_id)
    else:
        chat_mdl = LLMBundle(dialog.tenant_id, LLMType.CHAT, dialog.llm_id)

    if dialog.rerank_id:
        rerank_mdl = LLMBundle(dialog.tenant_id, LLMType.RERANK, dialog.rerank_id)

    if dialog.prompt_config.get("tts"):
        tts_mdl = LLMBundle(dialog.tenant_id, LLMType.TTS)
    return kbs, embd_mdl, rerank_mdl, chat_mdl, tts_mdl


BAD_CITATION_PATTERNS = [
    re.compile(r"\(\s*ID\s*[: ]*\s*(\d+)\s*\)"),  # (ID: 12)
    re.compile(r"\[\s*ID\s*[: ]*\s*(\d+)\s*\]"),  # [ID: 12]
    re.compile(r"【\s*ID\s*[: ]*\s*(\d+)\s*】"),  # 【ID: 12】
    re.compile(r"ref\s*(\d+)", flags=re.IGNORECASE),  # ref12、REF 12
]

<<<<<<< HEAD
=======
def repair_bad_citation_formats(answer: str, kbinfos: dict, idx: set):
    max_index = len(kbinfos["chunks"])

    def safe_add(i):
        if 0 <= i < max_index:
            idx.add(i)
            return True
        return False

    def find_and_replace(pattern, group_index=1, repl=lambda i: f"ID:{i}", flags=0):
        nonlocal answer

        def replacement(match):
            try:
                i = int(match.group(group_index))
                if safe_add(i):
                    return f"[{repl(i)}]"
            except Exception:
                pass
            return match.group(0)

        answer = re.sub(pattern, replacement, answer, flags=flags)

    for pattern in BAD_CITATION_PATTERNS:
        find_and_replace(pattern)

    return answer, idx

>>>>>>> 2dd3d156

def chat(dialog, messages, stream=True, **kwargs):
    assert messages[-1]["role"] == "user", "The last content of this conversation is not from user."
    if not dialog.kb_ids and not dialog.prompt_config.get("tavily_api_key"):
        for ans in chat_solo(dialog, messages, stream):
            yield ans
        return

    chat_start_ts = timer()

    if llm_id2llm_type(dialog.llm_id) == "image2text":
        llm_model_config = TenantLLMService.get_model_config(dialog.tenant_id, LLMType.IMAGE2TEXT, dialog.llm_id)
    else:
        llm_model_config = TenantLLMService.get_model_config(dialog.tenant_id, LLMType.CHAT, dialog.llm_id)

    max_tokens = llm_model_config.get("max_tokens", 8192)

    check_llm_ts = timer()

    langfuse_tracer = None
    langfuse_keys = TenantLangfuseService.filter_by_tenant(tenant_id=dialog.tenant_id)
    if langfuse_keys:
        langfuse = Langfuse(public_key=langfuse_keys.public_key, secret_key=langfuse_keys.secret_key, host=langfuse_keys.host)
        if langfuse.auth_check():
            langfuse_tracer = langfuse
            langfuse.trace = langfuse_tracer.trace(name=f"{dialog.name}-{llm_model_config['llm_name']}")

    check_langfuse_tracer_ts = timer()
    kbs, embd_mdl, rerank_mdl, chat_mdl, tts_mdl = get_models(dialog)
    toolcall_session, tools = kwargs.get("toolcall_session"), kwargs.get("tools")
    if toolcall_session and tools:
        chat_mdl.bind_tools(toolcall_session, tools)
    bind_models_ts = timer()

    retriever = settings.retrievaler
    questions = [m["content"] for m in messages if m["role"] == "user"][-3:]
    attachments = kwargs["doc_ids"].split(",") if "doc_ids" in kwargs else None
    if "doc_ids" in messages[-1]:
        attachments = messages[-1]["doc_ids"]
    prompt_config = dialog.prompt_config
    field_map = KnowledgebaseService.get_field_map(dialog.kb_ids)
    # try to use sql if field mapping is good to go
    if field_map:
        logging.debug("Use SQL to retrieval:{}".format(questions[-1]))
        ans = use_sql(questions[-1], field_map, dialog.tenant_id, chat_mdl, prompt_config.get("quote", True))
        if ans:
            yield ans
            return

    for p in prompt_config["parameters"]:
        if p["key"] == "knowledge":
            continue
        if p["key"] not in kwargs and not p["optional"]:
            raise KeyError("Miss parameter: " + p["key"])
        if p["key"] not in kwargs:
            prompt_config["system"] = prompt_config["system"].replace("{%s}" % p["key"], " ")

    if len(questions) > 1 and prompt_config.get("refine_multiturn"):
        questions = [full_question(dialog.tenant_id, dialog.llm_id, messages)]
    else:
        questions = questions[-1:]

    if prompt_config.get("cross_languages"):
        questions = [cross_languages(dialog.tenant_id, dialog.llm_id, questions[0], prompt_config["cross_languages"])]

    if prompt_config.get("keyword", False):
        questions[-1] += keyword_extraction(chat_mdl, questions[-1])

    refine_question_ts = timer()

    thought = ""
    kbinfos = {"total": 0, "chunks": [], "doc_aggs": []}

    if "knowledge" not in [p["key"] for p in prompt_config["parameters"]]:
        knowledges = []
    else:
        tenant_ids = list(set([kb.tenant_id for kb in kbs]))
        knowledges = []
        if prompt_config.get("reasoning", False):
            reasoner = DeepResearcher(
                chat_mdl,
                prompt_config,
                partial(retriever.retrieval, embd_mdl=embd_mdl, tenant_ids=tenant_ids, kb_ids=dialog.kb_ids, page=1, page_size=dialog.top_n, similarity_threshold=0.2, vector_similarity_weight=0.3),
            )

            for think in reasoner.thinking(kbinfos, " ".join(questions)):
                if isinstance(think, str):
                    thought = think
                    knowledges = [t for t in think.split("\n") if t]
                elif stream:
                    yield think
        else:
            if embd_mdl:
                kbinfos = retriever.retrieval(
                    " ".join(questions),
                    embd_mdl,
                    tenant_ids,
                    dialog.kb_ids,
                    1,
                    dialog.top_n,
                    dialog.similarity_threshold,
                    dialog.vector_similarity_weight,
                    doc_ids=attachments,
                    top=dialog.top_k,
                    aggs=False,
                    rerank_mdl=rerank_mdl,
                    rank_feature=label_question(" ".join(questions), kbs),
                )
            if prompt_config.get("tavily_api_key"):
                tav = Tavily(prompt_config["tavily_api_key"])
                tav_res = tav.retrieve_chunks(" ".join(questions))
                kbinfos["chunks"].extend(tav_res["chunks"])
                kbinfos["doc_aggs"].extend(tav_res["doc_aggs"])
            if prompt_config.get("use_kg"):
                ck = settings.kg_retrievaler.retrieval(" ".join(questions), tenant_ids, dialog.kb_ids, embd_mdl, LLMBundle(dialog.tenant_id, LLMType.CHAT))
                if ck["content_with_weight"]:
                    kbinfos["chunks"].insert(0, ck)

            knowledges = kb_prompt(kbinfos, max_tokens)

    logging.debug("{}->{}".format(" ".join(questions), "\n->".join(knowledges)))

    retrieval_ts = timer()
    if not knowledges and prompt_config.get("empty_response"):
        empty_res = prompt_config["empty_response"]
        yield {"answer": empty_res, "reference": kbinfos, "prompt": "\n\n### Query:\n%s" % " ".join(questions), "audio_binary": tts(tts_mdl, empty_res)}
        return {"answer": prompt_config["empty_response"], "reference": kbinfos}

    kwargs["knowledge"] = "\n------\n" + "\n\n------\n\n".join(knowledges)
    gen_conf = dialog.llm_setting

    msg = [{"role": "system", "content": prompt_config["system"].format(**kwargs)}]
    prompt4citation = ""
    if knowledges and (prompt_config.get("quote", True) and kwargs.get("quote", True)):
        prompt4citation = citation_prompt()
    msg.extend([{"role": m["role"], "content": re.sub(r"##\d+\$\$", "", m["content"])} for m in messages if m["role"] != "system"])
    used_token_count, msg = message_fit_in(msg, int(max_tokens * 0.95))
    assert len(msg) >= 2, f"message_fit_in has bug: {msg}"
    prompt = msg[0]["content"]

    if "max_tokens" in gen_conf:
        gen_conf["max_tokens"] = min(gen_conf["max_tokens"], max_tokens - used_token_count)

<<<<<<< HEAD
    def repair_bad_citation_formats(answer: str, kbinfos: dict, idx: set):
        max_index = len(kbinfos["chunks"])

        def safe_add(i):
            if 0 <= i < max_index:
                idx.add(i)
                return True
            return False

        def find_and_replace(pattern, group_index=1, repl=lambda i: f"ID:{i}", flags=0):
            nonlocal answer

            def replacement(match):
                try:
                    i = int(match.group(group_index))
                    if safe_add(i):
                        return f"[{repl(i)}]"
                except Exception:
                    pass
                return match.group(0)

            answer = re.sub(pattern, replacement, answer, flags=flags)

        for pattern in BAD_CITATION_PATTERNS:
            find_and_replace(pattern)

        return answer, idx

=======
>>>>>>> 2dd3d156
    def decorate_answer(answer):
        nonlocal embd_mdl, prompt_config, knowledges, kwargs, kbinfos, prompt, retrieval_ts, questions, langfuse_tracer

        refs = []
        ans = answer.split("</think>")
        think = ""
        if len(ans) == 2:
            think = ans[0] + "</think>"
            answer = ans[1]

        if knowledges and (prompt_config.get("quote", True) and kwargs.get("quote", True)):
            idx = set([])
            if embd_mdl and not re.search(r"\[ID:([0-9]+)\]", answer):
                answer, idx = retriever.insert_citations(
                    answer,
                    [ck["content_ltks"] for ck in kbinfos["chunks"]],
                    [ck["vector"] for ck in kbinfos["chunks"]],
                    embd_mdl,
                    tkweight=1 - dialog.vector_similarity_weight,
                    vtweight=dialog.vector_similarity_weight,
                )
            else:
                for match in re.finditer(r"\[ID:([0-9]+)\]", answer):
                    i = int(match.group(1))
                    if i < len(kbinfos["chunks"]):
                        idx.add(i)

            answer, idx = repair_bad_citation_formats(answer, kbinfos, idx)

            idx = set([kbinfos["chunks"][int(i)]["doc_id"] for i in idx])
            recall_docs = [d for d in kbinfos["doc_aggs"] if d["doc_id"] in idx]
            if not recall_docs:
                recall_docs = kbinfos["doc_aggs"]
            kbinfos["doc_aggs"] = recall_docs

            refs = deepcopy(kbinfos)
            for c in refs["chunks"]:
                if c.get("vector"):
                    del c["vector"]

        if answer.lower().find("invalid key") >= 0 or answer.lower().find("invalid api") >= 0:
            answer += " Please set LLM API-Key in 'User Setting -> Model providers -> API-Key'"
        finish_chat_ts = timer()

        total_time_cost = (finish_chat_ts - chat_start_ts) * 1000
        check_llm_time_cost = (check_llm_ts - chat_start_ts) * 1000
        check_langfuse_tracer_cost = (check_langfuse_tracer_ts - check_llm_ts) * 1000
        bind_embedding_time_cost = (bind_models_ts - check_langfuse_tracer_ts) * 1000
        refine_question_time_cost = (refine_question_ts - bind_models_ts) * 1000
        retrieval_time_cost = (retrieval_ts - refine_question_ts) * 1000
        generate_result_time_cost = (finish_chat_ts - retrieval_ts) * 1000

        tk_num = num_tokens_from_string(think + answer)
        prompt += "\n\n### Query:\n%s" % " ".join(questions)
        prompt = (
            f"{prompt}\n\n"
            "## Time elapsed:\n"
            f"  - Total: {total_time_cost:.1f}ms\n"
            f"  - Check LLM: {check_llm_time_cost:.1f}ms\n"
            f"  - Check Langfuse tracer: {check_langfuse_tracer_cost:.1f}ms\n"
            f"  - Bind models: {bind_embedding_time_cost:.1f}ms\n"
            f"  - Query refinement(LLM): {refine_question_time_cost:.1f}ms\n"
            f"  - Retrieval: {retrieval_time_cost:.1f}ms\n"
            f"  - Generate answer: {generate_result_time_cost:.1f}ms\n\n"
            "## Token usage:\n"
            f"  - Generated tokens(approximately): {tk_num}\n"
            f"  - Token speed: {int(tk_num / (generate_result_time_cost / 1000.0))}/s"
        )

        langfuse_output = "\n" + re.sub(r"^.*?(### Query:.*)", r"\1", prompt, flags=re.DOTALL)
        langfuse_output = {"time_elapsed:": re.sub(r"\n", "  \n", langfuse_output), "created_at": time.time()}

        # Add a condition check to call the end method only if langfuse_tracer exists
        if langfuse_tracer and "langfuse_generation" in locals():
            langfuse_generation.end(output=langfuse_output)

        return {"answer": think + answer, "reference": refs, "prompt": re.sub(r"\n", "  \n", prompt), "created_at": time.time()}

    if langfuse_tracer:
        langfuse_generation = langfuse_tracer.trace.generation(name="chat", model=llm_model_config["llm_name"], input={"prompt": prompt, "prompt4citation": prompt4citation, "messages": msg})

    if stream:
        last_ans = ""
        answer = ""
        for ans in chat_mdl.chat_streamly(prompt + prompt4citation, msg[1:], gen_conf):
            if thought:
                ans = re.sub(r"^.*</think>", "", ans, flags=re.DOTALL)
            answer = ans
            delta_ans = ans[len(last_ans) :]
            if num_tokens_from_string(delta_ans) < 16:
                continue
            last_ans = answer
            yield {"answer": thought + answer, "reference": {}, "audio_binary": tts(tts_mdl, delta_ans)}
        delta_ans = answer[len(last_ans) :]
        if delta_ans:
            yield {"answer": thought + answer, "reference": {}, "audio_binary": tts(tts_mdl, delta_ans)}
        yield decorate_answer(thought + answer)
    else:
        answer = chat_mdl.chat(prompt + prompt4citation, msg[1:], gen_conf)
        user_content = msg[-1].get("content", "[content not available]")
        logging.debug("User: {}|Assistant: {}".format(user_content, answer))
        res = decorate_answer(answer)
        res["audio_binary"] = tts(tts_mdl, answer)
        yield res


def use_sql(question, field_map, tenant_id, chat_mdl, quota=True):
    sys_prompt = "You are a Database Administrator. You need to check the fields of the following tables based on the user's list of questions and write the SQL corresponding to the last question."
    user_prompt = """
Table name: {};
Table of database fields are as follows:
{}

Question are as follows:
{}
Please write the SQL, only SQL, without any other explanations or text.
""".format(index_name(tenant_id), "\n".join([f"{k}: {v}" for k, v in field_map.items()]), question)
    tried_times = 0

    def get_table():
        nonlocal sys_prompt, user_prompt, question, tried_times
        sql = chat_mdl.chat(sys_prompt, [{"role": "user", "content": user_prompt}], {"temperature": 0.06})
        sql = re.sub(r"^.*</think>", "", sql, flags=re.DOTALL)
        logging.debug(f"{question} ==> {user_prompt} get SQL: {sql}")
        sql = re.sub(r"[\r\n]+", " ", sql.lower())
        sql = re.sub(r".*select ", "select ", sql.lower())
        sql = re.sub(r" +", " ", sql)
        sql = re.sub(r"([;；]|```).*", "", sql)
        if sql[: len("select ")] != "select ":
            return None, None
        if not re.search(r"((sum|avg|max|min)\(|group by )", sql.lower()):
            if sql[: len("select *")] != "select *":
                sql = "select doc_id,docnm_kwd," + sql[6:]
            else:
                flds = []
                for k in field_map.keys():
                    if k in forbidden_select_fields4resume:
                        continue
                    if len(flds) > 11:
                        break
                    flds.append(k)
                sql = "select doc_id,docnm_kwd," + ",".join(flds) + sql[8:]

        logging.debug(f"{question} get SQL(refined): {sql}")
        tried_times += 1
        return settings.retrievaler.sql_retrieval(sql, format="json"), sql

    tbl, sql = get_table()
    if tbl is None:
        return None
    if tbl.get("error") and tried_times <= 2:
        user_prompt = """
        Table name: {};
        Table of database fields are as follows:
        {}

        Question are as follows:
        {}
        Please write the SQL, only SQL, without any other explanations or text.


        The SQL error you provided last time is as follows:
        {}

        Error issued by database as follows:
        {}

        Please correct the error and write SQL again, only SQL, without any other explanations or text.
        """.format(index_name(tenant_id), "\n".join([f"{k}: {v}" for k, v in field_map.items()]), question, sql, tbl["error"])
        tbl, sql = get_table()
        logging.debug("TRY it again: {}".format(sql))

    logging.debug("GET table: {}".format(tbl))
    if tbl.get("error") or len(tbl["rows"]) == 0:
        return None

    docid_idx = set([ii for ii, c in enumerate(tbl["columns"]) if c["name"] == "doc_id"])
    doc_name_idx = set([ii for ii, c in enumerate(tbl["columns"]) if c["name"] == "docnm_kwd"])
    column_idx = [ii for ii in range(len(tbl["columns"])) if ii not in (docid_idx | doc_name_idx)]

    # compose Markdown table
    columns = (
        "|" + "|".join([re.sub(r"(/.*|（[^（）]+）)", "", field_map.get(tbl["columns"][i]["name"], tbl["columns"][i]["name"])) for i in column_idx]) + ("|Source|" if docid_idx and docid_idx else "|")
    )

    line = "|" + "|".join(["------" for _ in range(len(column_idx))]) + ("|------|" if docid_idx and docid_idx else "")

    rows = ["|" + "|".join([rmSpace(str(r[i])) for i in column_idx]).replace("None", " ") + "|" for r in tbl["rows"]]
    rows = [r for r in rows if re.sub(r"[ |]+", "", r)]
    if quota:
        rows = "\n".join([r + f" ##{ii}$$ |" for ii, r in enumerate(rows)])
    else:
        rows = "\n".join([r + f" ##{ii}$$ |" for ii, r in enumerate(rows)])
    rows = re.sub(r"T[0-9]{2}:[0-9]{2}:[0-9]{2}(\.[0-9]+Z)?\|", "|", rows)

    if not docid_idx or not doc_name_idx:
        logging.warning("SQL missing field: " + sql)
        return {"answer": "\n".join([columns, line, rows]), "reference": {"chunks": [], "doc_aggs": []}, "prompt": sys_prompt}

    docid_idx = list(docid_idx)[0]
    doc_name_idx = list(doc_name_idx)[0]
    doc_aggs = {}
    for r in tbl["rows"]:
        if r[docid_idx] not in doc_aggs:
            doc_aggs[r[docid_idx]] = {"doc_name": r[doc_name_idx], "count": 0}
        doc_aggs[r[docid_idx]]["count"] += 1
    return {
        "answer": "\n".join([columns, line, rows]),
        "reference": {
            "chunks": [{"doc_id": r[docid_idx], "docnm_kwd": r[doc_name_idx]} for r in tbl["rows"]],
            "doc_aggs": [{"doc_id": did, "doc_name": d["doc_name"], "count": d["count"]} for did, d in doc_aggs.items()],
        },
        "prompt": sys_prompt,
    }


def tts(tts_mdl, text):
    if not tts_mdl or not text:
        return
    bin = b""
    for chunk in tts_mdl.tts(text):
        bin += chunk
    return binascii.hexlify(bin).decode("utf-8")


def ask(question, kb_ids, tenant_id):
    kbs = KnowledgebaseService.get_by_ids(kb_ids)
    embedding_list = list(set([kb.embd_id for kb in kbs]))

    is_knowledge_graph = all([kb.parser_id == ParserType.KG for kb in kbs])
    retriever = settings.retrievaler if not is_knowledge_graph else settings.kg_retrievaler

    embd_mdl = LLMBundle(tenant_id, LLMType.EMBEDDING, embedding_list[0])
    chat_mdl = LLMBundle(tenant_id, LLMType.CHAT)
    max_tokens = chat_mdl.max_length
    tenant_ids = list(set([kb.tenant_id for kb in kbs]))
    kbinfos = retriever.retrieval(question, embd_mdl, tenant_ids, kb_ids, 1, 12, 0.1, 0.3, aggs=False, rank_feature=label_question(question, kbs))
    knowledges = kb_prompt(kbinfos, max_tokens)
    prompt = """
    Role: You're a smart assistant. Your name is Miss R.
    Task: Summarize the information from knowledge bases and answer user's question.
    Requirements and restriction:
      - DO NOT make things up, especially for numbers.
      - If the information from knowledge is irrelevant with user's question, JUST SAY: Sorry, no relevant information provided.
      - Answer with markdown format text.
      - Answer in language of user's question.
      - DO NOT make things up, especially for numbers.

    ### Information from knowledge bases
    %s

    The above is information from knowledge bases.

    """ % "\n".join(knowledges)
    msg = [{"role": "user", "content": question}]

    def decorate_answer(answer):
        nonlocal knowledges, kbinfos, prompt
        answer, idx = retriever.insert_citations(answer, [ck["content_ltks"] for ck in kbinfos["chunks"]], [ck["vector"] for ck in kbinfos["chunks"]], embd_mdl, tkweight=0.7, vtweight=0.3)
        idx = set([kbinfos["chunks"][int(i)]["doc_id"] for i in idx])
        recall_docs = [d for d in kbinfos["doc_aggs"] if d["doc_id"] in idx]
        if not recall_docs:
            recall_docs = kbinfos["doc_aggs"]
        kbinfos["doc_aggs"] = recall_docs
        refs = deepcopy(kbinfos)
        for c in refs["chunks"]:
            if c.get("vector"):
                del c["vector"]

        if answer.lower().find("invalid key") >= 0 or answer.lower().find("invalid api") >= 0:
            answer += " Please set LLM API-Key in 'User Setting -> Model Providers -> API-Key'"
        refs["chunks"] = chunks_format(refs)
        return {"answer": answer, "reference": refs}

    answer = ""
    for ans in chat_mdl.chat_streamly(prompt, msg, {"temperature": 0.1}):
        answer = ans
        yield {"answer": answer, "reference": {}}
    yield decorate_answer(answer)<|MERGE_RESOLUTION|>--- conflicted
+++ resolved
@@ -159,8 +159,6 @@
     re.compile(r"ref\s*(\d+)", flags=re.IGNORECASE),  # ref12、REF 12
 ]
 
-<<<<<<< HEAD
-=======
 def repair_bad_citation_formats(answer: str, kbinfos: dict, idx: set):
     max_index = len(kbinfos["chunks"])
 
@@ -189,7 +187,6 @@
 
     return answer, idx
 
->>>>>>> 2dd3d156
 
 def chat(dialog, messages, stream=True, **kwargs):
     assert messages[-1]["role"] == "user", "The last content of this conversation is not from user."
@@ -333,37 +330,6 @@
     if "max_tokens" in gen_conf:
         gen_conf["max_tokens"] = min(gen_conf["max_tokens"], max_tokens - used_token_count)
 
-<<<<<<< HEAD
-    def repair_bad_citation_formats(answer: str, kbinfos: dict, idx: set):
-        max_index = len(kbinfos["chunks"])
-
-        def safe_add(i):
-            if 0 <= i < max_index:
-                idx.add(i)
-                return True
-            return False
-
-        def find_and_replace(pattern, group_index=1, repl=lambda i: f"ID:{i}", flags=0):
-            nonlocal answer
-
-            def replacement(match):
-                try:
-                    i = int(match.group(group_index))
-                    if safe_add(i):
-                        return f"[{repl(i)}]"
-                except Exception:
-                    pass
-                return match.group(0)
-
-            answer = re.sub(pattern, replacement, answer, flags=flags)
-
-        for pattern in BAD_CITATION_PATTERNS:
-            find_and_replace(pattern)
-
-        return answer, idx
-
-=======
->>>>>>> 2dd3d156
     def decorate_answer(answer):
         nonlocal embd_mdl, prompt_config, knowledges, kwargs, kbinfos, prompt, retrieval_ts, questions, langfuse_tracer
 
