#
#  Copyright 2024 The InfiniFlow Authors. All Rights Reserved.
#
#  Licensed under the Apache License, Version 2.0 (the "License");
#  you may not use this file except in compliance with the License.
#  You may obtain a copy of the License at
#
#      http://www.apache.org/licenses/LICENSE-2.0
#
#  Unless required by applicable law or agreed to in writing, software
#  distributed under the License is distributed on an "AS IS" BASIS,
#  WITHOUT WARRANTIES OR CONDITIONS OF ANY KIND, either express or implied.
#  See the License for the specific language governing permissions and
#  limitations under the License.
#
import json
import time
import traceback
from uuid import uuid4
from agent.canvas import Canvas
from api.db import TenantPermission
from api.db.db_models import DB, CanvasTemplate, User, UserCanvas, API4Conversation
from api.db.services.api_service import API4ConversationService
from api.db.services.common_service import CommonService
from api.db.services.conversation_service import structure_answer
from api.utils import get_uuid
<<<<<<< HEAD
from api.utils.api_utils import get_data_openai
import tiktoken

=======
from peewee import fn
>>>>>>> 5b04b7d9

class CanvasTemplateService(CommonService):
    model = CanvasTemplate


class UserCanvasService(CommonService):
    model = UserCanvas

    @classmethod
    @DB.connection_context()
    def get_list(cls, tenant_id,
                 page_number, items_per_page, orderby, desc, id, title):
        agents = cls.model.select()
        if id:
            agents = agents.where(cls.model.id == id)
        if title:
            agents = agents.where(cls.model.title == title)
        agents = agents.where(cls.model.user_id == tenant_id)
        if desc:
            agents = agents.order_by(cls.model.getter_by(orderby).desc())
        else:
            agents = agents.order_by(cls.model.getter_by(orderby).asc())

        agents = agents.paginate(page_number, items_per_page)

        return list(agents.dicts())
   
    @classmethod
    @DB.connection_context()
    def get_by_tenant_id(cls, pid):
        try:
            
            fields = [
                cls.model.id,
                cls.model.avatar,
                cls.model.title,
                cls.model.dsl,
                cls.model.description,
                cls.model.permission,
                cls.model.update_time,
                cls.model.user_id,
                cls.model.create_time,
                cls.model.create_date,
                cls.model.update_date,
                User.nickname,
                User.avatar.alias('tenant_avatar'),
            ]
            angents = cls.model.select(*fields) \
            .join(User, on=(cls.model.user_id == User.id)) \
            .where(cls.model.id == pid)
            # obj = cls.model.query(id=pid)[0]
            return True, angents.dicts()[0]
        except Exception as e:
            print(e)
            return False, None
     
    @classmethod
    @DB.connection_context()
    def get_by_tenant_ids(cls, joined_tenant_ids, user_id,
                          page_number, items_per_page,
                          orderby, desc, keywords,
                          ):
        fields = [
            cls.model.id,
            cls.model.avatar,
            cls.model.title,
            cls.model.dsl,
            cls.model.description,
            cls.model.permission,
            User.nickname,
            User.avatar.alias('tenant_avatar'),
            cls.model.update_time
        ]
        if keywords:
            angents = cls.model.select(*fields).join(User, on=(cls.model.user_id == User.id)).where(
                ((cls.model.user_id.in_(joined_tenant_ids) & (cls.model.permission ==
                                                                TenantPermission.TEAM.value)) | (
                    cls.model.user_id == user_id)),
                (fn.LOWER(cls.model.title).contains(keywords.lower()))
            )
        else:
            angents = cls.model.select(*fields).join(User, on=(cls.model.user_id == User.id)).where(
                ((cls.model.user_id.in_(joined_tenant_ids) & (cls.model.permission ==
                                                                TenantPermission.TEAM.value)) | (
                    cls.model.user_id == user_id))
            )
        if desc:
            angents = angents.order_by(cls.model.getter_by(orderby).desc())
        else:
            angents = angents.order_by(cls.model.getter_by(orderby).asc())
        count = angents.count()
        angents = angents.paginate(page_number, items_per_page)
        return list(angents.dicts()), count
   

def completion(tenant_id, agent_id, question, session_id=None, stream=True, **kwargs):
    e, cvs = UserCanvasService.get_by_id(agent_id)
    assert e, "Agent not found."
    assert cvs.user_id == tenant_id, "You do not own the agent."
    if not isinstance(cvs.dsl,str):
        cvs.dsl = json.dumps(cvs.dsl, ensure_ascii=False)
    canvas = Canvas(cvs.dsl, tenant_id)
    canvas.reset()
    message_id = str(uuid4())
    if not session_id:
        query = canvas.get_preset_param()
        if query:
            for ele in query:
                if not ele["optional"]:
                    if not kwargs.get(ele["key"]):
                        assert False, f"`{ele['key']}` is required"
                    ele["value"] = kwargs[ele["key"]]
                if ele["optional"]:
                    if kwargs.get(ele["key"]):
                        ele["value"] = kwargs[ele['key']]
                    else:
                        if "value" in ele:
                            ele.pop("value")
        cvs.dsl = json.loads(str(canvas))
        session_id=get_uuid()
        conv = {
            "id": session_id,
            "dialog_id": cvs.id,
            "user_id": kwargs.get("user_id", "") if isinstance(kwargs, dict) else "",
            "message": [{"role": "assistant", "content": canvas.get_prologue(), "created_at": time.time()}],
            "source": "agent",
            "dsl": cvs.dsl,
            "variables":canvas.get_variables(),
        }
        API4ConversationService.save(**conv)

        
        conv = API4Conversation(**conv)
    else:
        e, conv = API4ConversationService.get_by_id(session_id)
        assert e, "Session not found!"
        canvas = Canvas(json.dumps(conv.dsl), tenant_id)
        canvas.messages.append({"role": "user", "content": question, "id": message_id})
        canvas.add_user_input(question)
        if not conv.message:
            conv.message = []
        conv.message.append({
            "role": "user",
            "content": question,
            "id": message_id
        })
        if not conv.reference:
            conv.reference = []
        conv.reference.append({"chunks": [], "doc_aggs": []})

    final_ans = {"reference": [], "content": ""}
    if stream:
        try:
            for ans in canvas.run(stream=stream):
                if ans.get("running_status"):
                    yield "data:" + json.dumps({"code": 0, "message": "",
                                                "data": {"answer": ans["content"],
                                                         "running_status": True}},
                                               ensure_ascii=False) + "\n\n"
                    continue
                for k in ans.keys():
                    final_ans[k] = ans[k]
                ans = {"answer": ans["content"], "reference": ans.get("reference", []), "param": canvas.get_preset_param()}
                ans = structure_answer(conv, ans, message_id, session_id)
                yield "data:" + json.dumps({"code": 0, "message": "", "data": ans},
                                           ensure_ascii=False) + "\n\n"

            canvas.messages.append({"role": "assistant", "content": final_ans["content"], "created_at": time.time(), "id": message_id})
            canvas.history.append(("assistant", final_ans["content"]))
            if final_ans.get("reference"):
                canvas.reference.append(final_ans["reference"])
            conv.dsl = json.loads(str(canvas))
            API4ConversationService.append_message(conv.id, conv.to_dict())
        except Exception as e:
            traceback.print_exc()
            conv.dsl = json.loads(str(canvas))
            API4ConversationService.append_message(conv.id, conv.to_dict())
            yield "data:" + json.dumps({"code": 500, "message": str(e),
                                        "data": {"answer": "**ERROR**: " + str(e), "reference": []}},
                                       ensure_ascii=False) + "\n\n"
        yield "data:" + json.dumps({"code": 0, "message": "", "data": True}, ensure_ascii=False) + "\n\n"

    else:
        for answer in canvas.run(stream=False):
            if answer.get("running_status"):
                continue
            final_ans["content"] = "\n".join(answer["content"]) if "content" in answer else ""
            canvas.messages.append({"role": "assistant", "content": final_ans["content"], "id": message_id})
            if final_ans.get("reference"):
                canvas.reference.append(final_ans["reference"])
            conv.dsl = json.loads(str(canvas))

            result = {"answer": final_ans["content"], "reference": final_ans.get("reference", []) , "param": canvas.get_preset_param()}
            result = structure_answer(conv, result, message_id, session_id)
            API4ConversationService.append_message(conv.id, conv.to_dict())
            yield result
            break

def completionOpenAI(tenant_id, agent_id, question, session_id=None, stream=True, **kwargs):
    e, cvs = UserCanvasService.get_by_id(agent_id)
    tiktokenenc = tiktoken.get_encoding("cl100k_base")

    if not e:
        yield get_data_openai(
            id= session_id,
            model= agent_id,
            content= "**ERROR**: Agent not found."
        )
        return
    if cvs.user_id != tenant_id:
        yield get_data_openai(
            id= session_id,
            model= agent_id,
            content= "**ERROR**: You do not own the agent"
        )
        return

    if not isinstance(cvs.dsl,str):
        cvs.dsl = json.dumps(cvs.dsl, ensure_ascii=False)
    canvas = Canvas(cvs.dsl, tenant_id)
    canvas.reset()
    message_id = str(uuid4())

    if not session_id:
        query = canvas.get_preset_param()
        if query:
            for ele in query:
                if not ele["optional"]:
                    if not kwargs.get(ele["key"]):
                        yield get_data_openai(
                            id= session_id,
                            model= agent_id,
                            content= f"`{ele['key']}` is required",
                            completion_tokens= len(tiktokenenc.encode(f"`{ele['key']}` is required")),
                            prompt_tokens= len(tiktokenenc.encode(question))
                        )
                        return
                    ele["value"] = kwargs[ele["key"]]
                if ele["optional"]:
                    if kwargs.get(ele["key"]):
                        ele["value"] = kwargs[ele['key']]
                    else:
                        if "value" in ele:
                            ele.pop("value")
        cvs.dsl = json.loads(str(canvas))
        session_id=get_uuid()
        conv = {
            "id": session_id,
            "dialog_id": cvs.id,
            "user_id": kwargs.get("user_id", "") if isinstance(kwargs, dict) else "",
            "message": [{"role": "assistant", "content": canvas.get_prologue(), "created_at": time.time()}],
            "source": "agent",
            "dsl": cvs.dsl
        }
        API4ConversationService.save(**conv)
        if query:
            yield "data: " + json.dumps(get_data_openai(
                    id= session_id,
                    model= agent_id,
                    content= canvas.get_prologue(),
                ),ensure_ascii=False) + "\n\n"
            if stream: # Only send done signal in streaming mode
                yield "data: [DONE]\n\n"
            return
        else:
            conv = API4Conversation(**conv)
    else:
        e, conv = API4ConversationService.get_by_id(session_id)
        if not e:
            yield get_data_openai(
                id= session_id,
                model= agent_id,
                content= "**ERROR**: Session not found!"
            )
            return
        canvas = Canvas(json.dumps(conv.dsl), tenant_id)
        canvas.messages.append({"role": "user", "content": question, "id": message_id})
        canvas.add_user_input(question)
        if not conv.message:
            conv.message = []
        conv.message.append({
            "role": "user",
            "content": question,
            "id": message_id
        })
        if not conv.reference:
            conv.reference = []
        conv.reference.append({"chunks": [], "doc_aggs": []})
    final_ans = {"reference": [], "content": ""}
    if stream:
        try:
            prompt_tokens = len(tiktokenenc.encode(str(question)))
            completion_tokens = 0
            for ans in canvas.run(stream=stream):
                if ans.get("running_status"):
                    completion_tokens += len(tiktokenenc.encode(str(ans["content"])))
                    yield "data: " + json.dumps(
                                            get_data_openai(
                                                id= session_id,
                                                model= agent_id,
                                                content= ans["content"],
                                                object= "chat.completion.chunk",
                                                completion_tokens= completion_tokens,
                                                prompt_tokens= prompt_tokens
                                             ),
                                                ensure_ascii=False) + "\n\n"
                    continue
                for k in ans.keys():
                    final_ans[k] = ans[k]
                completion_tokens += ans["content"]
                yield "data: " + json.dumps(
                                        get_data_openai(
                                            id= session_id,
                                            model= agent_id,
                                            content= ans["content"],
                                            object= "chat.completion.chunk",
                                            finish_reason= "stop" if not stream else None,
                                            completion_tokens = completion_tokens,
                                            prompt_tokens= prompt_tokens
                                        ),                                       
                                        ensure_ascii=False) + "\n\n"

            canvas.messages.append({"role": "assistant", "content": final_ans["content"], "created_at": time.time(), "id": message_id})
            canvas.history.append(("assistant", final_ans["content"]))
            if final_ans.get("reference"):
                canvas.reference.append(final_ans["reference"])
            conv.dsl = json.loads(str(canvas))
            API4ConversationService.append_message(conv.id, conv.to_dict())
        except Exception as e:
            traceback.print_exc()
            conv.dsl = json.loads(str(canvas))
            API4ConversationService.append_message(conv.id, conv.to_dict())
            yield get_data_openai(
                    id= session_id,
                    model= agent_id,
                    content= "**ERROR**: " + str(e),
                    finish_reason= "stop",
                    completion_tokens= len(tiktokenenc.encode("**ERROR**: " + str(e))),
                    prompt_tokens= len(tiktokenenc.encode(str(question)))
                )
            
        if stream:
            yield "data: [DONE]\n\n"


    else: # stream=False
        try:
            all_answer_content = ""
            for answer in canvas.run(stream=False):
                if answer.get("running_status"):
                    continue
                final_ans["content"] = "\n".join(answer["content"]) if "content" in answer else ""
                final_ans["reference"] = answer.get("reference", [])
                all_answer_content += final_ans["content"]

            final_ans["content"] = all_answer_content
            canvas.messages.append({"role": "assistant", "content": final_ans["content"], "id": message_id})
            if final_ans.get("reference"):
                canvas.reference.append(final_ans["reference"])
            conv.dsl = json.loads(str(canvas))



            API4ConversationService.append_message(conv.id, conv.to_dict())

            yield get_data_openai(
                    id= session_id,
                    model= agent_id,
                    content= final_ans["content"],
                    finish_reason= "stop",
                    completion_tokens= len(tiktokenenc.encode(final_ans["content"])),
                    prompt_tokens= len(tiktokenenc.encode(str(question)))
                )
           

        except Exception as e:
            traceback.print_exc()
            conv.dsl = json.loads(str(canvas))
            API4ConversationService.append_message(conv.id, conv.to_dict())
            yield get_data_openai(
                    id= session_id,
                    model= agent_id,
                    content= "**ERROR**: " + str(e),
                    finish_reason= "stop",
                    completion_tokens= len(tiktokenenc.encode("**ERROR**: " + str(e))),
                    prompt_tokens= len(tiktokenenc.encode(question))
                )
              <|MERGE_RESOLUTION|>--- conflicted
+++ resolved
@@ -24,13 +24,9 @@
 from api.db.services.common_service import CommonService
 from api.db.services.conversation_service import structure_answer
 from api.utils import get_uuid
-<<<<<<< HEAD
 from api.utils.api_utils import get_data_openai
 import tiktoken
-
-=======
 from peewee import fn
->>>>>>> 5b04b7d9
 
 class CanvasTemplateService(CommonService):
     model = CanvasTemplate
