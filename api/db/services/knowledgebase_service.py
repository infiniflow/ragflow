#
#  Copyright 2024 The InfiniFlow Authors. All Rights Reserved.
#
#  Licensed under the Apache License, Version 2.0 (the "License");
#  you may not use this file except in compliance with the License.
#  You may obtain a copy of the License at
#
#      http://www.apache.org/licenses/LICENSE-2.0
#
#  Unless required by applicable law or agreed to in writing, software
#  distributed under the License is distributed on an "AS IS" BASIS,
#  WITHOUT WARRANTIES OR CONDITIONS OF ANY KIND, either express or implied.
#  See the License for the specific language governing permissions and
#  limitations under the License.
#
from datetime import datetime

from peewee import fn, JOIN

from api.db import TenantPermission
from api.db.db_models import DB, Document, Knowledgebase, User, UserTenant, UserCanvas
from api.db.services.common_service import CommonService
from common.time_utils import current_timestamp, datetime_format
from api.db.services import duplicate_name
from api.db.services.user_service import TenantService
from common.misc_utils import get_uuid
from common.constants import StatusEnum, RetCode
from api.constants import DATASET_NAME_LIMIT
from api.utils.api_utils import get_parser_config

class KnowledgebaseService(CommonService):
    """Service class for managing knowledge base operations.

    This class extends CommonService to provide specialized functionality for knowledge base
    management, including document parsing status tracking, access control, and configuration
    management. It handles operations such as listing, creating, updating, and deleting
    knowledge bases, as well as managing their associated documents and permissions.

    The class implements a comprehensive set of methods for:
    - Document parsing status verification
    - Knowledge base access control
    - Parser configuration management
    - Tenant-based knowledge base organization

    Attributes:
        model: The Knowledgebase model class for database operations.
    """
    model = Knowledgebase

    @classmethod
    @DB.connection_context()
    def accessible4deletion(cls, kb_id, user_id):
        """Check if a knowledge base can be deleted by a specific user.

        This method verifies whether a user has permission to delete a knowledge base
        by checking if they are the creator of that knowledge base.

        Args:
            kb_id (str): The unique identifier of the knowledge base to check.
            user_id (str): The unique identifier of the user attempting the deletion.

        Returns:
            bool: True if the user has permission to delete the knowledge base,
                  False if the user doesn't have permission or the knowledge base doesn't exist.

        Example:
            >>> KnowledgebaseService.accessible4deletion("kb123", "user456")
            True

        Note:
            - This method only checks creator permissions
            - A return value of False can mean either:
                1. The knowledge base doesn't exist
                2. The user is not the creator of the knowledge base
        """
        # Check if a knowledge base can be deleted by a user
        docs = cls.model.select(
            cls.model.id).where(cls.model.id == kb_id, cls.model.created_by == user_id).paginate(0, 1)
        docs = docs.dicts()
        if not docs:
            return False
        return True

    @classmethod
    @DB.connection_context()
    def is_parsed_done(cls, kb_id):
        # Check if all documents in the knowledge base have completed parsing
        #
        # Args:
        #     kb_id: Knowledge base ID
        #
        # Returns:
        #     If all documents are parsed successfully, returns (True, None)
        #     If any document is not fully parsed, returns (False, error_message)
        from common.constants import TaskStatus
        from api.db.services.document_service import DocumentService

        # Get knowledge base information
        kbs = cls.query(id=kb_id)
        if not kbs:
            return False, "Knowledge base not found"
        kb = kbs[0]

        # Get all documents in the knowledge base
        docs, _ = DocumentService.get_by_kb_id(kb_id, 1, 1000, "create_time", True, "", [], [])

        # Check parsing status of each document
        for doc in docs:
            # If document is being parsed, don't allow chat creation
            if doc['run'] == TaskStatus.RUNNING.value or doc['run'] == TaskStatus.CANCEL.value or doc['run'] == TaskStatus.FAIL.value:
                return False, f"Document '{doc['name']}' in dataset '{kb.name}' is still being parsed. Please wait until all documents are parsed before starting a chat."
            # If document is not yet parsed and has no chunks, don't allow chat creation
            if doc['run'] == TaskStatus.UNSTART.value and doc['chunk_num'] == 0:
                return False, f"Document '{doc['name']}' in dataset '{kb.name}' has not been parsed yet. Please parse all documents before starting a chat."

        return True, None

    @classmethod
    @DB.connection_context()
    def list_documents_by_ids(cls, kb_ids):
        # Get document IDs associated with given knowledge base IDs
        # Args:
        #     kb_ids: List of knowledge base IDs
        # Returns:
        #     List of document IDs
        doc_ids = cls.model.select(Document.id.alias("document_id")).join(Document, on=(cls.model.id == Document.kb_id)).where(
            cls.model.id.in_(kb_ids)
        )
        doc_ids = list(doc_ids.dicts())
        doc_ids = [doc["document_id"] for doc in doc_ids]
        return doc_ids

    @classmethod
    @DB.connection_context()
    def get_by_tenant_ids(cls, joined_tenant_ids, user_id,
                          page_number, items_per_page,
                          orderby, desc, keywords,
                          parser_id=None
                          ):
        # Get knowledge bases by tenant IDs with pagination and filtering
        # Args:
        #     joined_tenant_ids: List of tenant IDs
        #     user_id: Current user ID
        #     page_number: Page number for pagination
        #     items_per_page: Number of items per page
        #     orderby: Field to order by
        #     desc: Boolean indicating descending order
        #     keywords: Search keywords
        #     parser_id: Optional parser ID filter
        # Returns:
        #     Tuple of (knowledge_base_list, total_count)
        fields = [
            cls.model.id,
            cls.model.avatar,
            cls.model.name,
            cls.model.language,
            cls.model.description,
            cls.model.tenant_id,
            cls.model.permission,
            cls.model.doc_num,
            cls.model.token_num,
            cls.model.chunk_num,
            cls.model.parser_id,
            cls.model.embd_id,
            User.nickname,
            User.avatar.alias('tenant_avatar'),
            cls.model.update_time
        ]
        if keywords:
            kbs = cls.model.select(*fields).join(User, on=(cls.model.tenant_id == User.id)).where(
                ((cls.model.tenant_id.in_(joined_tenant_ids) & (cls.model.permission ==
                                                                TenantPermission.TEAM.value)) | (
                    cls.model.tenant_id == user_id))
                & (cls.model.status == StatusEnum.VALID.value),
                (fn.LOWER(cls.model.name).contains(keywords.lower()))
            )
        else:
            kbs = cls.model.select(*fields).join(User, on=(cls.model.tenant_id == User.id)).where(
                ((cls.model.tenant_id.in_(joined_tenant_ids) & (cls.model.permission ==
                                                                TenantPermission.TEAM.value)) | (
                    cls.model.tenant_id == user_id))
                & (cls.model.status == StatusEnum.VALID.value)
            )
        if parser_id:
            kbs = kbs.where(cls.model.parser_id == parser_id)
        if desc:
            kbs = kbs.order_by(cls.model.getter_by(orderby).desc())
        else:
            kbs = kbs.order_by(cls.model.getter_by(orderby).asc())

        count = kbs.count()

        if page_number and items_per_page:
            kbs = kbs.paginate(page_number, items_per_page)

        return list(kbs.dicts()), count

    @classmethod
    @DB.connection_context()
    def get_all_kb_by_tenant_ids(cls, tenant_ids, user_id):
        # will get all permitted kb, be cautious.
        fields = [
            cls.model.name,
            cls.model.avatar,
            cls.model.language,
            cls.model.permission,
            cls.model.doc_num,
            cls.model.token_num,
            cls.model.chunk_num,
            cls.model.status,
            cls.model.create_date,
            cls.model.update_date
        ]
        # find team kb and owned kb
        kbs = cls.model.select(*fields).where(
            (cls.model.tenant_id.in_(tenant_ids) & (cls.model.permission ==TenantPermission.TEAM.value)) | (
                cls.model.tenant_id == user_id
            )
        )
        # sort by create_time asc
        kbs.order_by(cls.model.create_time.asc())
        # maybe cause slow query by deep paginate, optimize later.
        offset, limit = 0, 50
        res = []
        while True:
            kb_batch = kbs.offset(offset).limit(limit)
            _temp = list(kb_batch.dicts())
            if not _temp:
                break
            res.extend(_temp)
            offset += limit
        return res

    @classmethod
    @DB.connection_context()
    def get_kb_ids(cls, tenant_id):
        # Get all knowledge base IDs for a tenant
        # Args:
        #     tenant_id: Tenant ID
        # Returns:
        #     List of knowledge base IDs
        fields = [
            cls.model.id,
        ]
        kbs = cls.model.select(*fields).where(cls.model.tenant_id == tenant_id)
        kb_ids = [kb.id for kb in kbs]
        return kb_ids

    @classmethod
    @DB.connection_context()
    def get_detail(cls, kb_id):
        # Get detailed information about a knowledge base
        # Args:
        #     kb_id: Knowledge base ID
        # Returns:
        #     Dictionary containing knowledge base details
        fields = [
            cls.model.id,
            cls.model.embd_id,
            cls.model.avatar,
            cls.model.name,
            cls.model.language,
            cls.model.description,
            cls.model.permission,
            cls.model.doc_num,
            cls.model.token_num,
            cls.model.chunk_num,
            cls.model.parser_id,
            cls.model.pipeline_id,
            UserCanvas.title.alias("pipeline_name"),
            UserCanvas.avatar.alias("pipeline_avatar"),
            cls.model.parser_config,
            cls.model.pagerank,
            cls.model.graphrag_task_id,
            cls.model.graphrag_task_finish_at,
            cls.model.raptor_task_id,
            cls.model.raptor_task_finish_at,
            cls.model.mindmap_task_id,
            cls.model.mindmap_task_finish_at,
            cls.model.create_time,
            cls.model.update_time
            ]
        kbs = cls.model.select(*fields)\
                .join(UserCanvas, on=(cls.model.pipeline_id == UserCanvas.id), join_type=JOIN.LEFT_OUTER)\
            .where(
            (cls.model.id == kb_id),
            (cls.model.status == StatusEnum.VALID.value)
        ).dicts()
        if not kbs:
            return None
        return kbs[0]

    @classmethod
    @DB.connection_context()
    def update_parser_config(cls, id, config):
        # Update parser configuration for a knowledge base
        # Args:
        #     id: Knowledge base ID
        #     config: New parser configuration
        e, m = cls.get_by_id(id)
        if not e:
            raise LookupError(f"knowledgebase({id}) not found.")

        def dfs_update(old, new):
            # Deep update of nested configuration
            for k, v in new.items():
                if k not in old:
                    old[k] = v
                    continue
                if isinstance(v, dict):
                    assert isinstance(old[k], dict)
                    dfs_update(old[k], v)
                elif isinstance(v, list):
                    assert isinstance(old[k], list)
                    old[k] = list(set(old[k] + v))
                else:
                    old[k] = v

        dfs_update(m.parser_config, config)
        cls.update_by_id(id, {"parser_config": m.parser_config})

    @classmethod
    @DB.connection_context()
    def delete_field_map(cls, id):
        e, m = cls.get_by_id(id)
        if not e:
            raise LookupError(f"knowledgebase({id}) not found.")

        m.parser_config.pop("field_map", None)
        cls.update_by_id(id, {"parser_config": m.parser_config})

    @classmethod
    @DB.connection_context()
    def get_field_map(cls, ids):
        # Get field mappings for knowledge bases
        # Args:
        #     ids: List of knowledge base IDs
        # Returns:
        #     Dictionary of field mappings
        conf = {}
        for k in cls.get_by_ids(ids):
            if k.parser_config and "field_map" in k.parser_config:
                conf.update(k.parser_config["field_map"])
        return conf

    @classmethod
    @DB.connection_context()
    def get_by_name(cls, kb_name, tenant_id):
        # Get knowledge base by name and tenant ID
        # Args:
        #     kb_name: Knowledge base name
        #     tenant_id: Tenant ID
        # Returns:
        #     Tuple of (exists, knowledge_base)
        kb = cls.model.select().where(
            (cls.model.name == kb_name)
            & (cls.model.tenant_id == tenant_id)
            & (cls.model.status == StatusEnum.VALID.value)
        )
        if kb:
            return True, kb[0]
        return False, None

    @classmethod
    @DB.connection_context()
    def get_all_ids(cls):
        # Get all knowledge base IDs
        # Returns:
        #     List of all knowledge base IDs
        return [m["id"] for m in cls.model.select(cls.model.id).dicts()]


    @classmethod
    @DB.connection_context()
    def create_with_name(
        cls,
        *,
        name: str,
        tenant_id: str,
        parser_id: str | None = None,
        **kwargs
    ):
        """Create a dataset (knowledgebase) by name with kb_app defaults.

        This encapsulates the creation logic used in kb_app.create so other callers
        (including RESTFul endpoints) can reuse the same behavior.

        Returns:
            (ok: bool, model_or_msg): On success, returns (True, Knowledgebase model instance);
                                      on failure, returns (False, error_message).
        """
        # Validate name
        if not isinstance(name, str):
            return {"code": RetCode.DATA_ERROR, "message": "Dataset name must be string."}
        dataset_name = name.strip()
        if len(dataset_name) == 0:
            return {"code": RetCode.DATA_ERROR, "message": "Dataset name can't be empty."}
        if len(dataset_name.encode("utf-8")) > DATASET_NAME_LIMIT:
            return {"code": RetCode.DATA_ERROR, "message": f"Dataset name length is {len(dataset_name)} which is larger than {DATASET_NAME_LIMIT}"}

        # Deduplicate name within tenant
        dataset_name = duplicate_name(
            cls.query,
            name=dataset_name,
            tenant_id=tenant_id,
            status=StatusEnum.VALID.value,
        )

        # Verify tenant exists
        ok, _t = TenantService.get_by_id(tenant_id)
        if not ok:
            return {"code": RetCode.DATA_ERROR, "message": "Tenant does not exist."}

        # Build payload
        parser_config = get_parser_config(parser_id, kwargs.get("parser_config"))
        kb_id = get_uuid()
        payload = {
            "id": kb_id,
            "name": dataset_name,
            "tenant_id": tenant_id,
            "created_by": tenant_id,
            "parser_id": (parser_id or "naive"),
            "parser_config": parser_config,
            **kwargs
        }
<<<<<<< HEAD
        
=======

        # Default parser_config (align with kb_app.create) — do not accept external overrides
        payload["parser_config"] = get_parser_config(parser_id, kwargs.get("parser_config"))

>>>>>>> 9cef3a26
        return payload


    @classmethod
    @DB.connection_context()
    def get_list(cls, joined_tenant_ids, user_id,
                 page_number, items_per_page, orderby, desc, id, name):
        # Get list of knowledge bases with filtering and pagination
        # Args:
        #     joined_tenant_ids: List of tenant IDs
        #     user_id: Current user ID
        #     page_number: Page number for pagination
        #     items_per_page: Number of items per page
        #     orderby: Field to order by
        #     desc: Boolean indicating descending order
        #     id: Optional ID filter
        #     name: Optional name filter
        # Returns:
        #     List of knowledge bases
        #     Total count of knowledge bases
        kbs = cls.model.select()
        if id:
            kbs = kbs.where(cls.model.id == id)
        if name:
            kbs = kbs.where(cls.model.name == name)
        kbs = kbs.where(
            ((cls.model.tenant_id.in_(joined_tenant_ids) & (cls.model.permission ==
                                                            TenantPermission.TEAM.value)) | (
                cls.model.tenant_id == user_id))
            & (cls.model.status == StatusEnum.VALID.value)
        )

        if desc:
            kbs = kbs.order_by(cls.model.getter_by(orderby).desc())
        else:
            kbs = kbs.order_by(cls.model.getter_by(orderby).asc())

        total = kbs.count()
        kbs = kbs.paginate(page_number, items_per_page)

        return list(kbs.dicts()), total

    @classmethod
    @DB.connection_context()
    def accessible(cls, kb_id, user_id):
        # Check if a knowledge base is accessible by a user
        # Args:
        #     kb_id: Knowledge base ID
        #     user_id: User ID
        # Returns:
        #     Boolean indicating accessibility
        docs = cls.model.select(
            cls.model.id).join(UserTenant, on=(UserTenant.tenant_id == Knowledgebase.tenant_id)
                               ).where(cls.model.id == kb_id, UserTenant.user_id == user_id).paginate(0, 1)
        docs = docs.dicts()
        if not docs:
            return False
        return True

    @classmethod
    @DB.connection_context()
    def get_kb_by_id(cls, kb_id, user_id):
        # Get knowledge base by ID and user ID
        # Args:
        #     kb_id: Knowledge base ID
        #     user_id: User ID
        # Returns:
        #     List containing knowledge base information
        kbs = cls.model.select().join(UserTenant, on=(UserTenant.tenant_id == Knowledgebase.tenant_id)
                                      ).where(cls.model.id == kb_id, UserTenant.user_id == user_id).paginate(0, 1)
        kbs = kbs.dicts()
        return list(kbs)

    @classmethod
    @DB.connection_context()
    def get_kb_by_name(cls, kb_name, user_id):
        # Get knowledge base by name and user ID
        # Args:
        #     kb_name: Knowledge base name
        #     user_id: User ID
        # Returns:
        #     List containing knowledge base information
        kbs = cls.model.select().join(UserTenant, on=(UserTenant.tenant_id == Knowledgebase.tenant_id)
                                      ).where(cls.model.name == kb_name, UserTenant.user_id == user_id).paginate(0, 1)
        kbs = kbs.dicts()
        return list(kbs)

    @classmethod
    @DB.connection_context()
    def atomic_increase_doc_num_by_id(cls, kb_id):
        data = {}
        data["update_time"] = current_timestamp()
        data["update_date"] = datetime_format(datetime.now())
        data["doc_num"] = cls.model.doc_num + 1
        num = cls.model.update(data).where(cls.model.id == kb_id).execute()
        return num

    @classmethod
    @DB.connection_context()
    def update_document_number_in_init(cls, kb_id, doc_num):
        """
        Only use this function when init system
        """
        ok, kb = cls.get_by_id(kb_id)
        if not ok:
            return
        kb.doc_num = doc_num

        dirty_fields = kb.dirty_fields
        if cls.model._meta.combined.get("update_time") in dirty_fields:
            dirty_fields.remove(cls.model._meta.combined["update_time"])

        if cls.model._meta.combined.get("update_date") in dirty_fields:
            dirty_fields.remove(cls.model._meta.combined["update_date"])

        try:
            kb.save(only=dirty_fields)
        except ValueError as e:
            if str(e) == "no data to save!":
                pass # that's OK
            else:
                raise e

    @classmethod
    @DB.connection_context()
    def decrease_document_num_in_delete(cls, kb_id, doc_num_info: dict):
        kb_row = cls.model.get_by_id(kb_id)
        if not kb_row:
            raise RuntimeError(f"kb_id {kb_id} does not exist")
        update_dict = {
            'doc_num': kb_row.doc_num - doc_num_info['doc_num'],
            'chunk_num': kb_row.chunk_num - doc_num_info['chunk_num'],
            'token_num': kb_row.token_num - doc_num_info['token_num'],
            'update_time': current_timestamp(),
            'update_date': datetime_format(datetime.now())
        }
        return cls.model.update(update_dict).where(cls.model.id == kb_id).execute()<|MERGE_RESOLUTION|>--- conflicted
+++ resolved
@@ -423,14 +423,10 @@
             "parser_config": parser_config,
             **kwargs
         }
-<<<<<<< HEAD
-        
-=======
 
         # Default parser_config (align with kb_app.create) — do not accept external overrides
         payload["parser_config"] = get_parser_config(parser_id, kwargs.get("parser_config"))
 
->>>>>>> 9cef3a26
         return payload
 
 
