--- conflicted
+++ resolved
@@ -1011,11 +1011,8 @@
         migrate(migrator.add_column("document", "suffix", CharField(max_length=32, null=False, default="", help_text="The real file extension suffix", index=True)))
     except Exception:
         pass
-<<<<<<< HEAD
     try:
         migrate(migrator.add_column("api_4_conversation", "errors", TextField(null=True, help_text="errors")))
     except Exception:
         pass
-=======
-    logging.disable(logging.NOTSET)
->>>>>>> e26f3735
+    logging.disable(logging.NOTSET)