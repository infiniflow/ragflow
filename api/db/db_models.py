#
#  Copyright 2024 The InfiniFlow Authors. All Rights Reserved.
#
#  Licensed under the Apache License, Version 2.0 (the "License");
#  you may not use this file except in compliance with the License.
#  You may obtain a copy of the License at
#
#      http://www.apache.org/licenses/LICENSE-2.0
#
#  Unless required by applicable law or agreed to in writing, software
#  distributed under the License is distributed on an "AS IS" BASIS,
#  WITHOUT WARRANTIES OR CONDITIONS OF ANY KIND, either express or implied.
#  See the License for the specific language governing permissions and
#  limitations under the License.
#
import hashlib
import inspect
import logging
import operator
import os
import sys
import time
import typing
from enum import Enum
from functools import wraps

from flask_login import UserMixin
from itsdangerous.url_safe import URLSafeTimedSerializer as Serializer
from peewee import BigIntegerField, BooleanField, CharField, CompositeKey, DateTimeField, Field, FloatField, IntegerField, Metadata, Model, TextField
from playhouse.migrate import MySQLMigrator, PostgresqlMigrator, migrate
from playhouse.pool import PooledMySQLDatabase, PooledPostgresqlDatabase

from api import settings, utils
from api.db import ParserType, SerializedType


def singleton(cls, *args, **kw):
    instances = {}

    def _singleton():
        key = str(cls) + str(os.getpid())
        if key not in instances:
            instances[key] = cls(*args, **kw)
        return instances[key]

    return _singleton


CONTINUOUS_FIELD_TYPE = {IntegerField, FloatField, DateTimeField}
AUTO_DATE_TIMESTAMP_FIELD_PREFIX = {"create", "start", "end", "update", "read_access", "write_access"}


class TextFieldType(Enum):
    MYSQL = "LONGTEXT"
    POSTGRES = "TEXT"


class LongTextField(TextField):
    field_type = TextFieldType[settings.DATABASE_TYPE.upper()].value


class JSONField(LongTextField):
    default_value = {}

    def __init__(self, object_hook=None, object_pairs_hook=None, **kwargs):
        self._object_hook = object_hook
        self._object_pairs_hook = object_pairs_hook
        super().__init__(**kwargs)

    def db_value(self, value):
        if value is None:
            value = self.default_value
        return utils.json_dumps(value)

    def python_value(self, value):
        if not value:
            return self.default_value
        return utils.json_loads(value, object_hook=self._object_hook, object_pairs_hook=self._object_pairs_hook)


class ListField(JSONField):
    default_value = []


class SerializedField(LongTextField):
    def __init__(self, serialized_type=SerializedType.PICKLE, object_hook=None, object_pairs_hook=None, **kwargs):
        self._serialized_type = serialized_type
        self._object_hook = object_hook
        self._object_pairs_hook = object_pairs_hook
        super().__init__(**kwargs)

    def db_value(self, value):
        if self._serialized_type == SerializedType.PICKLE:
            return utils.serialize_b64(value, to_str=True)
        elif self._serialized_type == SerializedType.JSON:
            if value is None:
                return None
            return utils.json_dumps(value, with_type=True)
        else:
            raise ValueError(f"the serialized type {self._serialized_type} is not supported")

    def python_value(self, value):
        if self._serialized_type == SerializedType.PICKLE:
            return utils.deserialize_b64(value)
        elif self._serialized_type == SerializedType.JSON:
            if value is None:
                return {}
            return utils.json_loads(value, object_hook=self._object_hook, object_pairs_hook=self._object_pairs_hook)
        else:
            raise ValueError(f"the serialized type {self._serialized_type} is not supported")


def is_continuous_field(cls: typing.Type) -> bool:
    if cls in CONTINUOUS_FIELD_TYPE:
        return True
    for p in cls.__bases__:
        if p in CONTINUOUS_FIELD_TYPE:
            return True
        elif p is not Field and p is not object:
            if is_continuous_field(p):
                return True
    else:
        return False


def auto_date_timestamp_field():
    return {f"{f}_time" for f in AUTO_DATE_TIMESTAMP_FIELD_PREFIX}


def auto_date_timestamp_db_field():
    return {f"f_{f}_time" for f in AUTO_DATE_TIMESTAMP_FIELD_PREFIX}


def remove_field_name_prefix(field_name):
    return field_name[2:] if field_name.startswith("f_") else field_name


class BaseModel(Model):
    create_time = BigIntegerField(null=True, index=True)
    create_date = DateTimeField(null=True, index=True)
    update_time = BigIntegerField(null=True, index=True)
    update_date = DateTimeField(null=True, index=True)

    def to_json(self):
        # This function is obsolete
        return self.to_dict()

    def to_dict(self):
        return self.__dict__["__data__"]

    def to_human_model_dict(self, only_primary_with: list = None):
        model_dict = self.__dict__["__data__"]

        if not only_primary_with:
            return {remove_field_name_prefix(k): v for k, v in model_dict.items()}

        human_model_dict = {}
        for k in self._meta.primary_key.field_names:
            human_model_dict[remove_field_name_prefix(k)] = model_dict[k]
        for k in only_primary_with:
            human_model_dict[k] = model_dict[f"f_{k}"]
        return human_model_dict

    @property
    def meta(self) -> Metadata:
        return self._meta

    @classmethod
    def get_primary_keys_name(cls):
        return cls._meta.primary_key.field_names if isinstance(cls._meta.primary_key, CompositeKey) else [cls._meta.primary_key.name]

    @classmethod
    def getter_by(cls, attr):
        return operator.attrgetter(attr)(cls)

    @classmethod
    def query(cls, reverse=None, order_by=None, **kwargs):
        filters = []
        for f_n, f_v in kwargs.items():
            attr_name = "%s" % f_n
            if not hasattr(cls, attr_name) or f_v is None:
                continue
            if type(f_v) in {list, set}:
                f_v = list(f_v)
                if is_continuous_field(type(getattr(cls, attr_name))):
                    if len(f_v) == 2:
                        for i, v in enumerate(f_v):
                            if isinstance(v, str) and f_n in auto_date_timestamp_field():
                                # time type: %Y-%m-%d %H:%M:%S
                                f_v[i] = utils.date_string_to_timestamp(v)
                        lt_value = f_v[0]
                        gt_value = f_v[1]
                        if lt_value is not None and gt_value is not None:
                            filters.append(cls.getter_by(attr_name).between(lt_value, gt_value))
                        elif lt_value is not None:
                            filters.append(operator.attrgetter(attr_name)(cls) >= lt_value)
                        elif gt_value is not None:
                            filters.append(operator.attrgetter(attr_name)(cls) <= gt_value)
                else:
                    filters.append(operator.attrgetter(attr_name)(cls) << f_v)
            else:
                filters.append(operator.attrgetter(attr_name)(cls) == f_v)
        if filters:
            query_records = cls.select().where(*filters)
            if reverse is not None:
                if not order_by or not hasattr(cls, f"{order_by}"):
                    order_by = "create_time"
                if reverse is True:
                    query_records = query_records.order_by(cls.getter_by(f"{order_by}").desc())
                elif reverse is False:
                    query_records = query_records.order_by(cls.getter_by(f"{order_by}").asc())
            return [query_record for query_record in query_records]
        else:
            return []

    @classmethod
    def insert(cls, __data=None, **insert):
        if isinstance(__data, dict) and __data:
            __data[cls._meta.combined["create_time"]] = utils.current_timestamp()
        if insert:
            insert["create_time"] = utils.current_timestamp()

        return super().insert(__data, **insert)

    # update and insert will call this method
    @classmethod
    def _normalize_data(cls, data, kwargs):
        normalized = super()._normalize_data(data, kwargs)
        if not normalized:
            return {}

        normalized[cls._meta.combined["update_time"]] = utils.current_timestamp()

        for f_n in AUTO_DATE_TIMESTAMP_FIELD_PREFIX:
            if {f"{f_n}_time", f"{f_n}_date"}.issubset(cls._meta.combined.keys()) and cls._meta.combined[f"{f_n}_time"] in normalized and normalized[cls._meta.combined[f"{f_n}_time"]] is not None:
                normalized[cls._meta.combined[f"{f_n}_date"]] = utils.timestamp_to_date(normalized[cls._meta.combined[f"{f_n}_time"]])

        return normalized


class JsonSerializedField(SerializedField):
    def __init__(self, object_hook=utils.from_dict_hook, object_pairs_hook=None, **kwargs):
        super(JsonSerializedField, self).__init__(serialized_type=SerializedType.JSON, object_hook=object_hook, object_pairs_hook=object_pairs_hook, **kwargs)


class PooledDatabase(Enum):
    MYSQL = PooledMySQLDatabase
    POSTGRES = PooledPostgresqlDatabase


class DatabaseMigrator(Enum):
    MYSQL = MySQLMigrator
    POSTGRES = PostgresqlMigrator


@singleton
class BaseDataBase:
    def __init__(self):
        database_config = settings.DATABASE.copy()
        db_name = database_config.pop("name")
        self.database_connection = PooledDatabase[settings.DATABASE_TYPE.upper()].value(db_name, **database_config)
        logging.info("init database on cluster mode successfully")


def with_retry(max_retries=3, retry_delay=1.0):
    """Decorator: Add retry mechanism to database operations

    Args:
        max_retries (int): maximum number of retries
        retry_delay (float): initial retry delay (seconds), will increase exponentially

    Returns:
        decorated function
    """

    def decorator(func):
        @wraps(func)
        def wrapper(*args, **kwargs):
            last_exception = None
            for retry in range(max_retries):
                try:
                    return func(*args, **kwargs)
                except Exception as e:
                    last_exception = e
                    # get self and method name for logging
                    self_obj = args[0] if args else None
                    func_name = func.__name__
                    lock_name = getattr(self_obj, "lock_name", "unknown") if self_obj else "unknown"

                    if retry < max_retries - 1:
                        current_delay = retry_delay * (2**retry)
                        logging.warning(f"{func_name} {lock_name} failed: {str(e)}, retrying ({retry + 1}/{max_retries})")
                        time.sleep(current_delay)
                    else:
                        logging.error(f"{func_name} {lock_name} failed after all attempts: {str(e)}")

            if last_exception:
                raise last_exception
            return False

        return wrapper

    return decorator


class PostgresDatabaseLock:
    def __init__(self, lock_name, timeout=10, db=None):
        self.lock_name = lock_name
        self.lock_id = int(hashlib.md5(lock_name.encode()).hexdigest(), 16) % (2**31 - 1)
        self.timeout = int(timeout)
        self.db = db if db else DB

    @with_retry(max_retries=3, retry_delay=1.0)
    def lock(self):
        cursor = self.db.execute_sql("SELECT pg_try_advisory_lock(%s)", (self.lock_id,))
        ret = cursor.fetchone()
        if ret[0] == 0:
            raise Exception(f"acquire postgres lock {self.lock_name} timeout")
        elif ret[0] == 1:
            return True
        else:
            raise Exception(f"failed to acquire lock {self.lock_name}")

    @with_retry(max_retries=3, retry_delay=1.0)
    def unlock(self):
        cursor = self.db.execute_sql("SELECT pg_advisory_unlock(%s)", (self.lock_id,))
        ret = cursor.fetchone()
        if ret[0] == 0:
            raise Exception(f"postgres lock {self.lock_name} was not established by this thread")
        elif ret[0] == 1:
            return True
        else:
            raise Exception(f"postgres lock {self.lock_name} does not exist")

    def __enter__(self):
        if isinstance(self.db, PooledPostgresqlDatabase):
            self.lock()
        return self

    def __exit__(self, exc_type, exc_val, exc_tb):
        if isinstance(self.db, PooledPostgresqlDatabase):
            self.unlock()

    def __call__(self, func):
        @wraps(func)
        def magic(*args, **kwargs):
            with self:
                return func(*args, **kwargs)

        return magic


class MysqlDatabaseLock:
    def __init__(self, lock_name, timeout=10, db=None):
        self.lock_name = lock_name
        self.timeout = int(timeout)
        self.db = db if db else DB

    @with_retry(max_retries=3, retry_delay=1.0)
    def lock(self):
        # SQL parameters only support %s format placeholders
        cursor = self.db.execute_sql("SELECT GET_LOCK(%s, %s)", (self.lock_name, self.timeout))
        ret = cursor.fetchone()
        if ret[0] == 0:
            raise Exception(f"acquire mysql lock {self.lock_name} timeout")
        elif ret[0] == 1:
            return True
        else:
            raise Exception(f"failed to acquire lock {self.lock_name}")

    @with_retry(max_retries=3, retry_delay=1.0)
    def unlock(self):
        cursor = self.db.execute_sql("SELECT RELEASE_LOCK(%s)", (self.lock_name,))
        ret = cursor.fetchone()
        if ret[0] == 0:
            raise Exception(f"mysql lock {self.lock_name} was not established by this thread")
        elif ret[0] == 1:
            return True
        else:
            raise Exception(f"mysql lock {self.lock_name} does not exist")

    def __enter__(self):
        if isinstance(self.db, PooledMySQLDatabase):
            self.lock()
        return self

    def __exit__(self, exc_type, exc_val, exc_tb):
        if isinstance(self.db, PooledMySQLDatabase):
            self.unlock()

    def __call__(self, func):
        @wraps(func)
        def magic(*args, **kwargs):
            with self:
                return func(*args, **kwargs)

        return magic


class DatabaseLock(Enum):
    MYSQL = MysqlDatabaseLock
    POSTGRES = PostgresDatabaseLock


DB = BaseDataBase().database_connection
DB.lock = DatabaseLock[settings.DATABASE_TYPE.upper()].value


def close_connection():
    try:
        if DB:
            DB.close_stale(age=30)
    except Exception as e:
        logging.exception(e)


class DataBaseModel(BaseModel):
    class Meta:
        database = DB


@DB.connection_context()
def init_database_tables(alter_fields=[]):
    members = inspect.getmembers(sys.modules[__name__], inspect.isclass)
    table_objs = []
    create_failed_list = []
    for name, obj in members:
        if obj != DataBaseModel and issubclass(obj, DataBaseModel):
            table_objs.append(obj)

            if not obj.table_exists():
                logging.debug(f"start create table {obj.__name__}")
                try:
                    obj.create_table()
                    logging.debug(f"create table success: {obj.__name__}")
                except Exception as e:
                    logging.exception(e)
                    create_failed_list.append(obj.__name__)
            else:
                logging.debug(f"table {obj.__name__} already exists, skip creation.")

    if create_failed_list:
        logging.error(f"create tables failed: {create_failed_list}")
        raise Exception(f"create tables failed: {create_failed_list}")
    migrate_db()


def fill_db_model_object(model_object, human_model_dict):
    for k, v in human_model_dict.items():
        attr_name = "%s" % k
        if hasattr(model_object.__class__, attr_name):
            setattr(model_object, attr_name, v)
    return model_object


class User(DataBaseModel, UserMixin):
    id = CharField(max_length=32, primary_key=True)
    access_token = CharField(max_length=255, null=True, index=True)
    nickname = CharField(max_length=100, null=False, help_text="nicky name", index=True)
    password = CharField(max_length=255, null=True, help_text="password", index=True)
    email = CharField(max_length=255, null=False, help_text="email", index=True)
    avatar = TextField(null=True, help_text="avatar base64 string")
    language = CharField(max_length=32, null=True, help_text="English|Chinese", default="Chinese" if "zh_CN" in os.getenv("LANG", "") else "English", index=True)
    color_schema = CharField(max_length=32, null=True, help_text="Bright|Dark", default="Bright", index=True)
    timezone = CharField(max_length=64, null=True, help_text="Timezone", default="UTC+8\tAsia/Shanghai", index=True)
    last_login_time = DateTimeField(null=True, index=True)
    is_authenticated = CharField(max_length=1, null=False, default="1", index=True)
    is_active = CharField(max_length=1, null=False, default="1", index=True)
    is_anonymous = CharField(max_length=1, null=False, default="0", index=True)
    login_channel = CharField(null=True, help_text="from which user login", index=True)
    status = CharField(max_length=1, null=True, help_text="is it validate(0: wasted, 1: validate)", default="1", index=True)
    is_superuser = BooleanField(null=True, help_text="is root", default=False, index=True)

    def __str__(self):
        return self.email

    def get_id(self):
        jwt = Serializer(secret_key=settings.SECRET_KEY)
        return jwt.dumps(str(self.access_token))

    class Meta:
        db_table = "user"


class Tenant(DataBaseModel):
    id = CharField(max_length=32, primary_key=True)
    name = CharField(max_length=100, null=True, help_text="Tenant name", index=True)
    public_key = CharField(max_length=255, null=True, index=True)
    llm_id = CharField(max_length=128, null=False, help_text="default llm ID", index=True)
    embd_id = CharField(max_length=128, null=False, help_text="default embedding model ID", index=True)
    asr_id = CharField(max_length=128, null=False, help_text="default ASR model ID", index=True)
    img2txt_id = CharField(max_length=128, null=False, help_text="default image to text model ID", index=True)
    rerank_id = CharField(max_length=128, null=False, help_text="default rerank model ID", index=True)
    tts_id = CharField(max_length=256, null=True, help_text="default tts model ID", index=True)
    parser_ids = CharField(max_length=256, null=False, help_text="document processors", index=True)
    credit = IntegerField(default=512, index=True)
    status = CharField(max_length=1, null=True, help_text="is it validate(0: wasted, 1: validate)", default="1", index=True)

    class Meta:
        db_table = "tenant"


class UserTenant(DataBaseModel):
    id = CharField(max_length=32, primary_key=True)
    user_id = CharField(max_length=32, null=False, index=True)
    tenant_id = CharField(max_length=32, null=False, index=True)
    role = CharField(max_length=32, null=False, help_text="UserTenantRole", index=True)
    invited_by = CharField(max_length=32, null=False, index=True)
    status = CharField(max_length=1, null=True, help_text="is it validate(0: wasted, 1: validate)", default="1", index=True)

    class Meta:
        db_table = "user_tenant"


class InvitationCode(DataBaseModel):
    id = CharField(max_length=32, primary_key=True)
    code = CharField(max_length=32, null=False, index=True)
    visit_time = DateTimeField(null=True, index=True)
    user_id = CharField(max_length=32, null=True, index=True)
    tenant_id = CharField(max_length=32, null=True, index=True)
    status = CharField(max_length=1, null=True, help_text="is it validate(0: wasted, 1: validate)", default="1", index=True)

    class Meta:
        db_table = "invitation_code"


class LLMFactories(DataBaseModel):
    name = CharField(max_length=128, null=False, help_text="LLM factory name", primary_key=True)
    logo = TextField(null=True, help_text="llm logo base64")
    tags = CharField(max_length=255, null=False, help_text="LLM, Text Embedding, Image2Text, ASR", index=True)
    status = CharField(max_length=1, null=True, help_text="is it validate(0: wasted, 1: validate)", default="1", index=True)

    def __str__(self):
        return self.name

    class Meta:
        db_table = "llm_factories"


class LLM(DataBaseModel):
    # LLMs dictionary
    llm_name = CharField(max_length=128, null=False, help_text="LLM name", index=True)
    model_type = CharField(max_length=128, null=False, help_text="LLM, Text Embedding, Image2Text, ASR", index=True)
    fid = CharField(max_length=128, null=False, help_text="LLM factory id", index=True)
    max_tokens = IntegerField(default=0)

    tags = CharField(max_length=255, null=False, help_text="LLM, Text Embedding, Image2Text, Chat, 32k...", index=True)
    is_tools = BooleanField(null=False, help_text="support tools", default=False)
    status = CharField(max_length=1, null=True, help_text="is it validate(0: wasted, 1: validate)", default="1", index=True)

    def __str__(self):
        return self.llm_name

    class Meta:
        primary_key = CompositeKey("fid", "llm_name")
        db_table = "llm"


class TenantLLM(DataBaseModel):
    tenant_id = CharField(max_length=32, null=False, index=True)
    llm_factory = CharField(max_length=128, null=False, help_text="LLM factory name", index=True)
    model_type = CharField(max_length=128, null=True, help_text="LLM, Text Embedding, Image2Text, ASR", index=True)
    llm_name = CharField(max_length=128, null=True, help_text="LLM name", default="", index=True)
    api_key = CharField(max_length=2048, null=True, help_text="API KEY", index=True)
    api_base = CharField(max_length=255, null=True, help_text="API Base")
    max_tokens = IntegerField(default=8192, index=True)
    used_tokens = IntegerField(default=0, index=True)

    def __str__(self):
        return self.llm_name

    class Meta:
        db_table = "tenant_llm"
        primary_key = CompositeKey("tenant_id", "llm_factory", "llm_name")


class TenantLangfuse(DataBaseModel):
    tenant_id = CharField(max_length=32, null=False, primary_key=True)
    secret_key = CharField(max_length=2048, null=False, help_text="SECRET KEY", index=True)
    public_key = CharField(max_length=2048, null=False, help_text="PUBLIC KEY", index=True)
    host = CharField(max_length=128, null=False, help_text="HOST", index=True)

    def __str__(self):
        return "Langfuse host" + self.host

    class Meta:
        db_table = "tenant_langfuse"


class Knowledgebase(DataBaseModel):
    id = CharField(max_length=32, primary_key=True)
    avatar = TextField(null=True, help_text="avatar base64 string")
    tenant_id = CharField(max_length=32, null=False, index=True)
    name = CharField(max_length=128, null=False, help_text="KB name", index=True)
    language = CharField(max_length=32, null=True, default="Chinese" if "zh_CN" in os.getenv("LANG", "") else "English", help_text="English|Chinese", index=True)
    description = TextField(null=True, help_text="KB description")
    embd_id = CharField(max_length=128, null=False, help_text="default embedding model ID", index=True)
    permission = CharField(max_length=16, null=False, help_text="me|team", default="me", index=True)
    created_by = CharField(max_length=32, null=False, index=True)
    doc_num = IntegerField(default=0, index=True)
    token_num = IntegerField(default=0, index=True)
    chunk_num = IntegerField(default=0, index=True)
    similarity_threshold = FloatField(default=0.2, index=True)
    vector_similarity_weight = FloatField(default=0.3, index=True)

    parser_id = CharField(max_length=32, null=False, help_text="default parser ID", default=ParserType.NAIVE.value, index=True)
    parser_config = JSONField(null=False, default={"pages": [[1, 1000000]]})
    pagerank = IntegerField(default=0, index=False)
    status = CharField(max_length=1, null=True, help_text="is it validate(0: wasted, 1: validate)", default="1", index=True)

    def __str__(self):
        return self.name

    class Meta:
        db_table = "knowledgebase"


class Document(DataBaseModel):
    id = CharField(max_length=32, primary_key=True)
    thumbnail = TextField(null=True, help_text="thumbnail base64 string")
    kb_id = CharField(max_length=256, null=False, index=True)
    parser_id = CharField(max_length=32, null=False, help_text="default parser ID", index=True)
    parser_config = JSONField(null=False, default={"pages": [[1, 1000000]]})
    source_type = CharField(max_length=128, null=False, default="local", help_text="where dose this document come from", index=True)
    type = CharField(max_length=32, null=False, help_text="file extension", index=True)
    created_by = CharField(max_length=32, null=False, help_text="who created it", index=True)
    name = CharField(max_length=255, null=True, help_text="file name", index=True)
    location = CharField(max_length=255, null=True, help_text="where dose it store", index=True)
    size = IntegerField(default=0, index=True)
    token_num = IntegerField(default=0, index=True)
    chunk_num = IntegerField(default=0, index=True)
    progress = FloatField(default=0, index=True)
    progress_msg = TextField(null=True, help_text="process message", default="")
    process_begin_at = DateTimeField(null=True, index=True)
    process_duation = FloatField(default=0)
    meta_fields = JSONField(null=True, default={})

    run = CharField(max_length=1, null=True, help_text="start to run processing or cancel.(1: run it; 2: cancel)", default="0", index=True)
    status = CharField(max_length=1, null=True, help_text="is it validate(0: wasted, 1: validate)", default="1", index=True)

    class Meta:
        db_table = "document"


class File(DataBaseModel):
    id = CharField(max_length=32, primary_key=True)
    parent_id = CharField(max_length=32, null=False, help_text="parent folder id", index=True)
    tenant_id = CharField(max_length=32, null=False, help_text="tenant id", index=True)
    created_by = CharField(max_length=32, null=False, help_text="who created it", index=True)
    name = CharField(max_length=255, null=False, help_text="file name or folder name", index=True)
    location = CharField(max_length=255, null=True, help_text="where dose it store", index=True)
    size = IntegerField(default=0, index=True)
    type = CharField(max_length=32, null=False, help_text="file extension", index=True)
    source_type = CharField(max_length=128, null=False, default="", help_text="where dose this document come from", index=True)

    class Meta:
        db_table = "file"


class File2Document(DataBaseModel):
    id = CharField(max_length=32, primary_key=True)
    file_id = CharField(max_length=32, null=True, help_text="file id", index=True)
    document_id = CharField(max_length=32, null=True, help_text="document id", index=True)

    class Meta:
        db_table = "file2document"


class Task(DataBaseModel):
    id = CharField(max_length=32, primary_key=True)
    doc_id = CharField(max_length=32, null=False, index=True)
    from_page = IntegerField(default=0)
    to_page = IntegerField(default=100000000)
    task_type = CharField(max_length=32, null=False, default="")
    priority = IntegerField(default=0)

    begin_at = DateTimeField(null=True, index=True)
    process_duation = FloatField(default=0)

    progress = FloatField(default=0, index=True)
    progress_msg = TextField(null=True, help_text="process message", default="")
    retry_count = IntegerField(default=0)
    digest = TextField(null=True, help_text="task digest", default="")
    chunk_ids = LongTextField(null=True, help_text="chunk ids", default="")


class Dialog(DataBaseModel):
    id = CharField(max_length=32, primary_key=True)
    tenant_id = CharField(max_length=32, null=False, index=True)
    name = CharField(max_length=255, null=True, help_text="dialog application name", index=True)
    description = TextField(null=True, help_text="Dialog description")
    icon = TextField(null=True, help_text="icon base64 string")
    language = CharField(max_length=32, null=True, default="Chinese" if "zh_CN" in os.getenv("LANG", "") else "English", help_text="English|Chinese", index=True)
    llm_id = CharField(max_length=128, null=False, help_text="default llm ID")

    llm_setting = JSONField(null=False, default={"temperature": 0.1, "top_p": 0.3, "frequency_penalty": 0.7, "presence_penalty": 0.4, "max_tokens": 512})
    prompt_type = CharField(max_length=16, null=False, default="simple", help_text="simple|advanced", index=True)
    prompt_config = JSONField(
        null=False,
        default={"system": "", "prologue": "Hi! I'm your assistant, what can I do for you?", "parameters": [], "empty_response": "Sorry! No relevant content was found in the knowledge base!"},
    )

    similarity_threshold = FloatField(default=0.2)
    vector_similarity_weight = FloatField(default=0.3)

    top_n = IntegerField(default=6)

    top_k = IntegerField(default=1024)

    do_refer = CharField(max_length=1, null=False, default="1", help_text="it needs to insert reference index into answer or not")

    rerank_id = CharField(max_length=128, null=False, help_text="default rerank model ID")

    kb_ids = JSONField(null=False, default=[])
    status = CharField(max_length=1, null=True, help_text="is it validate(0: wasted, 1: validate)", default="1", index=True)

    class Meta:
        db_table = "dialog"


class Conversation(DataBaseModel):
    id = CharField(max_length=32, primary_key=True)
    dialog_id = CharField(max_length=32, null=False, index=True)
    name = CharField(max_length=255, null=True, help_text="converastion name", index=True)
    message = JSONField(null=True)
    reference = JSONField(null=True, default=[])
    user_id = CharField(max_length=255, null=True, help_text="user_id", index=True)

    class Meta:
        db_table = "conversation"


class APIToken(DataBaseModel):
    tenant_id = CharField(max_length=32, null=False, index=True)
    token = CharField(max_length=255, null=False, index=True)
    dialog_id = CharField(max_length=32, null=True, index=True)
    source = CharField(max_length=16, null=True, help_text="none|agent|dialog", index=True)
    beta = CharField(max_length=255, null=True, index=True)

    class Meta:
        db_table = "api_token"
        primary_key = CompositeKey("tenant_id", "token")


class API4Conversation(DataBaseModel):
    id = CharField(max_length=32, primary_key=True)
    dialog_id = CharField(max_length=32, null=False, index=True)
    user_id = CharField(max_length=255, null=False, help_text="user_id", index=True)
    message = JSONField(null=True)
    reference = JSONField(null=True, default=[])
    tokens = IntegerField(default=0)
    source = CharField(max_length=16, null=True, help_text="none|agent|dialog", index=True)
    dsl = JSONField(null=True, default={})
    duration = FloatField(default=0, index=True)
    round = IntegerField(default=0, index=True)
    thumb_up = IntegerField(default=0, index=True)

    class Meta:
        db_table = "api_4_conversation"


class UserCanvas(DataBaseModel):
    id = CharField(max_length=32, primary_key=True)
    avatar = TextField(null=True, help_text="avatar base64 string")
    user_id = CharField(max_length=255, null=False, help_text="user_id", index=True)
    title = CharField(max_length=255, null=True, help_text="Canvas title")

    permission = CharField(max_length=16, null=False, help_text="me|team", default="me", index=True)
    description = TextField(null=True, help_text="Canvas description")
    canvas_type = CharField(max_length=32, null=True, help_text="Canvas type", index=True)
    dsl = JSONField(null=True, default={})

    class Meta:
        db_table = "user_canvas"


class CanvasTemplate(DataBaseModel):
    id = CharField(max_length=32, primary_key=True)
    avatar = TextField(null=True, help_text="avatar base64 string")
    title = CharField(max_length=255, null=True, help_text="Canvas title")

    description = TextField(null=True, help_text="Canvas description")
    canvas_type = CharField(max_length=32, null=True, help_text="Canvas type", index=True)
    dsl = JSONField(null=True, default={})

    class Meta:
        db_table = "canvas_template"


class UserCanvasVersion(DataBaseModel):
    id = CharField(max_length=32, primary_key=True)
    user_canvas_id = CharField(max_length=255, null=False, help_text="user_canvas_id", index=True)

    title = CharField(max_length=255, null=True, help_text="Canvas title")
    description = TextField(null=True, help_text="Canvas description")
    dsl = JSONField(null=True, default={})

    class Meta:
        db_table = "user_canvas_version"


<<<<<<< HEAD
class MCPServer(DataBaseModel):
    id = CharField(max_length=32, primary_key=True)
    name = CharField(max_length=255, null=False, help_text="MCP Server name")
    tenant_id = CharField(max_length=32, null=False, index=True)
    url = CharField(max_length=2048, null=False, help_text="MCP Server URL")
    server_type = CharField(max_length=32, null=False, help_text="MCP Server type")
    description = TextField(null=True, help_text="MCP Server description")
    variables = JSONField(null=True, default=[], help_text="MCP Server variables")
    headers = JSONField(null=True, default={}, help_text="MCP Server additional request headers")

    class Meta:
        db_table = "mcp_server"
=======
class Search(DataBaseModel):
    id = CharField(max_length=32, primary_key=True)
    avatar = TextField(null=True, help_text="avatar base64 string")
    tenant_id = CharField(max_length=32, null=False, index=True)
    name = CharField(max_length=128, null=False, help_text="Search name", index=True)
    description = TextField(null=True, help_text="KB description")
    created_by = CharField(max_length=32, null=False, index=True)
    search_config = JSONField(
        null=False,
        default={
            "kb_ids": [],
            "doc_ids": [],
            "similarity_threshold": 0.0,
            "vector_similarity_weight": 0.3,
            "use_kg": False,
            # rerank settings
            "rerank_id": "",
            "top_k": 1024,
            # chat settings
            "summary": False,
            "chat_id": "",
            "llm_setting": {
                "temperature": 0.1,
                "top_p": 0.3,
                "frequency_penalty": 0.7,
                "presence_penalty": 0.4,
            },
            "chat_settingcross_languages": [],
            "highlight": False,
            "keyword": False,
            "web_search": False,
            "related_search": False,
            "query_mindmap": False,
        },
    )
    status = CharField(max_length=1, null=True, help_text="is it validate(0: wasted, 1: validate)", default="1", index=True)

    def __str__(self):
        return self.name

    class Meta:
        db_table = "search"
>>>>>>> f0e07836


def migrate_db():
    migrator = DatabaseMigrator[settings.DATABASE_TYPE.upper()].value(DB)
    try:
        migrate(migrator.add_column("file", "source_type", CharField(max_length=128, null=False, default="", help_text="where dose this document come from", index=True)))
    except Exception:
        pass
    try:
        migrate(migrator.add_column("tenant", "rerank_id", CharField(max_length=128, null=False, default="BAAI/bge-reranker-v2-m3", help_text="default rerank model ID")))
    except Exception:
        pass
    try:
        migrate(migrator.add_column("dialog", "rerank_id", CharField(max_length=128, null=False, default="", help_text="default rerank model ID")))
    except Exception:
        pass
    try:
        migrate(migrator.add_column("dialog", "top_k", IntegerField(default=1024)))
    except Exception:
        pass
    try:
        migrate(migrator.alter_column_type("tenant_llm", "api_key", CharField(max_length=2048, null=True, help_text="API KEY", index=True)))
    except Exception:
        pass
    try:
        migrate(migrator.add_column("api_token", "source", CharField(max_length=16, null=True, help_text="none|agent|dialog", index=True)))
    except Exception:
        pass
    try:
        migrate(migrator.add_column("tenant", "tts_id", CharField(max_length=256, null=True, help_text="default tts model ID", index=True)))
    except Exception:
        pass
    try:
        migrate(migrator.add_column("api_4_conversation", "source", CharField(max_length=16, null=True, help_text="none|agent|dialog", index=True)))
    except Exception:
        pass
    try:
        migrate(migrator.add_column("task", "retry_count", IntegerField(default=0)))
    except Exception:
        pass
    try:
        migrate(migrator.alter_column_type("api_token", "dialog_id", CharField(max_length=32, null=True, index=True)))
    except Exception:
        pass
    try:
        migrate(migrator.add_column("tenant_llm", "max_tokens", IntegerField(default=8192, index=True)))
    except Exception:
        pass
    try:
        migrate(migrator.add_column("api_4_conversation", "dsl", JSONField(null=True, default={})))
    except Exception:
        pass
    try:
        migrate(migrator.add_column("knowledgebase", "pagerank", IntegerField(default=0, index=False)))
    except Exception:
        pass
    try:
        migrate(migrator.add_column("api_token", "beta", CharField(max_length=255, null=True, index=True)))
    except Exception:
        pass
    try:
        migrate(migrator.add_column("task", "digest", TextField(null=True, help_text="task digest", default="")))
    except Exception:
        pass

    try:
        migrate(migrator.add_column("task", "chunk_ids", LongTextField(null=True, help_text="chunk ids", default="")))
    except Exception:
        pass
    try:
        migrate(migrator.add_column("conversation", "user_id", CharField(max_length=255, null=True, help_text="user_id", index=True)))
    except Exception:
        pass
    try:
        migrate(migrator.add_column("document", "meta_fields", JSONField(null=True, default={})))
    except Exception:
        pass
    try:
        migrate(migrator.add_column("task", "task_type", CharField(max_length=32, null=False, default="")))
    except Exception:
        pass
    try:
        migrate(migrator.add_column("task", "priority", IntegerField(default=0)))
    except Exception:
        pass
    try:
        migrate(migrator.add_column("user_canvas", "permission", CharField(max_length=16, null=False, help_text="me|team", default="me", index=True)))
    except Exception:
        pass
    try:
        migrate(migrator.add_column("llm", "is_tools", BooleanField(null=False, help_text="support tools", default=False)))
    except Exception:
        pass
    try:
        migrate(migrator.add_column("mcp_server", "variables", JSONField(null=True, help_text="MCP Server variables", default=[])))
    except Exception:
        pass<|MERGE_RESOLUTION|>--- conflicted
+++ resolved
@@ -799,7 +799,6 @@
         db_table = "user_canvas_version"
 
 
-<<<<<<< HEAD
 class MCPServer(DataBaseModel):
     id = CharField(max_length=32, primary_key=True)
     name = CharField(max_length=255, null=False, help_text="MCP Server name")
@@ -812,7 +811,8 @@
 
     class Meta:
         db_table = "mcp_server"
-=======
+
+ 
 class Search(DataBaseModel):
     id = CharField(max_length=32, primary_key=True)
     avatar = TextField(null=True, help_text="avatar base64 string")
@@ -855,7 +855,6 @@
 
     class Meta:
         db_table = "search"
->>>>>>> f0e07836
 
 
 def migrate_db():
