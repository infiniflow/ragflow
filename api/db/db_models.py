--- conflicted
+++ resolved
@@ -1410,7 +1410,6 @@
     except Exception:
         pass
     
-<<<<<<< HEAD
     # Checkpoint/Resume support migrations
     try:
         migrate(migrator.add_column("task", "checkpoint_id", CharField(max_length=32, null=True, index=True, help_text="Associated checkpoint ID")))
@@ -1422,7 +1421,6 @@
         pass
     try:
         migrate(migrator.add_column("task", "is_paused", BooleanField(default=False, index=True, help_text="Whether task is currently paused")))
-=======
     # RAG Evaluation tables
     try:
         migrate(migrator.add_column("evaluation_datasets", "id", CharField(max_length=32, primary_key=True)))
@@ -1458,7 +1456,6 @@
         pass
     try:
         migrate(migrator.add_column("evaluation_datasets", "status", IntegerField(null=False, default=1)))
->>>>>>> 4870d429
     except Exception:
         pass
     
