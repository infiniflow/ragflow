--- conflicted
+++ resolved
@@ -1113,7 +1113,70 @@
         db_table = "sync_logs"
 
 
-<<<<<<< HEAD
+class EvaluationDataset(DataBaseModel):
+    """Ground truth dataset for RAG evaluation"""
+    id = CharField(max_length=32, primary_key=True)
+    tenant_id = CharField(max_length=32, null=False, index=True, help_text="tenant ID")
+    name = CharField(max_length=255, null=False, index=True, help_text="dataset name")
+    description = TextField(null=True, help_text="dataset description")
+    kb_ids = JSONField(null=False, help_text="knowledge base IDs to evaluate against")
+    created_by = CharField(max_length=32, null=False, index=True, help_text="creator user ID")
+    create_time = BigIntegerField(null=False, index=True, help_text="creation timestamp")
+    update_time = BigIntegerField(null=False, help_text="last update timestamp")
+    status = IntegerField(null=False, default=1, help_text="1=valid, 0=invalid")
+
+    class Meta:
+        db_table = "evaluation_datasets"
+
+
+class EvaluationCase(DataBaseModel):
+    """Individual test case in an evaluation dataset"""
+    id = CharField(max_length=32, primary_key=True)
+    dataset_id = CharField(max_length=32, null=False, index=True, help_text="FK to evaluation_datasets")
+    question = TextField(null=False, help_text="test question")
+    reference_answer = TextField(null=True, help_text="optional ground truth answer")
+    relevant_doc_ids = JSONField(null=True, help_text="expected relevant document IDs")
+    relevant_chunk_ids = JSONField(null=True, help_text="expected relevant chunk IDs")
+    metadata = JSONField(null=True, help_text="additional context/tags")
+    create_time = BigIntegerField(null=False, help_text="creation timestamp")
+
+    class Meta:
+        db_table = "evaluation_cases"
+
+
+class EvaluationRun(DataBaseModel):
+    """A single evaluation run"""
+    id = CharField(max_length=32, primary_key=True)
+    dataset_id = CharField(max_length=32, null=False, index=True, help_text="FK to evaluation_datasets")
+    dialog_id = CharField(max_length=32, null=False, index=True, help_text="dialog configuration being evaluated")
+    name = CharField(max_length=255, null=False, help_text="run name")
+    config_snapshot = JSONField(null=False, help_text="dialog config at time of evaluation")
+    metrics_summary = JSONField(null=True, help_text="aggregated metrics")
+    status = CharField(max_length=32, null=False, default="PENDING", help_text="PENDING/RUNNING/COMPLETED/FAILED")
+    created_by = CharField(max_length=32, null=False, index=True, help_text="user who started the run")
+    create_time = BigIntegerField(null=False, index=True, help_text="creation timestamp")
+    complete_time = BigIntegerField(null=True, help_text="completion timestamp")
+
+    class Meta:
+        db_table = "evaluation_runs"
+
+
+class EvaluationResult(DataBaseModel):
+    """Result for a single test case in an evaluation run"""
+    id = CharField(max_length=32, primary_key=True)
+    run_id = CharField(max_length=32, null=False, index=True, help_text="FK to evaluation_runs")
+    case_id = CharField(max_length=32, null=False, index=True, help_text="FK to evaluation_cases")
+    generated_answer = TextField(null=False, help_text="generated answer")
+    retrieved_chunks = JSONField(null=False, help_text="chunks that were retrieved")
+    metrics = JSONField(null=False, help_text="all computed metrics")
+    execution_time = FloatField(null=False, help_text="response time in seconds")
+    token_usage = JSONField(null=True, help_text="prompt/completion tokens")
+    create_time = BigIntegerField(null=False, help_text="creation timestamp")
+
+    class Meta:
+        db_table = "evaluation_results"
+
+
 class Memory(DataBaseModel):
     id = CharField(max_length=32, primary_key=True)
     name = CharField(max_length=128, null=False, index=False, help_text="Memory name")
@@ -1133,70 +1196,6 @@
 
     class Meta:
         db_table = "memory"
-=======
-class EvaluationDataset(DataBaseModel):
-    """Ground truth dataset for RAG evaluation"""
-    id = CharField(max_length=32, primary_key=True)
-    tenant_id = CharField(max_length=32, null=False, index=True, help_text="tenant ID")
-    name = CharField(max_length=255, null=False, index=True, help_text="dataset name")
-    description = TextField(null=True, help_text="dataset description")
-    kb_ids = JSONField(null=False, help_text="knowledge base IDs to evaluate against")
-    created_by = CharField(max_length=32, null=False, index=True, help_text="creator user ID")
-    create_time = BigIntegerField(null=False, index=True, help_text="creation timestamp")
-    update_time = BigIntegerField(null=False, help_text="last update timestamp")
-    status = IntegerField(null=False, default=1, help_text="1=valid, 0=invalid")
-
-    class Meta:
-        db_table = "evaluation_datasets"
-
-
-class EvaluationCase(DataBaseModel):
-    """Individual test case in an evaluation dataset"""
-    id = CharField(max_length=32, primary_key=True)
-    dataset_id = CharField(max_length=32, null=False, index=True, help_text="FK to evaluation_datasets")
-    question = TextField(null=False, help_text="test question")
-    reference_answer = TextField(null=True, help_text="optional ground truth answer")
-    relevant_doc_ids = JSONField(null=True, help_text="expected relevant document IDs")
-    relevant_chunk_ids = JSONField(null=True, help_text="expected relevant chunk IDs")
-    metadata = JSONField(null=True, help_text="additional context/tags")
-    create_time = BigIntegerField(null=False, help_text="creation timestamp")
-
-    class Meta:
-        db_table = "evaluation_cases"
-
-
-class EvaluationRun(DataBaseModel):
-    """A single evaluation run"""
-    id = CharField(max_length=32, primary_key=True)
-    dataset_id = CharField(max_length=32, null=False, index=True, help_text="FK to evaluation_datasets")
-    dialog_id = CharField(max_length=32, null=False, index=True, help_text="dialog configuration being evaluated")
-    name = CharField(max_length=255, null=False, help_text="run name")
-    config_snapshot = JSONField(null=False, help_text="dialog config at time of evaluation")
-    metrics_summary = JSONField(null=True, help_text="aggregated metrics")
-    status = CharField(max_length=32, null=False, default="PENDING", help_text="PENDING/RUNNING/COMPLETED/FAILED")
-    created_by = CharField(max_length=32, null=False, index=True, help_text="user who started the run")
-    create_time = BigIntegerField(null=False, index=True, help_text="creation timestamp")
-    complete_time = BigIntegerField(null=True, help_text="completion timestamp")
-
-    class Meta:
-        db_table = "evaluation_runs"
-
-
-class EvaluationResult(DataBaseModel):
-    """Result for a single test case in an evaluation run"""
-    id = CharField(max_length=32, primary_key=True)
-    run_id = CharField(max_length=32, null=False, index=True, help_text="FK to evaluation_runs")
-    case_id = CharField(max_length=32, null=False, index=True, help_text="FK to evaluation_cases")
-    generated_answer = TextField(null=False, help_text="generated answer")
-    retrieved_chunks = JSONField(null=False, help_text="chunks that were retrieved")
-    metrics = JSONField(null=False, help_text="all computed metrics")
-    execution_time = FloatField(null=False, help_text="response time in seconds")
-    token_usage = JSONField(null=True, help_text="prompt/completion tokens")
-    create_time = BigIntegerField(null=False, help_text="creation timestamp")
-
-    class Meta:
-        db_table = "evaluation_results"
->>>>>>> 09a3854e
 
 
 def migrate_db():
@@ -1379,7 +1378,7 @@
         migrate(migrator.add_column("llm_factories", "rank", IntegerField(default=0, index=False)))
     except Exception:
         pass
-    
+
     # RAG Evaluation tables
     try:
         migrate(migrator.add_column("evaluation_datasets", "id", CharField(max_length=32, primary_key=True)))
@@ -1417,5 +1416,5 @@
         migrate(migrator.add_column("evaluation_datasets", "status", IntegerField(null=False, default=1)))
     except Exception:
         pass
-    
+
     logging.disable(logging.NOTSET)