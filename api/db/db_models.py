--- conflicted
+++ resolved
@@ -916,21 +916,13 @@
     parser_id = CharField(max_length=32, null=False, help_text="Parser ID", index=True)
     document_name = CharField(max_length=255, null=False, help_text="File name")
     document_suffix = CharField(max_length=255, null=False, help_text="File suffix")
-<<<<<<< HEAD
-    document_type = CharField(max_length=255, null=False, help_text="File suffix")
-=======
     document_type = CharField(max_length=255, null=False, help_text="Document type")
->>>>>>> f20dca28
     source_from = CharField(max_length=255, null=False, help_text="Source")
     progress = FloatField(default=0, index=True)
     progress_msg = TextField(null=True, help_text="process message", default="")
     process_begin_at = DateTimeField(null=True, index=True)
     process_duration = FloatField(default=0)
-<<<<<<< HEAD
-    dsl = JSONField(null=True, default={})
-=======
     dsl = JSONField(null=True, default=dict)
->>>>>>> f20dca28
     task_type = CharField(max_length=32, null=False, default="")
     operation_status = CharField(max_length=32, null=False, help_text="Operation status")
     avatar = TextField(null=True, help_text="avatar base64 string")
