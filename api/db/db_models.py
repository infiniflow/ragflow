#
#  Copyright 2024 The InfiniFlow Authors. All Rights Reserved.
#
#  Licensed under the Apache License, Version 2.0 (the "License");
#  you may not use this file except in compliance with the License.
#  You may obtain a copy of the License at
#
#      http://www.apache.org/licenses/LICENSE-2.0
#
#  Unless required by applicable law or agreed to in writing, software
#  distributed under the License is distributed on an "AS IS" BASIS,
#  WITHOUT WARRANTIES OR CONDITIONS OF ANY KIND, either express or implied.
#  See the License for the specific language governing permissions and
#  limitations under the License.
#
import hashlib
import inspect
import logging
import operator
import os
import sys
import time
import typing
from enum import Enum
from functools import wraps

from flask_login import UserMixin
from itsdangerous.url_safe import URLSafeTimedSerializer as Serializer
from peewee import BigIntegerField, BooleanField, CharField, CompositeKey, DateTimeField, Field, FloatField, IntegerField, Metadata, Model, TextField
from playhouse.migrate import MySQLMigrator, PostgresqlMigrator, migrate
from playhouse.pool import PooledMySQLDatabase, PooledPostgresqlDatabase

from api import settings, utils
from api.db import ParserType, SerializedType


def singleton(cls, *args, **kw):
    instances = {}

    def _singleton():
        key = str(cls) + str(os.getpid())
        if key not in instances:
            instances[key] = cls(*args, **kw)
        return instances[key]

    return _singleton


CONTINUOUS_FIELD_TYPE = {IntegerField, FloatField, DateTimeField}
AUTO_DATE_TIMESTAMP_FIELD_PREFIX = {"create", "start", "end", "update", "read_access", "write_access"}


class TextFieldType(Enum):
    MYSQL = "LONGTEXT"
    POSTGRES = "TEXT"


class LongTextField(TextField):
    field_type = TextFieldType[settings.DATABASE_TYPE.upper()].value


class JSONField(LongTextField):
    default_value = {}

    def __init__(self, object_hook=None, object_pairs_hook=None, **kwargs):
        self._object_hook = object_hook
        self._object_pairs_hook = object_pairs_hook
        super().__init__(**kwargs)

    def db_value(self, value):
        if value is None:
            value = self.default_value
        return utils.json_dumps(value)

    def python_value(self, value):
        if not value:
            return self.default_value
        return utils.json_loads(value, object_hook=self._object_hook, object_pairs_hook=self._object_pairs_hook)


class ListField(JSONField):
    default_value = []


class SerializedField(LongTextField):
    def __init__(self, serialized_type=SerializedType.PICKLE, object_hook=None, object_pairs_hook=None, **kwargs):
        self._serialized_type = serialized_type
        self._object_hook = object_hook
        self._object_pairs_hook = object_pairs_hook
        super().__init__(**kwargs)

    def db_value(self, value):
        if self._serialized_type == SerializedType.PICKLE:
            return utils.serialize_b64(value, to_str=True)
        elif self._serialized_type == SerializedType.JSON:
            if value is None:
                return None
            return utils.json_dumps(value, with_type=True)
        else:
            raise ValueError(f"the serialized type {self._serialized_type} is not supported")

    def python_value(self, value):
        if self._serialized_type == SerializedType.PICKLE:
            return utils.deserialize_b64(value)
        elif self._serialized_type == SerializedType.JSON:
            if value is None:
                return {}
            return utils.json_loads(value, object_hook=self._object_hook, object_pairs_hook=self._object_pairs_hook)
        else:
            raise ValueError(f"the serialized type {self._serialized_type} is not supported")


def is_continuous_field(cls: typing.Type) -> bool:
    if cls in CONTINUOUS_FIELD_TYPE:
        return True
    for p in cls.__bases__:
        if p in CONTINUOUS_FIELD_TYPE:
            return True
        elif p is not Field and p is not object:
            if is_continuous_field(p):
                return True
    else:
        return False


def auto_date_timestamp_field():
    return {f"{f}_time" for f in AUTO_DATE_TIMESTAMP_FIELD_PREFIX}


def auto_date_timestamp_db_field():
    return {f"f_{f}_time" for f in AUTO_DATE_TIMESTAMP_FIELD_PREFIX}


def remove_field_name_prefix(field_name):
    return field_name[2:] if field_name.startswith("f_") else field_name


class BaseModel(Model):
    create_time = BigIntegerField(null=True, index=True)
    create_date = DateTimeField(null=True, index=True)
    update_time = BigIntegerField(null=True, index=True)
    update_date = DateTimeField(null=True, index=True)

    def to_json(self):
        # This function is obsolete
        return self.to_dict()

    def to_dict(self):
        return self.__dict__["__data__"]

    def to_human_model_dict(self, only_primary_with: list = None):
        model_dict = self.__dict__["__data__"]

        if not only_primary_with:
            return {remove_field_name_prefix(k): v for k, v in model_dict.items()}

        human_model_dict = {}
        for k in self._meta.primary_key.field_names:
            human_model_dict[remove_field_name_prefix(k)] = model_dict[k]
        for k in only_primary_with:
            human_model_dict[k] = model_dict[f"f_{k}"]
        return human_model_dict

    @property
    def meta(self) -> Metadata:
        return self._meta

    @classmethod
    def get_primary_keys_name(cls):
        return cls._meta.primary_key.field_names if isinstance(cls._meta.primary_key, CompositeKey) else [cls._meta.primary_key.name]

    @classmethod
    def getter_by(cls, attr):
        return operator.attrgetter(attr)(cls)

    @classmethod
    def query(cls, reverse=None, order_by=None, **kwargs):
        filters = []
        for f_n, f_v in kwargs.items():
            attr_name = "%s" % f_n
            if not hasattr(cls, attr_name) or f_v is None:
                continue
            if type(f_v) in {list, set}:
                f_v = list(f_v)
                if is_continuous_field(type(getattr(cls, attr_name))):
                    if len(f_v) == 2:
                        for i, v in enumerate(f_v):
                            if isinstance(v, str) and f_n in auto_date_timestamp_field():
                                # time type: %Y-%m-%d %H:%M:%S
                                f_v[i] = utils.date_string_to_timestamp(v)
                        lt_value = f_v[0]
                        gt_value = f_v[1]
                        if lt_value is not None and gt_value is not None:
                            filters.append(cls.getter_by(attr_name).between(lt_value, gt_value))
                        elif lt_value is not None:
                            filters.append(operator.attrgetter(attr_name)(cls) >= lt_value)
                        elif gt_value is not None:
                            filters.append(operator.attrgetter(attr_name)(cls) <= gt_value)
                else:
                    filters.append(operator.attrgetter(attr_name)(cls) << f_v)
            else:
                filters.append(operator.attrgetter(attr_name)(cls) == f_v)
        if filters:
            query_records = cls.select().where(*filters)
            if reverse is not None:
                if not order_by or not hasattr(cls, f"{order_by}"):
                    order_by = "create_time"
                if reverse is True:
                    query_records = query_records.order_by(cls.getter_by(f"{order_by}").desc())
                elif reverse is False:
                    query_records = query_records.order_by(cls.getter_by(f"{order_by}").asc())
            return [query_record for query_record in query_records]
        else:
            return []

    @classmethod
    def insert(cls, __data=None, **insert):
        if isinstance(__data, dict) and __data:
            __data[cls._meta.combined["create_time"]] = utils.current_timestamp()
        if insert:
            insert["create_time"] = utils.current_timestamp()

        return super().insert(__data, **insert)

    # update and insert will call this method
    @classmethod
    def _normalize_data(cls, data, kwargs):
        normalized = super()._normalize_data(data, kwargs)
        if not normalized:
            return {}

        normalized[cls._meta.combined["update_time"]] = utils.current_timestamp()

        for f_n in AUTO_DATE_TIMESTAMP_FIELD_PREFIX:
            if {f"{f_n}_time", f"{f_n}_date"}.issubset(cls._meta.combined.keys()) and cls._meta.combined[f"{f_n}_time"] in normalized and normalized[cls._meta.combined[f"{f_n}_time"]] is not None:
                normalized[cls._meta.combined[f"{f_n}_date"]] = utils.timestamp_to_date(normalized[cls._meta.combined[f"{f_n}_time"]])

        return normalized


class JsonSerializedField(SerializedField):
    def __init__(self, object_hook=utils.from_dict_hook, object_pairs_hook=None, **kwargs):
        super(JsonSerializedField, self).__init__(serialized_type=SerializedType.JSON, object_hook=object_hook, object_pairs_hook=object_pairs_hook, **kwargs)


class RetryingPooledMySQLDatabase(PooledMySQLDatabase):
    def __init__(self, *args, **kwargs):
        self.max_retries = kwargs.pop("max_retries", 5)
        self.retry_delay = kwargs.pop("retry_delay", 1)
        super().__init__(*args, **kwargs)

    def execute_sql(self, sql, params=None, commit=True):
        from peewee import OperationalError

        for attempt in range(self.max_retries + 1):
            try:
                return super().execute_sql(sql, params, commit)
            except OperationalError as e:
                if e.args[0] in (2013, 2006) and attempt < self.max_retries:
                    logging.warning(f"Lost connection (attempt {attempt + 1}/{self.max_retries}): {e}")
                    self._handle_connection_loss()
                    time.sleep(self.retry_delay * (2**attempt))
                else:
                    logging.error(f"DB execution failure: {e}")
                    raise
        return None

    def _handle_connection_loss(self):
        self.close_all()
        self.connect()

    def begin(self):
        from peewee import OperationalError

        for attempt in range(self.max_retries + 1):
            try:
                return super().begin()
            except OperationalError as e:
                if e.args[0] in (2013, 2006) and attempt < self.max_retries:
                    logging.warning(f"Lost connection during transaction (attempt {attempt + 1}/{self.max_retries})")
                    self._handle_connection_loss()
                    time.sleep(self.retry_delay * (2**attempt))
                else:
                    raise


class PooledDatabase(Enum):
    MYSQL = RetryingPooledMySQLDatabase
    POSTGRES = PooledPostgresqlDatabase


class DatabaseMigrator(Enum):
    MYSQL = MySQLMigrator
    POSTGRES = PostgresqlMigrator


@singleton
class BaseDataBase:
    def __init__(self):
        database_config = settings.DATABASE.copy()
        db_name = database_config.pop("name")
        self.database_connection = PooledDatabase[settings.DATABASE_TYPE.upper()].value(db_name, **database_config)
        logging.info("init database on cluster mode successfully")


def with_retry(max_retries=3, retry_delay=1.0):
    """Decorator: Add retry mechanism to database operations

    Args:
        max_retries (int): maximum number of retries
        retry_delay (float): initial retry delay (seconds), will increase exponentially

    Returns:
        decorated function
    """

    def decorator(func):
        @wraps(func)
        def wrapper(*args, **kwargs):
            last_exception = None
            for retry in range(max_retries):
                try:
                    return func(*args, **kwargs)
                except Exception as e:
                    last_exception = e
                    # get self and method name for logging
                    self_obj = args[0] if args else None
                    func_name = func.__name__
                    lock_name = getattr(self_obj, "lock_name", "unknown") if self_obj else "unknown"

                    if retry < max_retries - 1:
                        current_delay = retry_delay * (2**retry)
                        logging.warning(f"{func_name} {lock_name} failed: {str(e)}, retrying ({retry + 1}/{max_retries})")
                        time.sleep(current_delay)
                    else:
                        logging.error(f"{func_name} {lock_name} failed after all attempts: {str(e)}")

            if last_exception:
                raise last_exception
            return False

        return wrapper

    return decorator


class PostgresDatabaseLock:
    def __init__(self, lock_name, timeout=10, db=None):
        self.lock_name = lock_name
        self.lock_id = int(hashlib.md5(lock_name.encode()).hexdigest(), 16) % (2**31 - 1)
        self.timeout = int(timeout)
        self.db = db if db else DB

    @with_retry(max_retries=3, retry_delay=1.0)
    def lock(self):
        cursor = self.db.execute_sql("SELECT pg_try_advisory_lock(%s)", (self.lock_id,))
        ret = cursor.fetchone()
        if ret[0] == 0:
            raise Exception(f"acquire postgres lock {self.lock_name} timeout")
        elif ret[0] == 1:
            return True
        else:
            raise Exception(f"failed to acquire lock {self.lock_name}")

    @with_retry(max_retries=3, retry_delay=1.0)
    def unlock(self):
        cursor = self.db.execute_sql("SELECT pg_advisory_unlock(%s)", (self.lock_id,))
        ret = cursor.fetchone()
        if ret[0] == 0:
            raise Exception(f"postgres lock {self.lock_name} was not established by this thread")
        elif ret[0] == 1:
            return True
        else:
            raise Exception(f"postgres lock {self.lock_name} does not exist")

    def __enter__(self):
        if isinstance(self.db, PooledPostgresqlDatabase):
            self.lock()
        return self

    def __exit__(self, exc_type, exc_val, exc_tb):
        if isinstance(self.db, PooledPostgresqlDatabase):
            self.unlock()

    def __call__(self, func):
        @wraps(func)
        def magic(*args, **kwargs):
            with self:
                return func(*args, **kwargs)

        return magic


class MysqlDatabaseLock:
    def __init__(self, lock_name, timeout=10, db=None):
        self.lock_name = lock_name
        self.timeout = int(timeout)
        self.db = db if db else DB

    @with_retry(max_retries=3, retry_delay=1.0)
    def lock(self):
        # SQL parameters only support %s format placeholders
        cursor = self.db.execute_sql("SELECT GET_LOCK(%s, %s)", (self.lock_name, self.timeout))
        ret = cursor.fetchone()
        if ret[0] == 0:
            raise Exception(f"acquire mysql lock {self.lock_name} timeout")
        elif ret[0] == 1:
            return True
        else:
            raise Exception(f"failed to acquire lock {self.lock_name}")

    @with_retry(max_retries=3, retry_delay=1.0)
    def unlock(self):
        cursor = self.db.execute_sql("SELECT RELEASE_LOCK(%s)", (self.lock_name,))
        ret = cursor.fetchone()
        if ret[0] == 0:
            raise Exception(f"mysql lock {self.lock_name} was not established by this thread")
        elif ret[0] == 1:
            return True
        else:
            raise Exception(f"mysql lock {self.lock_name} does not exist")

    def __enter__(self):
        if isinstance(self.db, PooledMySQLDatabase):
            self.lock()
        return self

    def __exit__(self, exc_type, exc_val, exc_tb):
        if isinstance(self.db, PooledMySQLDatabase):
            self.unlock()

    def __call__(self, func):
        @wraps(func)
        def magic(*args, **kwargs):
            with self:
                return func(*args, **kwargs)

        return magic


class DatabaseLock(Enum):
    MYSQL = MysqlDatabaseLock
    POSTGRES = PostgresDatabaseLock


DB = BaseDataBase().database_connection
DB.lock = DatabaseLock[settings.DATABASE_TYPE.upper()].value


def close_connection():
    try:
        if DB:
            DB.close_stale(age=30)
    except Exception as e:
        logging.exception(e)


class DataBaseModel(BaseModel):
    class Meta:
        database = DB


@DB.connection_context()
@DB.lock("init_database_tables", 60)
def init_database_tables(alter_fields=[]):
    members = inspect.getmembers(sys.modules[__name__], inspect.isclass)
    table_objs = []
    create_failed_list = []
    for name, obj in members:
        if obj != DataBaseModel and issubclass(obj, DataBaseModel):
            table_objs.append(obj)

            if not obj.table_exists():
                logging.debug(f"start create table {obj.__name__}")
                try:
                    obj.create_table(safe=True)
                    logging.debug(f"create table success: {obj.__name__}")
                except Exception as e:
                    logging.exception(e)
                    create_failed_list.append(obj.__name__)
            else:
                logging.debug(f"table {obj.__name__} already exists, skip creation.")

    if create_failed_list:
        logging.error(f"create tables failed: {create_failed_list}")
        raise Exception(f"create tables failed: {create_failed_list}")
    migrate_db()


def fill_db_model_object(model_object, human_model_dict):
    for k, v in human_model_dict.items():
        attr_name = "%s" % k
        if hasattr(model_object.__class__, attr_name):
            setattr(model_object, attr_name, v)
    return model_object


class User(DataBaseModel, UserMixin):
    id = CharField(max_length=32, primary_key=True)
    access_token = CharField(max_length=255, null=True, index=True)
    nickname = CharField(max_length=100, null=False, help_text="nicky name", index=True)
    password = CharField(max_length=255, null=True, help_text="password", index=True)
    email = CharField(max_length=255, null=False, help_text="email", index=True)
    avatar = TextField(null=True, help_text="avatar base64 string")
    language = CharField(max_length=32, null=True, help_text="English|Chinese", default="Chinese" if "zh_CN" in os.getenv("LANG", "") else "English", index=True)
    color_schema = CharField(max_length=32, null=True, help_text="Bright|Dark", default="Bright", index=True)
    timezone = CharField(max_length=64, null=True, help_text="Timezone", default="UTC+8\tAsia/Shanghai", index=True)
    last_login_time = DateTimeField(null=True, index=True)
    is_authenticated = CharField(max_length=1, null=False, default="1", index=True)
    is_active = CharField(max_length=1, null=False, default="1", index=True)
    is_anonymous = CharField(max_length=1, null=False, default="0", index=True)
    login_channel = CharField(null=True, help_text="from which user login", index=True)
    status = CharField(max_length=1, null=True, help_text="is it validate(0: wasted, 1: validate)", default="1", index=True)
    is_superuser = BooleanField(null=True, help_text="is root", default=False, index=True)

    def __str__(self):
        return self.email

    def get_id(self):
        jwt = Serializer(secret_key=settings.SECRET_KEY)
        return jwt.dumps(str(self.access_token))

    class Meta:
        db_table = "user"


class Tenant(DataBaseModel):
    id = CharField(max_length=32, primary_key=True)
    name = CharField(max_length=100, null=True, help_text="Tenant name", index=True)
    public_key = CharField(max_length=255, null=True, index=True)
    llm_id = CharField(max_length=128, null=False, help_text="default llm ID", index=True)
    embd_id = CharField(max_length=128, null=False, help_text="default embedding model ID", index=True)
    asr_id = CharField(max_length=128, null=False, help_text="default ASR model ID", index=True)
    img2txt_id = CharField(max_length=128, null=False, help_text="default image to text model ID", index=True)
    rerank_id = CharField(max_length=128, null=False, help_text="default rerank model ID", index=True)
    tts_id = CharField(max_length=256, null=True, help_text="default tts model ID", index=True)
    parser_ids = CharField(max_length=256, null=False, help_text="document processors", index=True)
    credit = IntegerField(default=512, index=True)
    status = CharField(max_length=1, null=True, help_text="is it validate(0: wasted, 1: validate)", default="1", index=True)

    class Meta:
        db_table = "tenant"


class UserTenant(DataBaseModel):
    id = CharField(max_length=32, primary_key=True)
    user_id = CharField(max_length=32, null=False, index=True)
    tenant_id = CharField(max_length=32, null=False, index=True)
    role = CharField(max_length=32, null=False, help_text="UserTenantRole", index=True)
    invited_by = CharField(max_length=32, null=False, index=True)
    status = CharField(max_length=1, null=True, help_text="is it validate(0: wasted, 1: validate)", default="1", index=True)

    class Meta:
        db_table = "user_tenant"


class InvitationCode(DataBaseModel):
    id = CharField(max_length=32, primary_key=True)
    code = CharField(max_length=32, null=False, index=True)
    visit_time = DateTimeField(null=True, index=True)
    user_id = CharField(max_length=32, null=True, index=True)
    tenant_id = CharField(max_length=32, null=True, index=True)
    status = CharField(max_length=1, null=True, help_text="is it validate(0: wasted, 1: validate)", default="1", index=True)

    class Meta:
        db_table = "invitation_code"


class LLMFactories(DataBaseModel):
    name = CharField(max_length=128, null=False, help_text="LLM factory name", primary_key=True)
    logo = TextField(null=True, help_text="llm logo base64")
    tags = CharField(max_length=255, null=False, help_text="LLM, Text Embedding, Image2Text, ASR", index=True)
    status = CharField(max_length=1, null=True, help_text="is it validate(0: wasted, 1: validate)", default="1", index=True)

    def __str__(self):
        return self.name

    class Meta:
        db_table = "llm_factories"


class LLM(DataBaseModel):
    # LLMs dictionary
    llm_name = CharField(max_length=128, null=False, help_text="LLM name", index=True)
    model_type = CharField(max_length=128, null=False, help_text="LLM, Text Embedding, Image2Text, ASR", index=True)
    fid = CharField(max_length=128, null=False, help_text="LLM factory id", index=True)
    max_tokens = IntegerField(default=0)

    tags = CharField(max_length=255, null=False, help_text="LLM, Text Embedding, Image2Text, Chat, 32k...", index=True)
    is_tools = BooleanField(null=False, help_text="support tools", default=False)
    status = CharField(max_length=1, null=True, help_text="is it validate(0: wasted, 1: validate)", default="1", index=True)

    def __str__(self):
        return self.llm_name

    class Meta:
        primary_key = CompositeKey("fid", "llm_name")
        db_table = "llm"


class TenantLLM(DataBaseModel):
    tenant_id = CharField(max_length=32, null=False, index=True)
    llm_factory = CharField(max_length=128, null=False, help_text="LLM factory name", index=True)
    model_type = CharField(max_length=128, null=True, help_text="LLM, Text Embedding, Image2Text, ASR", index=True)
    llm_name = CharField(max_length=128, null=True, help_text="LLM name", default="", index=True)
    api_key = CharField(max_length=2048, null=True, help_text="API KEY", index=True)
    api_base = CharField(max_length=255, null=True, help_text="API Base")
    max_tokens = IntegerField(default=8192, index=True)
    used_tokens = IntegerField(default=0, index=True)

    def __str__(self):
        return self.llm_name

    class Meta:
        db_table = "tenant_llm"
        primary_key = CompositeKey("tenant_id", "llm_factory", "llm_name")


class TenantLangfuse(DataBaseModel):
    tenant_id = CharField(max_length=32, null=False, primary_key=True)
    secret_key = CharField(max_length=2048, null=False, help_text="SECRET KEY", index=True)
    public_key = CharField(max_length=2048, null=False, help_text="PUBLIC KEY", index=True)
    host = CharField(max_length=128, null=False, help_text="HOST", index=True)

    def __str__(self):
        return "Langfuse host" + self.host

    class Meta:
        db_table = "tenant_langfuse"


class Knowledgebase(DataBaseModel):
    id = CharField(max_length=32, primary_key=True)
    avatar = TextField(null=True, help_text="avatar base64 string")
    tenant_id = CharField(max_length=32, null=False, index=True)
    name = CharField(max_length=128, null=False, help_text="KB name", index=True)
    language = CharField(max_length=32, null=True, default="Chinese" if "zh_CN" in os.getenv("LANG", "") else "English", help_text="English|Chinese", index=True)
    description = TextField(null=True, help_text="KB description")
    embd_id = CharField(max_length=128, null=False, help_text="default embedding model ID", index=True)
    permission = CharField(max_length=16, null=False, help_text="me|team", default="me", index=True)
    created_by = CharField(max_length=32, null=False, index=True)
    doc_num = IntegerField(default=0, index=True)
    token_num = IntegerField(default=0, index=True)
    chunk_num = IntegerField(default=0, index=True)
    similarity_threshold = FloatField(default=0.2, index=True)
    vector_similarity_weight = FloatField(default=0.3, index=True)

    parser_id = CharField(max_length=32, null=False, help_text="default parser ID", default=ParserType.NAIVE.value, index=True)
    parser_config = JSONField(null=False, default={"pages": [[1, 1000000]]})
    pagerank = IntegerField(default=0, index=False)
    status = CharField(max_length=1, null=True, help_text="is it validate(0: wasted, 1: validate)", default="1", index=True)

    def __str__(self):
        return self.name

    class Meta:
        db_table = "knowledgebase"


class Document(DataBaseModel):
    id = CharField(max_length=32, primary_key=True)
    thumbnail = TextField(null=True, help_text="thumbnail base64 string")
    kb_id = CharField(max_length=256, null=False, index=True)
    parser_id = CharField(max_length=32, null=False, help_text="default parser ID", index=True)
    parser_config = JSONField(null=False, default={"pages": [[1, 1000000]]})
    source_type = CharField(max_length=128, null=False, default="local", help_text="where dose this document come from", index=True)
    type = CharField(max_length=32, null=False, help_text="file extension", index=True)
    created_by = CharField(max_length=32, null=False, help_text="who created it", index=True)
    name = CharField(max_length=255, null=True, help_text="file name", index=True)
    location = CharField(max_length=255, null=True, help_text="where dose it store", index=True)
    size = IntegerField(default=0, index=True)
    token_num = IntegerField(default=0, index=True)
    chunk_num = IntegerField(default=0, index=True)
    progress = FloatField(default=0, index=True)
    progress_msg = TextField(null=True, help_text="process message", default="")
    process_begin_at = DateTimeField(null=True, index=True)
    process_duration = FloatField(default=0)
    meta_fields = JSONField(null=True, default={})
    suffix = CharField(max_length=32, null=False, help_text="The real file extension suffix", index=True)

    run = CharField(max_length=1, null=True, help_text="start to run processing or cancel.(1: run it; 2: cancel)", default="0", index=True)
    status = CharField(max_length=1, null=True, help_text="is it validate(0: wasted, 1: validate)", default="1", index=True)

    class Meta:
        db_table = "document"


class File(DataBaseModel):
    id = CharField(max_length=32, primary_key=True)
    parent_id = CharField(max_length=32, null=False, help_text="parent folder id", index=True)
    tenant_id = CharField(max_length=32, null=False, help_text="tenant id", index=True)
    created_by = CharField(max_length=32, null=False, help_text="who created it", index=True)
    name = CharField(max_length=255, null=False, help_text="file name or folder name", index=True)
    location = CharField(max_length=255, null=True, help_text="where dose it store", index=True)
    size = IntegerField(default=0, index=True)
    type = CharField(max_length=32, null=False, help_text="file extension", index=True)
    source_type = CharField(max_length=128, null=False, default="", help_text="where dose this document come from", index=True)

    class Meta:
        db_table = "file"


class File2Document(DataBaseModel):
    id = CharField(max_length=32, primary_key=True)
    file_id = CharField(max_length=32, null=True, help_text="file id", index=True)
    document_id = CharField(max_length=32, null=True, help_text="document id", index=True)
    pdf_file_id = CharField(max_length=32, null=True, help_text="pdf file id", index=True)

    class Meta:
        db_table = "file2document"


class Task(DataBaseModel):
    id = CharField(max_length=32, primary_key=True)
    doc_id = CharField(max_length=32, null=False, index=True)
    from_page = IntegerField(default=0)
    to_page = IntegerField(default=100000000)
    task_type = CharField(max_length=32, null=False, default="")
    priority = IntegerField(default=0)

    begin_at = DateTimeField(null=True, index=True)
    process_duration = FloatField(default=0)

    progress = FloatField(default=0, index=True)
    progress_msg = TextField(null=True, help_text="process message", default="")
    retry_count = IntegerField(default=0)
    digest = TextField(null=True, help_text="task digest", default="")
    chunk_ids = LongTextField(null=True, help_text="chunk ids", default="")


class Dialog(DataBaseModel):
    id = CharField(max_length=32, primary_key=True)
    tenant_id = CharField(max_length=32, null=False, index=True)
    name = CharField(max_length=255, null=True, help_text="dialog application name", index=True)
    description = TextField(null=True, help_text="Dialog description")
    icon = TextField(null=True, help_text="icon base64 string")
    language = CharField(max_length=32, null=True, default="Chinese" if "zh_CN" in os.getenv("LANG", "") else "English", help_text="English|Chinese", index=True)
    llm_id = CharField(max_length=128, null=False, help_text="default llm ID")

    llm_setting = JSONField(null=False, default={"temperature": 0.1, "top_p": 0.3, "frequency_penalty": 0.7, "presence_penalty": 0.4, "max_tokens": 512})
    prompt_type = CharField(max_length=16, null=False, default="simple", help_text="simple|advanced", index=True)
    prompt_config = JSONField(
        null=False,
        default={"system": "", "prologue": "Hi! I'm your assistant. What can I do for you?", "parameters": [], "empty_response": "Sorry! No relevant content was found in the knowledge base!"},
    )
    meta_data_filter = JSONField(null=True, default={})

    similarity_threshold = FloatField(default=0.2)
    vector_similarity_weight = FloatField(default=0.3)

    top_n = IntegerField(default=6)

    top_k = IntegerField(default=1024)

    do_refer = CharField(max_length=1, null=False, default="1", help_text="it needs to insert reference index into answer or not")

    rerank_id = CharField(max_length=128, null=False, help_text="default rerank model ID")

    kb_ids = JSONField(null=False, default=[])
    status = CharField(max_length=1, null=True, help_text="is it validate(0: wasted, 1: validate)", default="1", index=True)

    class Meta:
        db_table = "dialog"


class Conversation(DataBaseModel):
    id = CharField(max_length=32, primary_key=True)
    dialog_id = CharField(max_length=32, null=False, index=True)
    name = CharField(max_length=255, null=True, help_text="converastion name", index=True)
    message = JSONField(null=True)
    reference = JSONField(null=True, default=[])
    user_id = CharField(max_length=255, null=True, help_text="user_id", index=True)

    class Meta:
        db_table = "conversation"


class APIToken(DataBaseModel):
    tenant_id = CharField(max_length=32, null=False, index=True)
    token = CharField(max_length=255, null=False, index=True)
    dialog_id = CharField(max_length=32, null=True, index=True)
    source = CharField(max_length=16, null=True, help_text="none|agent|dialog", index=True)
    beta = CharField(max_length=255, null=True, index=True)

    class Meta:
        db_table = "api_token"
        primary_key = CompositeKey("tenant_id", "token")


class API4Conversation(DataBaseModel):
    id = CharField(max_length=32, primary_key=True)
    dialog_id = CharField(max_length=32, null=False, index=True)
    user_id = CharField(max_length=255, null=False, help_text="user_id", index=True)
    source_user_id = CharField(max_length=255, null=True, help_text="source_user_id")
    name = CharField(max_length=255, null=True)
    message = JSONField(null=True)
    reference = JSONField(null=True, default=[])
    tokens = IntegerField(default=0)
    source = CharField(max_length=16, null=True, help_text="none|agent|dialog", index=True)
    dsl = JSONField(null=True, default={})
    duration = FloatField(default=0, index=True)
    round = IntegerField(default=0, index=True)
    thumb_up = IntegerField(default=0, index=True)
    errors = TextField(null=True, help_text="errors")

    class Meta:
        db_table = "api_4_conversation"


class UserCanvas(DataBaseModel):
    id = CharField(max_length=32, primary_key=True)
    avatar = TextField(null=True, help_text="avatar base64 string")
    user_id = CharField(max_length=255, null=False, help_text="user_id", index=True)
    title = CharField(max_length=255, null=True, help_text="Canvas title")

    permission = CharField(max_length=16, null=False, help_text="me|team", default="me", index=True)
    description = TextField(null=True, help_text="Canvas description")
    canvas_type = CharField(max_length=32, null=True, help_text="Canvas type", index=True)
    canvas_category = CharField(max_length=32, null=False, default="agent_canvas", help_text="Canvas category: agent_canvas|dataflow_canvas", index=True)
    dsl = JSONField(null=True, default={})

    class Meta:
        db_table = "user_canvas"


class CanvasTemplate(DataBaseModel):
    id = CharField(max_length=32, primary_key=True)
    avatar = TextField(null=True, help_text="avatar base64 string")
    title = JSONField(null=True, default=dict, help_text="Canvas title")
    description = JSONField(null=True, default=dict, help_text="Canvas description")
    canvas_type = CharField(max_length=32, null=True, help_text="Canvas type", index=True)
    canvas_category = CharField(max_length=32, null=False, default="agent_canvas", help_text="Canvas category: agent_canvas|dataflow_canvas", index=True)
    dsl = JSONField(null=True, default={})

    class Meta:
        db_table = "canvas_template"


class UserCanvasVersion(DataBaseModel):
    id = CharField(max_length=32, primary_key=True)
    user_canvas_id = CharField(max_length=255, null=False, help_text="user_canvas_id", index=True)

    title = CharField(max_length=255, null=True, help_text="Canvas title")
    description = TextField(null=True, help_text="Canvas description")
    dsl = JSONField(null=True, default={})

    class Meta:
        db_table = "user_canvas_version"


class MCPServer(DataBaseModel):
    id = CharField(max_length=32, primary_key=True)
    name = CharField(max_length=255, null=False, help_text="MCP Server name")
    tenant_id = CharField(max_length=32, null=False, index=True)
    url = CharField(max_length=2048, null=False, help_text="MCP Server URL")
    server_type = CharField(max_length=32, null=False, help_text="MCP Server type")
    description = TextField(null=True, help_text="MCP Server description")
    variables = JSONField(null=True, default=dict, help_text="MCP Server variables")
    headers = JSONField(null=True, default=dict, help_text="MCP Server additional request headers")

    class Meta:
        db_table = "mcp_server"


class Search(DataBaseModel):
    id = CharField(max_length=32, primary_key=True)
    avatar = TextField(null=True, help_text="avatar base64 string")
    tenant_id = CharField(max_length=32, null=False, index=True)
    name = CharField(max_length=128, null=False, help_text="Search name", index=True)
    description = TextField(null=True, help_text="KB description")
    created_by = CharField(max_length=32, null=False, index=True)
    search_config = JSONField(
        null=False,
        default={
            "kb_ids": [],
            "doc_ids": [],
            "similarity_threshold": 0.2,
            "vector_similarity_weight": 0.3,
            "use_kg": False,
            # rerank settings
            "rerank_id": "",
            "top_k": 1024,
            # chat settings
            "summary": False,
            "chat_id": "",
            # Leave it here for reference, don't need to set default values
            "llm_setting": {
                # "temperature": 0.1,
                # "top_p": 0.3,
                # "frequency_penalty": 0.7,
                # "presence_penalty": 0.4,
            },
            "chat_settingcross_languages": [],
            "highlight": False,
            "keyword": False,
            "web_search": False,
            "related_search": False,
            "query_mindmap": False,
        },
    )
    status = CharField(max_length=1, null=True, help_text="is it validate(0: wasted, 1: validate)", default="1", index=True)

    def __str__(self):
        return self.name

    class Meta:
        db_table = "search"


def migrate_db():
    logging.disable(logging.ERROR)
    migrator = DatabaseMigrator[settings.DATABASE_TYPE.upper()].value(DB)
    try:
        migrate(migrator.add_column("file", "source_type", CharField(max_length=128, null=False, default="", help_text="where dose this document come from", index=True)))
    except Exception:
        pass
    try:
        migrate(migrator.add_column("tenant", "rerank_id", CharField(max_length=128, null=False, default="BAAI/bge-reranker-v2-m3", help_text="default rerank model ID")))
    except Exception:
        pass
    try:
        migrate(migrator.add_column("dialog", "rerank_id", CharField(max_length=128, null=False, default="", help_text="default rerank model ID")))
    except Exception:
        pass
    try:
        migrate(migrator.add_column("dialog", "top_k", IntegerField(default=1024)))
    except Exception:
        pass
    try:
        migrate(migrator.alter_column_type("tenant_llm", "api_key", CharField(max_length=2048, null=True, help_text="API KEY", index=True)))
    except Exception:
        pass
    try:
        migrate(migrator.add_column("api_token", "source", CharField(max_length=16, null=True, help_text="none|agent|dialog", index=True)))
    except Exception:
        pass
    try:
        migrate(migrator.add_column("tenant", "tts_id", CharField(max_length=256, null=True, help_text="default tts model ID", index=True)))
    except Exception:
        pass
    try:
        migrate(migrator.add_column("api_4_conversation", "source", CharField(max_length=16, null=True, help_text="none|agent|dialog", index=True)))
    except Exception:
        pass
    try:
        migrate(migrator.add_column("task", "retry_count", IntegerField(default=0)))
    except Exception:
        pass
    try:
        migrate(migrator.alter_column_type("api_token", "dialog_id", CharField(max_length=32, null=True, index=True)))
    except Exception:
        pass
    try:
        migrate(migrator.add_column("tenant_llm", "max_tokens", IntegerField(default=8192, index=True)))
    except Exception:
        pass
    try:
        migrate(migrator.add_column("api_4_conversation", "dsl", JSONField(null=True, default={})))
    except Exception:
        pass
    try:
        migrate(migrator.add_column("knowledgebase", "pagerank", IntegerField(default=0, index=False)))
    except Exception:
        pass
    try:
        migrate(migrator.add_column("api_token", "beta", CharField(max_length=255, null=True, index=True)))
    except Exception:
        pass
    try:
        migrate(migrator.add_column("task", "digest", TextField(null=True, help_text="task digest", default="")))
    except Exception:
        pass

    try:
        migrate(migrator.add_column("task", "chunk_ids", LongTextField(null=True, help_text="chunk ids", default="")))
    except Exception:
        pass
    try:
        migrate(migrator.add_column("conversation", "user_id", CharField(max_length=255, null=True, help_text="user_id", index=True)))
    except Exception:
        pass
    try:
        migrate(migrator.add_column("document", "meta_fields", JSONField(null=True, default={})))
    except Exception:
        pass
    try:
        migrate(migrator.add_column("task", "task_type", CharField(max_length=32, null=False, default="")))
    except Exception:
        pass
    try:
        migrate(migrator.add_column("task", "priority", IntegerField(default=0)))
    except Exception:
        pass
    try:
        migrate(migrator.add_column("user_canvas", "permission", CharField(max_length=16, null=False, help_text="me|team", default="me", index=True)))
    except Exception:
        pass
    try:
        migrate(migrator.add_column("llm", "is_tools", BooleanField(null=False, help_text="support tools", default=False)))
    except Exception:
        pass
    try:
        migrate(migrator.add_column("mcp_server", "variables", JSONField(null=True, help_text="MCP Server variables", default=dict)))
    except Exception:
        pass
    try:
        migrate(migrator.rename_column("task", "process_duation", "process_duration"))
    except Exception:
        pass
    try:
        migrate(migrator.rename_column("document", "process_duation", "process_duration"))
    except Exception:
        pass
    try:
        migrate(migrator.add_column("api_4_conversation", "name", CharField(max_length=255, null=True, index=True)))
    except Exception:
        pass
    try:
        migrate(migrator.add_column("file2document", "pdf_file_id", CharField(max_length=32,null=False, help_text="pdf file id", index=True)))
    except Exception:
        pass
    try:
        migrate(migrator.add_column("document", "suffix", CharField(max_length=32, null=False, default="", help_text="The real file extension suffix", index=True)))
    except Exception:
        pass
    try:
        migrate(migrator.add_column("api_4_conversation", "errors", TextField(null=True, help_text="errors")))
    except Exception:
        pass
    try:
        migrate(migrator.add_column("dialog", "meta_data_filter", JSONField(null=True, default={})))
    except Exception:
        pass
    try:
        migrate(migrator.alter_column_type("canvas_template", "title", JSONField(null=True, default=dict, help_text="Canvas title")))
    except Exception:
        pass
    try:
        migrate(migrator.alter_column_type("canvas_template", "description", JSONField(null=True, default=dict, help_text="Canvas description")))
    except Exception:
        pass
    try:
<<<<<<< HEAD
        migrate(migrator.add_column("user_canvas", "canvas_category", CharField(max_length=32, null=False, default="agent_canvas", help_text="agent_canvas|dataflow_canvas", index=True)))
    except Exception:
        pass
    try:
        migrate(migrator.add_column("canvas_template", "canvas_category", CharField(max_length=32, null=False, default="agent_canvas", help_text="agent_canvas|dataflow_canvas", index=True)))
=======
        migrate(migrator.add_column("api_4_conversation", "source_user_id", CharField(max_length=255, null=True, help_text="source_user_id")))
>>>>>>> bccf2399
    except Exception:
        pass
    logging.disable(logging.NOTSET)<|MERGE_RESOLUTION|>--- conflicted
+++ resolved
@@ -1040,15 +1040,15 @@
     except Exception:
         pass
     try:
-<<<<<<< HEAD
+        migrate(migrator.add_column("api_4_conversation", "source_user_id", CharField(max_length=255, null=True, help_text="source_user_id")))
+    except Exception:
+        pass
+    try:
         migrate(migrator.add_column("user_canvas", "canvas_category", CharField(max_length=32, null=False, default="agent_canvas", help_text="agent_canvas|dataflow_canvas", index=True)))
     except Exception:
         pass
     try:
         migrate(migrator.add_column("canvas_template", "canvas_category", CharField(max_length=32, null=False, default="agent_canvas", help_text="agent_canvas|dataflow_canvas", index=True)))
-=======
-        migrate(migrator.add_column("api_4_conversation", "source_user_id", CharField(max_length=255, null=True, help_text="source_user_id")))
->>>>>>> bccf2399
     except Exception:
         pass
     logging.disable(logging.NOTSET)