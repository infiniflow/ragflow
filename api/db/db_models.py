#
#  Copyright 2024 The InfiniFlow Authors. All Rights Reserved.
#
#  Licensed under the Apache License, Version 2.0 (the "License");
#  you may not use this file except in compliance with the License.
#  You may obtain a copy of the License at
#
#      http://www.apache.org/licenses/LICENSE-2.0
#
#  Unless required by applicable law or agreed to in writing, software
#  distributed under the License is distributed on an "AS IS" BASIS,
#  WITHOUT WARRANTIES OR CONDITIONS OF ANY KIND, either express or implied.
#  See the License for the specific language governing permissions and
#  limitations under the License.
#
import hashlib
import inspect
import logging
import operator
import os
import sys
import time
import typing
from enum import Enum
from functools import wraps

from flask_login import UserMixin
from itsdangerous.url_safe import URLSafeTimedSerializer as Serializer
from peewee import BigIntegerField, BooleanField, CharField, CompositeKey, DateTimeField, Field, FloatField, IntegerField, Metadata, Model, TextField
from playhouse.migrate import MySQLMigrator, PostgresqlMigrator, migrate
from playhouse.pool import PooledMySQLDatabase, PooledPostgresqlDatabase

from api import settings, utils
from api.db import ParserType, SerializedType


def singleton(cls, *args, **kw):
    instances = {}

    def _singleton():
        key = str(cls) + str(os.getpid())
        if key not in instances:
            instances[key] = cls(*args, **kw)
        return instances[key]

    return _singleton


CONTINUOUS_FIELD_TYPE = {IntegerField, FloatField, DateTimeField}
AUTO_DATE_TIMESTAMP_FIELD_PREFIX = {"create", "start", "end", "update", "read_access", "write_access"}


class TextFieldType(Enum):
    MYSQL = "LONGTEXT"
    POSTGRES = "TEXT"


class LongTextField(TextField):
    field_type = TextFieldType[settings.DATABASE_TYPE.upper()].value


class JSONField(LongTextField):
    default_value = {}

    def __init__(self, object_hook=None, object_pairs_hook=None, **kwargs):
        self._object_hook = object_hook
        self._object_pairs_hook = object_pairs_hook
        super().__init__(**kwargs)

    def db_value(self, value):
        if value is None:
            value = self.default_value
        return utils.json_dumps(value)

    def python_value(self, value):
        if not value:
            return self.default_value
        return utils.json_loads(value, object_hook=self._object_hook, object_pairs_hook=self._object_pairs_hook)


class ListField(JSONField):
    default_value = []


class SerializedField(LongTextField):
    def __init__(self, serialized_type=SerializedType.PICKLE, object_hook=None, object_pairs_hook=None, **kwargs):
        self._serialized_type = serialized_type
        self._object_hook = object_hook
        self._object_pairs_hook = object_pairs_hook
        super().__init__(**kwargs)

    def db_value(self, value):
        if self._serialized_type == SerializedType.PICKLE:
            return utils.serialize_b64(value, to_str=True)
        elif self._serialized_type == SerializedType.JSON:
            if value is None:
                return None
            return utils.json_dumps(value, with_type=True)
        else:
            raise ValueError(f"the serialized type {self._serialized_type} is not supported")

    def python_value(self, value):
        if self._serialized_type == SerializedType.PICKLE:
            return utils.deserialize_b64(value)
        elif self._serialized_type == SerializedType.JSON:
            if value is None:
                return {}
            return utils.json_loads(value, object_hook=self._object_hook, object_pairs_hook=self._object_pairs_hook)
        else:
            raise ValueError(f"the serialized type {self._serialized_type} is not supported")


def is_continuous_field(cls: typing.Type) -> bool:
    if cls in CONTINUOUS_FIELD_TYPE:
        return True
    for p in cls.__bases__:
        if p in CONTINUOUS_FIELD_TYPE:
            return True
        elif p is not Field and p is not object:
            if is_continuous_field(p):
                return True
    else:
        return False


def auto_date_timestamp_field():
    return {f"{f}_time" for f in AUTO_DATE_TIMESTAMP_FIELD_PREFIX}


def auto_date_timestamp_db_field():
    return {f"f_{f}_time" for f in AUTO_DATE_TIMESTAMP_FIELD_PREFIX}


def remove_field_name_prefix(field_name):
    return field_name[2:] if field_name.startswith("f_") else field_name


class BaseModel(Model):
    create_time = BigIntegerField(null=True, index=True)
    create_date = DateTimeField(null=True, index=True)
    update_time = BigIntegerField(null=True, index=True)
    update_date = DateTimeField(null=True, index=True)

    def to_json(self):
        # This function is obsolete
        return self.to_dict()

    def to_dict(self):
        return self.__dict__["__data__"]

    def to_human_model_dict(self, only_primary_with: list = None):
        model_dict = self.__dict__["__data__"]

        if not only_primary_with:
            return {remove_field_name_prefix(k): v for k, v in model_dict.items()}

        human_model_dict = {}
        for k in self._meta.primary_key.field_names:
            human_model_dict[remove_field_name_prefix(k)] = model_dict[k]
        for k in only_primary_with:
            human_model_dict[k] = model_dict[f"f_{k}"]
        return human_model_dict

    @property
    def meta(self) -> Metadata:
        return self._meta

    @classmethod
    def get_primary_keys_name(cls):
        return cls._meta.primary_key.field_names if isinstance(cls._meta.primary_key, CompositeKey) else [cls._meta.primary_key.name]

    @classmethod
    def getter_by(cls, attr):
        return operator.attrgetter(attr)(cls)

    @classmethod
    def query(cls, reverse=None, order_by=None, **kwargs):
        filters = []
        for f_n, f_v in kwargs.items():
            attr_name = "%s" % f_n
            if not hasattr(cls, attr_name) or f_v is None:
                continue
            if type(f_v) in {list, set}:
                f_v = list(f_v)
                if is_continuous_field(type(getattr(cls, attr_name))):
                    if len(f_v) == 2:
                        for i, v in enumerate(f_v):
                            if isinstance(v, str) and f_n in auto_date_timestamp_field():
                                # time type: %Y-%m-%d %H:%M:%S
                                f_v[i] = utils.date_string_to_timestamp(v)
                        lt_value = f_v[0]
                        gt_value = f_v[1]
                        if lt_value is not None and gt_value is not None:
                            filters.append(cls.getter_by(attr_name).between(lt_value, gt_value))
                        elif lt_value is not None:
                            filters.append(operator.attrgetter(attr_name)(cls) >= lt_value)
                        elif gt_value is not None:
                            filters.append(operator.attrgetter(attr_name)(cls) <= gt_value)
                else:
                    filters.append(operator.attrgetter(attr_name)(cls) << f_v)
            else:
                filters.append(operator.attrgetter(attr_name)(cls) == f_v)
        if filters:
            query_records = cls.select().where(*filters)
            if reverse is not None:
                if not order_by or not hasattr(cls, f"{order_by}"):
                    order_by = "create_time"
                if reverse is True:
                    query_records = query_records.order_by(cls.getter_by(f"{order_by}").desc())
                elif reverse is False:
                    query_records = query_records.order_by(cls.getter_by(f"{order_by}").asc())
            return [query_record for query_record in query_records]
        else:
            return []

    @classmethod
    def insert(cls, __data=None, **insert):
        if isinstance(__data, dict) and __data:
            __data[cls._meta.combined["create_time"]] = utils.current_timestamp()
        if insert:
            insert["create_time"] = utils.current_timestamp()

        return super().insert(__data, **insert)

    # update and insert will call this method
    @classmethod
    def _normalize_data(cls, data, kwargs):
        normalized = super()._normalize_data(data, kwargs)
        if not normalized:
            return {}

        normalized[cls._meta.combined["update_time"]] = utils.current_timestamp()

        for f_n in AUTO_DATE_TIMESTAMP_FIELD_PREFIX:
            if {f"{f_n}_time", f"{f_n}_date"}.issubset(cls._meta.combined.keys()) and cls._meta.combined[f"{f_n}_time"] in normalized and normalized[cls._meta.combined[f"{f_n}_time"]] is not None:
                normalized[cls._meta.combined[f"{f_n}_date"]] = utils.timestamp_to_date(normalized[cls._meta.combined[f"{f_n}_time"]])

        return normalized


class JsonSerializedField(SerializedField):
    def __init__(self, object_hook=utils.from_dict_hook, object_pairs_hook=None, **kwargs):
        super(JsonSerializedField, self).__init__(serialized_type=SerializedType.JSON, object_hook=object_hook, object_pairs_hook=object_pairs_hook, **kwargs)


class PooledDatabase(Enum):
    MYSQL = PooledMySQLDatabase
    POSTGRES = PooledPostgresqlDatabase


class DatabaseMigrator(Enum):
    MYSQL = MySQLMigrator
    POSTGRES = PostgresqlMigrator


@singleton
class BaseDataBase:
    def __init__(self):
        database_config = settings.DATABASE.copy()
        db_name = database_config.pop("name")
        self.database_connection = PooledDatabase[settings.DATABASE_TYPE.upper()].value(db_name, **database_config)
        logging.info("init database on cluster mode successfully")


def with_retry(max_retries=3, retry_delay=1.0):
    """Decorator: Add retry mechanism to database operations

    Args:
        max_retries (int): maximum number of retries
        retry_delay (float): initial retry delay (seconds), will increase exponentially

    Returns:
        decorated function
    """

    def decorator(func):
        @wraps(func)
        def wrapper(*args, **kwargs):
            last_exception = None
            for retry in range(max_retries):
                try:
                    return func(*args, **kwargs)
                except Exception as e:
                    last_exception = e
                    # get self and method name for logging
                    self_obj = args[0] if args else None
                    func_name = func.__name__
                    lock_name = getattr(self_obj, "lock_name", "unknown") if self_obj else "unknown"

                    if retry < max_retries - 1:
                        current_delay = retry_delay * (2**retry)
                        logging.warning(f"{func_name} {lock_name} failed: {str(e)}, retrying ({retry + 1}/{max_retries})")
                        time.sleep(current_delay)
                    else:
                        logging.error(f"{func_name} {lock_name} failed after all attempts: {str(e)}")

            if last_exception:
                raise last_exception
            return False

        return wrapper

    return decorator


class PostgresDatabaseLock:
    def __init__(self, lock_name, timeout=10, db=None):
        self.lock_name = lock_name
        self.lock_id = int(hashlib.md5(lock_name.encode()).hexdigest(), 16) % (2**31 - 1)
        self.timeout = int(timeout)
        self.db = db if db else DB

    @with_retry(max_retries=3, retry_delay=1.0)
    def lock(self):
        cursor = self.db.execute_sql("SELECT pg_try_advisory_lock(%s)", (self.lock_id,))
        ret = cursor.fetchone()
        if ret[0] == 0:
            raise Exception(f"acquire postgres lock {self.lock_name} timeout")
        elif ret[0] == 1:
            return True
        else:
            raise Exception(f"failed to acquire lock {self.lock_name}")

    @with_retry(max_retries=3, retry_delay=1.0)
    def unlock(self):
        cursor = self.db.execute_sql("SELECT pg_advisory_unlock(%s)", (self.lock_id,))
        ret = cursor.fetchone()
        if ret[0] == 0:
            raise Exception(f"postgres lock {self.lock_name} was not established by this thread")
        elif ret[0] == 1:
            return True
        else:
            raise Exception(f"postgres lock {self.lock_name} does not exist")

    def __enter__(self):
        if isinstance(self.db, PooledPostgresqlDatabase):
            self.lock()
        return self

    def __exit__(self, exc_type, exc_val, exc_tb):
        if isinstance(self.db, PooledPostgresqlDatabase):
            self.unlock()

    def __call__(self, func):
        @wraps(func)
        def magic(*args, **kwargs):
            with self:
                return func(*args, **kwargs)

        return magic


class MysqlDatabaseLock:
    def __init__(self, lock_name, timeout=10, db=None):
        self.lock_name = lock_name
        self.timeout = int(timeout)
        self.db = db if db else DB

    @with_retry(max_retries=3, retry_delay=1.0)
    def lock(self):
        # SQL parameters only support %s format placeholders
        cursor = self.db.execute_sql("SELECT GET_LOCK(%s, %s)", (self.lock_name, self.timeout))
        ret = cursor.fetchone()
        if ret[0] == 0:
            raise Exception(f"acquire mysql lock {self.lock_name} timeout")
        elif ret[0] == 1:
            return True
        else:
            raise Exception(f"failed to acquire lock {self.lock_name}")

    @with_retry(max_retries=3, retry_delay=1.0)
    def unlock(self):
        cursor = self.db.execute_sql("SELECT RELEASE_LOCK(%s)", (self.lock_name,))
        ret = cursor.fetchone()
        if ret[0] == 0:
            raise Exception(f"mysql lock {self.lock_name} was not established by this thread")
        elif ret[0] == 1:
            return True
        else:
            raise Exception(f"mysql lock {self.lock_name} does not exist")

    def __enter__(self):
        if isinstance(self.db, PooledMySQLDatabase):
            self.lock()
        return self

    def __exit__(self, exc_type, exc_val, exc_tb):
        if isinstance(self.db, PooledMySQLDatabase):
            self.unlock()

    def __call__(self, func):
        @wraps(func)
        def magic(*args, **kwargs):
            with self:
                return func(*args, **kwargs)

        return magic


class DatabaseLock(Enum):
    MYSQL = MysqlDatabaseLock
    POSTGRES = PostgresDatabaseLock


DB = BaseDataBase().database_connection
DB.lock = DatabaseLock[settings.DATABASE_TYPE.upper()].value


def close_connection():
    try:
        if DB:
            DB.close_stale(age=30)
    except Exception as e:
        logging.exception(e)


class DataBaseModel(BaseModel):
    class Meta:
        database = DB


@DB.connection_context()
def init_database_tables(alter_fields=[]):
    members = inspect.getmembers(sys.modules[__name__], inspect.isclass)
    table_objs = []
    create_failed_list = []
    for name, obj in members:
        if obj != DataBaseModel and issubclass(obj, DataBaseModel):
            table_objs.append(obj)

            if not obj.table_exists():
                logging.debug(f"start create table {obj.__name__}")
                try:
                    obj.create_table()
                    logging.debug(f"create table success: {obj.__name__}")
                except Exception as e:
                    logging.exception(e)
                    create_failed_list.append(obj.__name__)
            else:
                logging.debug(f"table {obj.__name__} already exists, skip creation.")

    if create_failed_list:
        logging.error(f"create tables failed: {create_failed_list}")
        raise Exception(f"create tables failed: {create_failed_list}")
    migrate_db()


def fill_db_model_object(model_object, human_model_dict):
    for k, v in human_model_dict.items():
        attr_name = "%s" % k
        if hasattr(model_object.__class__, attr_name):
            setattr(model_object, attr_name, v)
    return model_object


class User(DataBaseModel, UserMixin):
    id = CharField(max_length=32, primary_key=True)
    access_token = CharField(max_length=255, null=True, index=True)
    nickname = CharField(max_length=100, null=False, help_text="nicky name", index=True)
    password = CharField(max_length=255, null=True, help_text="password", index=True)
    email = CharField(max_length=255, null=False, help_text="email", index=True)
    avatar = TextField(null=True, help_text="avatar base64 string")
    language = CharField(max_length=32, null=True, help_text="English|Chinese", default="Chinese" if "zh_CN" in os.getenv("LANG", "") else "English", index=True)
    color_schema = CharField(max_length=32, null=True, help_text="Bright|Dark", default="Bright", index=True)
    timezone = CharField(max_length=64, null=True, help_text="Timezone", default="UTC+8\tAsia/Shanghai", index=True)
    last_login_time = DateTimeField(null=True, index=True)
    is_authenticated = CharField(max_length=1, null=False, default="1", index=True)
    is_active = CharField(max_length=1, null=False, default="1", index=True)
    is_anonymous = CharField(max_length=1, null=False, default="0", index=True)
    login_channel = CharField(null=True, help_text="from which user login", index=True)
    status = CharField(max_length=1, null=True, help_text="is it validate(0: wasted, 1: validate)", default="1", index=True)
    is_superuser = BooleanField(null=True, help_text="is root", default=False, index=True)

    def __str__(self):
        return self.email

    def get_id(self):
        jwt = Serializer(secret_key=settings.SECRET_KEY)
        return jwt.dumps(str(self.access_token))

    class Meta:
        db_table = "user"


class Tenant(DataBaseModel):
    id = CharField(max_length=32, primary_key=True)
    name = CharField(max_length=100, null=True, help_text="Tenant name", index=True)
    public_key = CharField(max_length=255, null=True, index=True)
    llm_id = CharField(max_length=128, null=False, help_text="default llm ID", index=True)
    embd_id = CharField(max_length=128, null=False, help_text="default embedding model ID", index=True)
    asr_id = CharField(max_length=128, null=False, help_text="default ASR model ID", index=True)
    img2txt_id = CharField(max_length=128, null=False, help_text="default image to text model ID", index=True)
    rerank_id = CharField(max_length=128, null=False, help_text="default rerank model ID", index=True)
    tts_id = CharField(max_length=256, null=True, help_text="default tts model ID", index=True)
    parser_ids = CharField(max_length=256, null=False, help_text="document processors", index=True)
    credit = IntegerField(default=512, index=True)
    status = CharField(max_length=1, null=True, help_text="is it validate(0: wasted, 1: validate)", default="1", index=True)

    class Meta:
        db_table = "tenant"


class UserTenant(DataBaseModel):
    id = CharField(max_length=32, primary_key=True)
    user_id = CharField(max_length=32, null=False, index=True)
    tenant_id = CharField(max_length=32, null=False, index=True)
    role = CharField(max_length=32, null=False, help_text="UserTenantRole", index=True)
    invited_by = CharField(max_length=32, null=False, index=True)
    status = CharField(max_length=1, null=True, help_text="is it validate(0: wasted, 1: validate)", default="1", index=True)

    class Meta:
        db_table = "user_tenant"


class InvitationCode(DataBaseModel):
    id = CharField(max_length=32, primary_key=True)
    code = CharField(max_length=32, null=False, index=True)
    visit_time = DateTimeField(null=True, index=True)
    user_id = CharField(max_length=32, null=True, index=True)
    tenant_id = CharField(max_length=32, null=True, index=True)
    status = CharField(max_length=1, null=True, help_text="is it validate(0: wasted, 1: validate)", default="1", index=True)

    class Meta:
        db_table = "invitation_code"


class LLMFactories(DataBaseModel):
    name = CharField(max_length=128, null=False, help_text="LLM factory name", primary_key=True)
    logo = TextField(null=True, help_text="llm logo base64")
    tags = CharField(max_length=255, null=False, help_text="LLM, Text Embedding, Image2Text, ASR", index=True)
    status = CharField(max_length=1, null=True, help_text="is it validate(0: wasted, 1: validate)", default="1", index=True)

    def __str__(self):
        return self.name

    class Meta:
        db_table = "llm_factories"


class LLM(DataBaseModel):
    # LLMs dictionary
    llm_name = CharField(max_length=128, null=False, help_text="LLM name", index=True)
    model_type = CharField(max_length=128, null=False, help_text="LLM, Text Embedding, Image2Text, ASR", index=True)
    fid = CharField(max_length=128, null=False, help_text="LLM factory id", index=True)
    max_tokens = IntegerField(default=0)

    tags = CharField(max_length=255, null=False, help_text="LLM, Text Embedding, Image2Text, Chat, 32k...", index=True)
    is_tools = BooleanField(null=False, help_text="support tools", default=False)
    status = CharField(max_length=1, null=True, help_text="is it validate(0: wasted, 1: validate)", default="1", index=True)

    def __str__(self):
        return self.llm_name

    class Meta:
        primary_key = CompositeKey("fid", "llm_name")
        db_table = "llm"


class TenantLLM(DataBaseModel):
    tenant_id = CharField(max_length=32, null=False, index=True)
    llm_factory = CharField(max_length=128, null=False, help_text="LLM factory name", index=True)
    model_type = CharField(max_length=128, null=True, help_text="LLM, Text Embedding, Image2Text, ASR", index=True)
    llm_name = CharField(max_length=128, null=True, help_text="LLM name", default="", index=True)
    api_key = CharField(max_length=2048, null=True, help_text="API KEY", index=True)
    api_base = CharField(max_length=255, null=True, help_text="API Base")
    max_tokens = IntegerField(default=8192, index=True)
    used_tokens = IntegerField(default=0, index=True)

    def __str__(self):
        return self.llm_name

    class Meta:
        db_table = "tenant_llm"
        primary_key = CompositeKey("tenant_id", "llm_factory", "llm_name")


class TenantLangfuse(DataBaseModel):
    tenant_id = CharField(max_length=32, null=False, primary_key=True)
    secret_key = CharField(max_length=2048, null=False, help_text="SECRET KEY", index=True)
    public_key = CharField(max_length=2048, null=False, help_text="PUBLIC KEY", index=True)
    host = CharField(max_length=128, null=False, help_text="HOST", index=True)

    def __str__(self):
        return "Langfuse host" + self.host

    class Meta:
        db_table = "tenant_langfuse"


class Knowledgebase(DataBaseModel):
    id = CharField(max_length=32, primary_key=True)
    avatar = TextField(null=True, help_text="avatar base64 string")
    tenant_id = CharField(max_length=32, null=False, index=True)
    name = CharField(max_length=128, null=False, help_text="KB name", index=True)
    language = CharField(max_length=32, null=True, default="Chinese" if "zh_CN" in os.getenv("LANG", "") else "English", help_text="English|Chinese", index=True)
    description = TextField(null=True, help_text="KB description")
    embd_id = CharField(max_length=128, null=False, help_text="default embedding model ID", index=True)
    permission = CharField(max_length=16, null=False, help_text="me|team", default="me", index=True)
    created_by = CharField(max_length=32, null=False, index=True)
    doc_num = IntegerField(default=0, index=True)
    token_num = IntegerField(default=0, index=True)
    chunk_num = IntegerField(default=0, index=True)
    similarity_threshold = FloatField(default=0.2, index=True)
    vector_similarity_weight = FloatField(default=0.3, index=True)

    parser_id = CharField(max_length=32, null=False, help_text="default parser ID", default=ParserType.NAIVE.value, index=True)
    parser_config = JSONField(null=False, default={"pages": [[1, 1000000]]})
    pagerank = IntegerField(default=0, index=False)
    status = CharField(max_length=1, null=True, help_text="is it validate(0: wasted, 1: validate)", default="1", index=True)

    def __str__(self):
        return self.name

    class Meta:
        db_table = "knowledgebase"


class Document(DataBaseModel):
    id = CharField(max_length=32, primary_key=True)
    thumbnail = TextField(null=True, help_text="thumbnail base64 string")
    kb_id = CharField(max_length=256, null=False, index=True)
    parser_id = CharField(max_length=32, null=False, help_text="default parser ID", index=True)
    parser_config = JSONField(null=False, default={"pages": [[1, 1000000]]})
    source_type = CharField(max_length=128, null=False, default="local", help_text="where dose this document come from", index=True)
    type = CharField(max_length=32, null=False, help_text="file extension", index=True)
    created_by = CharField(max_length=32, null=False, help_text="who created it", index=True)
    name = CharField(max_length=255, null=True, help_text="file name", index=True)
    location = CharField(max_length=255, null=True, help_text="where dose it store", index=True)
    size = IntegerField(default=0, index=True)
    token_num = IntegerField(default=0, index=True)
    chunk_num = IntegerField(default=0, index=True)
    progress = FloatField(default=0, index=True)
    progress_msg = TextField(null=True, help_text="process message", default="")
    process_begin_at = DateTimeField(null=True, index=True)
    process_duation = FloatField(default=0)
    meta_fields = JSONField(null=True, default={})

    run = CharField(max_length=1, null=True, help_text="start to run processing or cancel.(1: run it; 2: cancel)", default="0", index=True)
    status = CharField(max_length=1, null=True, help_text="is it validate(0: wasted, 1: validate)", default="1", index=True)

    class Meta:
        db_table = "document"


class File(DataBaseModel):
    id = CharField(max_length=32, primary_key=True)
    parent_id = CharField(max_length=32, null=False, help_text="parent folder id", index=True)
    tenant_id = CharField(max_length=32, null=False, help_text="tenant id", index=True)
    created_by = CharField(max_length=32, null=False, help_text="who created it", index=True)
    name = CharField(max_length=255, null=False, help_text="file name or folder name", index=True)
    location = CharField(max_length=255, null=True, help_text="where dose it store", index=True)
    size = IntegerField(default=0, index=True)
    type = CharField(max_length=32, null=False, help_text="file extension", index=True)
    source_type = CharField(max_length=128, null=False, default="", help_text="where dose this document come from", index=True)

    class Meta:
        db_table = "file"


class File2Document(DataBaseModel):
    id = CharField(max_length=32, primary_key=True)
    file_id = CharField(max_length=32, null=True, help_text="file id", index=True)
    document_id = CharField(max_length=32, null=True, help_text="document id", index=True)
    pdf_file_id = CharField(max_length=32, null=True, help_text="pdf file id", index=True)

    class Meta:
        db_table = "file2document"


class Task(DataBaseModel):
    id = CharField(max_length=32, primary_key=True)
    doc_id = CharField(max_length=32, null=False, index=True)
    from_page = IntegerField(default=0)
    to_page = IntegerField(default=100000000)
    task_type = CharField(max_length=32, null=False, default="")
    priority = IntegerField(default=0)

    begin_at = DateTimeField(null=True, index=True)
    process_duation = FloatField(default=0)

    progress = FloatField(default=0, index=True)
    progress_msg = TextField(null=True, help_text="process message", default="")
    retry_count = IntegerField(default=0)
    digest = TextField(null=True, help_text="task digest", default="")
    chunk_ids = LongTextField(null=True, help_text="chunk ids", default="")


class Dialog(DataBaseModel):
    id = CharField(max_length=32, primary_key=True)
    tenant_id = CharField(max_length=32, null=False, index=True)
    name = CharField(max_length=255, null=True, help_text="dialog application name", index=True)
    description = TextField(null=True, help_text="Dialog description")
    icon = TextField(null=True, help_text="icon base64 string")
    language = CharField(max_length=32, null=True, default="Chinese" if "zh_CN" in os.getenv("LANG", "") else "English", help_text="English|Chinese", index=True)
    llm_id = CharField(max_length=128, null=False, help_text="default llm ID")

    llm_setting = JSONField(null=False, default={"temperature": 0.1, "top_p": 0.3, "frequency_penalty": 0.7, "presence_penalty": 0.4, "max_tokens": 512})
    prompt_type = CharField(max_length=16, null=False, default="simple", help_text="simple|advanced", index=True)
    prompt_config = JSONField(
        null=False,
        default={"system": "", "prologue": "Hi! I'm your assistant, what can I do for you?", "parameters": [], "empty_response": "Sorry! No relevant content was found in the knowledge base!"},
    )

    similarity_threshold = FloatField(default=0.2)
    vector_similarity_weight = FloatField(default=0.3)

    top_n = IntegerField(default=6)

    top_k = IntegerField(default=1024)

    do_refer = CharField(max_length=1, null=False, default="1", help_text="it needs to insert reference index into answer or not")

    rerank_id = CharField(max_length=128, null=False, help_text="default rerank model ID")

    kb_ids = JSONField(null=False, default=[])
    status = CharField(max_length=1, null=True, help_text="is it validate(0: wasted, 1: validate)", default="1", index=True)

    class Meta:
        db_table = "dialog"


class Conversation(DataBaseModel):
    id = CharField(max_length=32, primary_key=True)
    dialog_id = CharField(max_length=32, null=False, index=True)
    name = CharField(max_length=255, null=True, help_text="converastion name", index=True)
    message = JSONField(null=True)
    reference = JSONField(null=True, default=[])
    user_id = CharField(max_length=255, null=True, help_text="user_id", index=True)

    class Meta:
        db_table = "conversation"


class APIToken(DataBaseModel):
    tenant_id = CharField(max_length=32, null=False, index=True)
    token = CharField(max_length=255, null=False, index=True)
    dialog_id = CharField(max_length=32, null=True, index=True)
    source = CharField(max_length=16, null=True, help_text="none|agent|dialog", index=True)
    beta = CharField(max_length=255, null=True, index=True)

    class Meta:
        db_table = "api_token"
        primary_key = CompositeKey("tenant_id", "token")


class API4Conversation(DataBaseModel):
    id = CharField(max_length=32, primary_key=True)
    dialog_id = CharField(max_length=32, null=False, index=True)
    user_id = CharField(max_length=255, null=False, help_text="user_id", index=True)
    name = CharField(max_length=255, null=True)
    message = JSONField(null=True)
    reference = JSONField(null=True, default=[])
    tokens = IntegerField(default=0)
    source = CharField(max_length=16, null=True, help_text="none|agent|dialog", index=True)
    dsl = JSONField(null=True, default={})
    duration = FloatField(default=0, index=True)
    round = IntegerField(default=0, index=True)
    thumb_up = IntegerField(default=0, index=True)

    class Meta:
        db_table = "api_4_conversation"


class UserCanvas(DataBaseModel):
    id = CharField(max_length=32, primary_key=True)
    avatar = TextField(null=True, help_text="avatar base64 string")
    user_id = CharField(max_length=255, null=False, help_text="user_id", index=True)
    title = CharField(max_length=255, null=True, help_text="Canvas title")

    permission = CharField(max_length=16, null=False, help_text="me|team", default="me", index=True)
    description = TextField(null=True, help_text="Canvas description")
    canvas_type = CharField(max_length=32, null=True, help_text="Canvas type", index=True)
    dsl = JSONField(null=True, default={})

    class Meta:
        db_table = "user_canvas"


class CanvasTemplate(DataBaseModel):
    id = CharField(max_length=32, primary_key=True)
    avatar = TextField(null=True, help_text="avatar base64 string")
    title = CharField(max_length=255, null=True, help_text="Canvas title")

    description = TextField(null=True, help_text="Canvas description")
    canvas_type = CharField(max_length=32, null=True, help_text="Canvas type", index=True)
    dsl = JSONField(null=True, default={})

    class Meta:
        db_table = "canvas_template"


class UserCanvasVersion(DataBaseModel):
    id = CharField(max_length=32, primary_key=True)
    user_canvas_id = CharField(max_length=255, null=False, help_text="user_canvas_id", index=True)

    title = CharField(max_length=255, null=True, help_text="Canvas title")
    description = TextField(null=True, help_text="Canvas description")
    dsl = JSONField(null=True, default={})

    class Meta:
        db_table = "user_canvas_version"


class Search(DataBaseModel):
    id = CharField(max_length=32, primary_key=True)
    avatar = TextField(null=True, help_text="avatar base64 string")
    tenant_id = CharField(max_length=32, null=False, index=True)
    name = CharField(max_length=128, null=False, help_text="Search name", index=True)
    description = TextField(null=True, help_text="KB description")
    created_by = CharField(max_length=32, null=False, index=True)
    search_config = JSONField(
        null=False,
        default={
            "kb_ids": [],
            "doc_ids": [],
            "similarity_threshold": 0.0,
            "vector_similarity_weight": 0.3,
            "use_kg": False,
            # rerank settings
            "rerank_id": "",
            "top_k": 1024,
            # chat settings
            "summary": False,
            "chat_id": "",
            "llm_setting": {
                "temperature": 0.1,
                "top_p": 0.3,
                "frequency_penalty": 0.7,
                "presence_penalty": 0.4,
            },
            "chat_settingcross_languages": [],
            "highlight": False,
            "keyword": False,
            "web_search": False,
            "related_search": False,
            "query_mindmap": False,
        },
    )
    status = CharField(max_length=1, null=True, help_text="is it validate(0: wasted, 1: validate)", default="1", index=True)

    def __str__(self):
        return self.name

    class Meta:
        db_table = "search"


def migrate_db():
    migrator = DatabaseMigrator[settings.DATABASE_TYPE.upper()].value(DB)
    try:
        migrate(migrator.add_column("file", "source_type", CharField(max_length=128, null=False, default="", help_text="where dose this document come from", index=True)))
    except Exception:
        pass
    try:
        migrate(migrator.add_column("tenant", "rerank_id", CharField(max_length=128, null=False, default="BAAI/bge-reranker-v2-m3", help_text="default rerank model ID")))
    except Exception:
        pass
    try:
        migrate(migrator.add_column("dialog", "rerank_id", CharField(max_length=128, null=False, default="", help_text="default rerank model ID")))
    except Exception:
        pass
    try:
        migrate(migrator.add_column("dialog", "top_k", IntegerField(default=1024)))
    except Exception:
        pass
    try:
        migrate(migrator.alter_column_type("tenant_llm", "api_key", CharField(max_length=2048, null=True, help_text="API KEY", index=True)))
    except Exception:
        pass
    try:
        migrate(migrator.add_column("api_token", "source", CharField(max_length=16, null=True, help_text="none|agent|dialog", index=True)))
    except Exception:
        pass
    try:
        migrate(migrator.add_column("tenant", "tts_id", CharField(max_length=256, null=True, help_text="default tts model ID", index=True)))
    except Exception:
        pass
    try:
        migrate(migrator.add_column("api_4_conversation", "source", CharField(max_length=16, null=True, help_text="none|agent|dialog", index=True)))
    except Exception:
        pass
    try:
        migrate(migrator.add_column("task", "retry_count", IntegerField(default=0)))
    except Exception:
        pass
    try:
        migrate(migrator.alter_column_type("api_token", "dialog_id", CharField(max_length=32, null=True, index=True)))
    except Exception:
        pass
    try:
        migrate(migrator.add_column("tenant_llm", "max_tokens", IntegerField(default=8192, index=True)))
    except Exception:
        pass
    try:
        migrate(migrator.add_column("api_4_conversation", "dsl", JSONField(null=True, default={})))
    except Exception:
        pass
    try:
        migrate(migrator.add_column("knowledgebase", "pagerank", IntegerField(default=0, index=False)))
    except Exception:
        pass
    try:
        migrate(migrator.add_column("api_token", "beta", CharField(max_length=255, null=True, index=True)))
    except Exception:
        pass
    try:
        migrate(migrator.add_column("task", "digest", TextField(null=True, help_text="task digest", default="")))
    except Exception:
        pass

    try:
        migrate(migrator.add_column("task", "chunk_ids", LongTextField(null=True, help_text="chunk ids", default="")))
    except Exception:
        pass
    try:
        migrate(migrator.add_column("conversation", "user_id", CharField(max_length=255, null=True, help_text="user_id", index=True)))
    except Exception:
        pass
    try:
        migrate(migrator.add_column("document", "meta_fields", JSONField(null=True, default={})))
    except Exception:
        pass
    try:
        migrate(migrator.add_column("task", "task_type", CharField(max_length=32, null=False, default="")))
    except Exception:
        pass
    try:
        migrate(migrator.add_column("task", "priority", IntegerField(default=0)))
    except Exception:
        pass
    try:
        migrate(migrator.add_column("user_canvas", "permission", CharField(max_length=16, null=False, help_text="me|team", default="me", index=True)))
    except Exception:
        pass
    try:
        migrate(migrator.add_column("llm", "is_tools", BooleanField(null=False, help_text="support tools", default=False)))
    except Exception:
        pass
    try:
<<<<<<< HEAD
        migrate(migrator.add_column("file2document", "pdf_file_id", CharField(max_length=32,null=False, help_text="pdf file id", index=True)))
=======
        migrate(migrator.add_column("api_4_conversation", "name", CharField(max_length=255, null=True, index=True)))
>>>>>>> 5339eef6
    except Exception:
        pass<|MERGE_RESOLUTION|>--- conflicted
+++ resolved
@@ -937,10 +937,10 @@
     except Exception:
         pass
     try:
-<<<<<<< HEAD
+        migrate(migrator.add_column("api_4_conversation", "name", CharField(max_length=255, null=True, index=True)))
+    except Exception:
+        pass
+     try:
         migrate(migrator.add_column("file2document", "pdf_file_id", CharField(max_length=32,null=False, help_text="pdf file id", index=True)))
-=======
-        migrate(migrator.add_column("api_4_conversation", "name", CharField(max_length=255, null=True, index=True)))
->>>>>>> 5339eef6
     except Exception:
         pass