#
#  Copyright 2024 The InfiniFlow Authors. All Rights Reserved.
#
#  Licensed under the Apache License, Version 2.0 (the "License");
#  you may not use this file except in compliance with the License.
#  You may obtain a copy of the License at
#
#      http://www.apache.org/licenses/LICENSE-2.0
#
#  Unless required by applicable law or agreed to in writing, software
#  distributed under the License is distributed on an "AS IS" BASIS,
#  WITHOUT WARRANTIES OR CONDITIONS OF ANY KIND, either express or implied.
#  See the License for the specific language governing permissions and
#  limitations under the License.
#
import json
import os
import time
import uuid
from copy import deepcopy

from api.db import LLMType, UserTenantRole
from api.db.db_models import init_database_tables as init_web_db, LLMFactories, LLM, TenantLLM
from api.db.services import UserService
from api.db.services.canvas_service import CanvasTemplateService
from api.db.services.document_service import DocumentService
from api.db.services.knowledgebase_service import KnowledgebaseService
from api.db.services.llm_service import LLMFactoriesService, LLMService, TenantLLMService, LLMBundle
from api.db.services.user_service import TenantService, UserTenantService
from api.settings import CHAT_MDL, EMBEDDING_MDL, ASR_MDL, IMAGE2TEXT_MDL, PARSERS, LLM_FACTORY, API_KEY, LLM_BASE_URL
from api.utils.file_utils import get_project_base_directory


def init_superuser():
    user_info = {
        "id": uuid.uuid1().hex,
        "password": "admin",
        "nickname": "admin",
        "is_superuser": True,
        "email": "admin@ragflow.io",
        "creator": "system",
        "status": "1",
    }
    tenant = {
        "id": user_info["id"],
        "name": user_info["nickname"] + "‘s Kingdom",
        "llm_id": CHAT_MDL,
        "embd_id": EMBEDDING_MDL,
        "asr_id": ASR_MDL,
        "parser_ids": PARSERS,
        "img2txt_id": IMAGE2TEXT_MDL
    }
    usr_tenant = {
        "tenant_id": user_info["id"],
        "user_id": user_info["id"],
        "invited_by": user_info["id"],
        "role": UserTenantRole.OWNER
    }
    tenant_llm = []
    for llm in LLMService.query(fid=LLM_FACTORY):
        tenant_llm.append(
            {"tenant_id": user_info["id"], "llm_factory": LLM_FACTORY, "llm_name": llm.llm_name, "model_type": llm.model_type,
             "api_key": API_KEY, "api_base": LLM_BASE_URL})

    if not UserService.save(**user_info):
        print("\033[93m【ERROR】\033[0mcan't init admin.")
        return
    TenantService.insert(**tenant)
    UserTenantService.insert(**usr_tenant)
    TenantLLMService.insert_many(tenant_llm)
    print(
        "【INFO】Super user initialized. \033[93memail: admin@ragflow.io, password: admin\033[0m. Changing the password after logining is strongly recomanded.")

    chat_mdl = LLMBundle(tenant["id"], LLMType.CHAT, tenant["llm_id"])
    msg = chat_mdl.chat(system="", history=[
                        {"role": "user", "content": "Hello!"}], gen_conf={})
    if msg.find("ERROR: ") == 0:
        print(
            "\33[91m【ERROR】\33[0m: ",
            "'{}' dosen't work. {}".format(
                tenant["llm_id"],
                msg))
    embd_mdl = LLMBundle(tenant["id"], LLMType.EMBEDDING, tenant["embd_id"])
    v, c = embd_mdl.encode(["Hello!"])
    if c == 0:
        print(
            "\33[91m【ERROR】\33[0m:",
            " '{}' dosen't work!".format(
                tenant["embd_id"]))


def init_llm_factory():
    try:
        LLMService.filter_delete([(LLM.fid == "MiniMax" or LLM.fid == "Minimax")])
    except Exception as e:
        pass

    factory_llm_infos = json.load(
        open(
            os.path.join(get_project_base_directory(), "conf", "llm_factories.json"),
            "r",
        )
    )
    for factory_llm_info in factory_llm_infos["factory_llm_infos"]:
        llm_infos = factory_llm_info.pop("llm")
        try:
            LLMFactoriesService.save(**factory_llm_info)
        except Exception as e:
            pass
        for llm_info in llm_infos:
            llm_info["fid"] = factory_llm_info["name"]
            try:
                LLMService.save(**llm_info)
            except Exception as e:
                pass

    LLMFactoriesService.filter_delete([LLMFactories.name == "Local"])
    LLMService.filter_delete([LLM.fid == "Local"])
    LLMService.filter_delete([LLM.fid == "Moonshot", LLM.llm_name == "flag-embedding"])
    TenantLLMService.filter_delete([TenantLLM.llm_factory == "Moonshot", TenantLLM.llm_name == "flag-embedding"])
    LLMFactoriesService.filter_delete([LLMFactoriesService.model.name == "QAnything"])
    LLMService.filter_delete([LLMService.model.fid == "QAnything"])
    TenantLLMService.filter_update([TenantLLMService.model.llm_factory == "QAnything"], {"llm_factory": "Youdao"})
    TenantService.filter_update([1 == 1], {
<<<<<<< HEAD
        "parser_ids": "naive:General,qa:Q&A,resume:Resume,manual:Manual,table:Table,paper:Paper,book:Book,laws:Laws,presentation:Presentation,picture:Picture,one:One,audio:Audio,email:Email"})
=======
        "parser_ids": "naive:General,qa:Q&A,resume:Resume,manual:Manual,table:Table,paper:Paper,book:Book,laws:Laws,presentation:Presentation,picture:Picture,one:One,audio:Audio,knowledge_graph:Knowledge Graph"})
>>>>>>> b67484e7
    ## insert openai two embedding models to the current openai user.
    print("Start to insert 2 OpenAI embedding models...")
    tenant_ids = set([row["tenant_id"] for row in TenantLLMService.get_openai_models()])
    for tid in tenant_ids:
        for row in TenantLLMService.query(llm_factory="OpenAI", tenant_id=tid):
            row = row.to_dict()
            row["model_type"] = LLMType.EMBEDDING.value
            row["llm_name"] = "text-embedding-3-small"
            row["used_tokens"] = 0
            try:
                TenantLLMService.save(**row)
                row = deepcopy(row)
                row["llm_name"] = "text-embedding-3-large"
                TenantLLMService.save(**row)
            except Exception as e:
                pass
            break
    for kb_id in KnowledgebaseService.get_all_ids():
        KnowledgebaseService.update_by_id(kb_id, {"doc_num": DocumentService.get_kb_doc_count(kb_id)})
    """
    drop table llm;
    drop table llm_factories;
    update tenant set parser_ids='naive:General,qa:Q&A,resume:Resume,manual:Manual,table:Table,paper:Paper,book:Book,laws:Laws,presentation:Presentation,picture:Picture,one:One,audio:Audio,knowledge_graph:Knowledge Graph';
    alter table knowledgebase modify avatar longtext;
    alter table user modify avatar longtext;
    alter table dialog modify icon longtext;
    """


def add_graph_templates():
    dir = os.path.join(get_project_base_directory(), "agent", "templates")
    for fnm in os.listdir(dir):
        try:
            cnvs = json.load(open(os.path.join(dir, fnm), "r"))
            try:
                CanvasTemplateService.save(**cnvs)
            except:
                CanvasTemplateService.update_by_id(cnvs["id"], cnvs)
        except Exception as e:
            print("Add graph templates error: ", e)
            print("------------", flush=True)


def init_web_data():
    start_time = time.time()

    init_llm_factory()
    if not UserService.get_all().count():
        init_superuser()

    add_graph_templates()
    print("init web data success:{}".format(time.time() - start_time))


if __name__ == '__main__':
    init_web_db()
    init_web_data()
<|MERGE_RESOLUTION|>--- conflicted
+++ resolved
@@ -1,186 +1,182 @@
-#
-#  Copyright 2024 The InfiniFlow Authors. All Rights Reserved.
-#
-#  Licensed under the Apache License, Version 2.0 (the "License");
-#  you may not use this file except in compliance with the License.
-#  You may obtain a copy of the License at
-#
-#      http://www.apache.org/licenses/LICENSE-2.0
-#
-#  Unless required by applicable law or agreed to in writing, software
-#  distributed under the License is distributed on an "AS IS" BASIS,
-#  WITHOUT WARRANTIES OR CONDITIONS OF ANY KIND, either express or implied.
-#  See the License for the specific language governing permissions and
-#  limitations under the License.
-#
-import json
-import os
-import time
-import uuid
-from copy import deepcopy
-
-from api.db import LLMType, UserTenantRole
-from api.db.db_models import init_database_tables as init_web_db, LLMFactories, LLM, TenantLLM
-from api.db.services import UserService
-from api.db.services.canvas_service import CanvasTemplateService
-from api.db.services.document_service import DocumentService
-from api.db.services.knowledgebase_service import KnowledgebaseService
-from api.db.services.llm_service import LLMFactoriesService, LLMService, TenantLLMService, LLMBundle
-from api.db.services.user_service import TenantService, UserTenantService
-from api.settings import CHAT_MDL, EMBEDDING_MDL, ASR_MDL, IMAGE2TEXT_MDL, PARSERS, LLM_FACTORY, API_KEY, LLM_BASE_URL
-from api.utils.file_utils import get_project_base_directory
-
-
-def init_superuser():
-    user_info = {
-        "id": uuid.uuid1().hex,
-        "password": "admin",
-        "nickname": "admin",
-        "is_superuser": True,
-        "email": "admin@ragflow.io",
-        "creator": "system",
-        "status": "1",
-    }
-    tenant = {
-        "id": user_info["id"],
-        "name": user_info["nickname"] + "‘s Kingdom",
-        "llm_id": CHAT_MDL,
-        "embd_id": EMBEDDING_MDL,
-        "asr_id": ASR_MDL,
-        "parser_ids": PARSERS,
-        "img2txt_id": IMAGE2TEXT_MDL
-    }
-    usr_tenant = {
-        "tenant_id": user_info["id"],
-        "user_id": user_info["id"],
-        "invited_by": user_info["id"],
-        "role": UserTenantRole.OWNER
-    }
-    tenant_llm = []
-    for llm in LLMService.query(fid=LLM_FACTORY):
-        tenant_llm.append(
-            {"tenant_id": user_info["id"], "llm_factory": LLM_FACTORY, "llm_name": llm.llm_name, "model_type": llm.model_type,
-             "api_key": API_KEY, "api_base": LLM_BASE_URL})
-
-    if not UserService.save(**user_info):
-        print("\033[93m【ERROR】\033[0mcan't init admin.")
-        return
-    TenantService.insert(**tenant)
-    UserTenantService.insert(**usr_tenant)
-    TenantLLMService.insert_many(tenant_llm)
-    print(
-        "【INFO】Super user initialized. \033[93memail: admin@ragflow.io, password: admin\033[0m. Changing the password after logining is strongly recomanded.")
-
-    chat_mdl = LLMBundle(tenant["id"], LLMType.CHAT, tenant["llm_id"])
-    msg = chat_mdl.chat(system="", history=[
-                        {"role": "user", "content": "Hello!"}], gen_conf={})
-    if msg.find("ERROR: ") == 0:
-        print(
-            "\33[91m【ERROR】\33[0m: ",
-            "'{}' dosen't work. {}".format(
-                tenant["llm_id"],
-                msg))
-    embd_mdl = LLMBundle(tenant["id"], LLMType.EMBEDDING, tenant["embd_id"])
-    v, c = embd_mdl.encode(["Hello!"])
-    if c == 0:
-        print(
-            "\33[91m【ERROR】\33[0m:",
-            " '{}' dosen't work!".format(
-                tenant["embd_id"]))
-
-
-def init_llm_factory():
-    try:
-        LLMService.filter_delete([(LLM.fid == "MiniMax" or LLM.fid == "Minimax")])
-    except Exception as e:
-        pass
-
-    factory_llm_infos = json.load(
-        open(
-            os.path.join(get_project_base_directory(), "conf", "llm_factories.json"),
-            "r",
-        )
-    )
-    for factory_llm_info in factory_llm_infos["factory_llm_infos"]:
-        llm_infos = factory_llm_info.pop("llm")
-        try:
-            LLMFactoriesService.save(**factory_llm_info)
-        except Exception as e:
-            pass
-        for llm_info in llm_infos:
-            llm_info["fid"] = factory_llm_info["name"]
-            try:
-                LLMService.save(**llm_info)
-            except Exception as e:
-                pass
-
-    LLMFactoriesService.filter_delete([LLMFactories.name == "Local"])
-    LLMService.filter_delete([LLM.fid == "Local"])
-    LLMService.filter_delete([LLM.fid == "Moonshot", LLM.llm_name == "flag-embedding"])
-    TenantLLMService.filter_delete([TenantLLM.llm_factory == "Moonshot", TenantLLM.llm_name == "flag-embedding"])
-    LLMFactoriesService.filter_delete([LLMFactoriesService.model.name == "QAnything"])
-    LLMService.filter_delete([LLMService.model.fid == "QAnything"])
-    TenantLLMService.filter_update([TenantLLMService.model.llm_factory == "QAnything"], {"llm_factory": "Youdao"})
-    TenantService.filter_update([1 == 1], {
-<<<<<<< HEAD
-        "parser_ids": "naive:General,qa:Q&A,resume:Resume,manual:Manual,table:Table,paper:Paper,book:Book,laws:Laws,presentation:Presentation,picture:Picture,one:One,audio:Audio,email:Email"})
-=======
-        "parser_ids": "naive:General,qa:Q&A,resume:Resume,manual:Manual,table:Table,paper:Paper,book:Book,laws:Laws,presentation:Presentation,picture:Picture,one:One,audio:Audio,knowledge_graph:Knowledge Graph"})
->>>>>>> b67484e7
-    ## insert openai two embedding models to the current openai user.
-    print("Start to insert 2 OpenAI embedding models...")
-    tenant_ids = set([row["tenant_id"] for row in TenantLLMService.get_openai_models()])
-    for tid in tenant_ids:
-        for row in TenantLLMService.query(llm_factory="OpenAI", tenant_id=tid):
-            row = row.to_dict()
-            row["model_type"] = LLMType.EMBEDDING.value
-            row["llm_name"] = "text-embedding-3-small"
-            row["used_tokens"] = 0
-            try:
-                TenantLLMService.save(**row)
-                row = deepcopy(row)
-                row["llm_name"] = "text-embedding-3-large"
-                TenantLLMService.save(**row)
-            except Exception as e:
-                pass
-            break
-    for kb_id in KnowledgebaseService.get_all_ids():
-        KnowledgebaseService.update_by_id(kb_id, {"doc_num": DocumentService.get_kb_doc_count(kb_id)})
-    """
-    drop table llm;
-    drop table llm_factories;
-    update tenant set parser_ids='naive:General,qa:Q&A,resume:Resume,manual:Manual,table:Table,paper:Paper,book:Book,laws:Laws,presentation:Presentation,picture:Picture,one:One,audio:Audio,knowledge_graph:Knowledge Graph';
-    alter table knowledgebase modify avatar longtext;
-    alter table user modify avatar longtext;
-    alter table dialog modify icon longtext;
-    """
-
-
-def add_graph_templates():
-    dir = os.path.join(get_project_base_directory(), "agent", "templates")
-    for fnm in os.listdir(dir):
-        try:
-            cnvs = json.load(open(os.path.join(dir, fnm), "r"))
-            try:
-                CanvasTemplateService.save(**cnvs)
-            except:
-                CanvasTemplateService.update_by_id(cnvs["id"], cnvs)
-        except Exception as e:
-            print("Add graph templates error: ", e)
-            print("------------", flush=True)
-
-
-def init_web_data():
-    start_time = time.time()
-
-    init_llm_factory()
-    if not UserService.get_all().count():
-        init_superuser()
-
-    add_graph_templates()
-    print("init web data success:{}".format(time.time() - start_time))
-
-
-if __name__ == '__main__':
-    init_web_db()
-    init_web_data()
+#
+#  Copyright 2024 The InfiniFlow Authors. All Rights Reserved.
+#
+#  Licensed under the Apache License, Version 2.0 (the "License");
+#  you may not use this file except in compliance with the License.
+#  You may obtain a copy of the License at
+#
+#      http://www.apache.org/licenses/LICENSE-2.0
+#
+#  Unless required by applicable law or agreed to in writing, software
+#  distributed under the License is distributed on an "AS IS" BASIS,
+#  WITHOUT WARRANTIES OR CONDITIONS OF ANY KIND, either express or implied.
+#  See the License for the specific language governing permissions and
+#  limitations under the License.
+#
+import json
+import os
+import time
+import uuid
+from copy import deepcopy
+
+from api.db import LLMType, UserTenantRole
+from api.db.db_models import init_database_tables as init_web_db, LLMFactories, LLM, TenantLLM
+from api.db.services import UserService
+from api.db.services.canvas_service import CanvasTemplateService
+from api.db.services.document_service import DocumentService
+from api.db.services.knowledgebase_service import KnowledgebaseService
+from api.db.services.llm_service import LLMFactoriesService, LLMService, TenantLLMService, LLMBundle
+from api.db.services.user_service import TenantService, UserTenantService
+from api.settings import CHAT_MDL, EMBEDDING_MDL, ASR_MDL, IMAGE2TEXT_MDL, PARSERS, LLM_FACTORY, API_KEY, LLM_BASE_URL
+from api.utils.file_utils import get_project_base_directory
+
+
+def init_superuser():
+    user_info = {
+        "id": uuid.uuid1().hex,
+        "password": "admin",
+        "nickname": "admin",
+        "is_superuser": True,
+        "email": "admin@ragflow.io",
+        "creator": "system",
+        "status": "1",
+    }
+    tenant = {
+        "id": user_info["id"],
+        "name": user_info["nickname"] + "‘s Kingdom",
+        "llm_id": CHAT_MDL,
+        "embd_id": EMBEDDING_MDL,
+        "asr_id": ASR_MDL,
+        "parser_ids": PARSERS,
+        "img2txt_id": IMAGE2TEXT_MDL
+    }
+    usr_tenant = {
+        "tenant_id": user_info["id"],
+        "user_id": user_info["id"],
+        "invited_by": user_info["id"],
+        "role": UserTenantRole.OWNER
+    }
+    tenant_llm = []
+    for llm in LLMService.query(fid=LLM_FACTORY):
+        tenant_llm.append(
+            {"tenant_id": user_info["id"], "llm_factory": LLM_FACTORY, "llm_name": llm.llm_name, "model_type": llm.model_type,
+             "api_key": API_KEY, "api_base": LLM_BASE_URL})
+
+    if not UserService.save(**user_info):
+        print("\033[93m【ERROR】\033[0mcan't init admin.")
+        return
+    TenantService.insert(**tenant)
+    UserTenantService.insert(**usr_tenant)
+    TenantLLMService.insert_many(tenant_llm)
+    print(
+        "【INFO】Super user initialized. \033[93memail: admin@ragflow.io, password: admin\033[0m. Changing the password after logining is strongly recomanded.")
+
+    chat_mdl = LLMBundle(tenant["id"], LLMType.CHAT, tenant["llm_id"])
+    msg = chat_mdl.chat(system="", history=[
+                        {"role": "user", "content": "Hello!"}], gen_conf={})
+    if msg.find("ERROR: ") == 0:
+        print(
+            "\33[91m【ERROR】\33[0m: ",
+            "'{}' dosen't work. {}".format(
+                tenant["llm_id"],
+                msg))
+    embd_mdl = LLMBundle(tenant["id"], LLMType.EMBEDDING, tenant["embd_id"])
+    v, c = embd_mdl.encode(["Hello!"])
+    if c == 0:
+        print(
+            "\33[91m【ERROR】\33[0m:",
+            " '{}' dosen't work!".format(
+                tenant["embd_id"]))
+
+
+def init_llm_factory():
+    try:
+        LLMService.filter_delete([(LLM.fid == "MiniMax" or LLM.fid == "Minimax")])
+    except Exception as e:
+        pass
+
+    factory_llm_infos = json.load(
+        open(
+            os.path.join(get_project_base_directory(), "conf", "llm_factories.json"),
+            "r",
+        )
+    )
+    for factory_llm_info in factory_llm_infos["factory_llm_infos"]:
+        llm_infos = factory_llm_info.pop("llm")
+        try:
+            LLMFactoriesService.save(**factory_llm_info)
+        except Exception as e:
+            pass
+        for llm_info in llm_infos:
+            llm_info["fid"] = factory_llm_info["name"]
+            try:
+                LLMService.save(**llm_info)
+            except Exception as e:
+                pass
+
+    LLMFactoriesService.filter_delete([LLMFactories.name == "Local"])
+    LLMService.filter_delete([LLM.fid == "Local"])
+    LLMService.filter_delete([LLM.fid == "Moonshot", LLM.llm_name == "flag-embedding"])
+    TenantLLMService.filter_delete([TenantLLM.llm_factory == "Moonshot", TenantLLM.llm_name == "flag-embedding"])
+    LLMFactoriesService.filter_delete([LLMFactoriesService.model.name == "QAnything"])
+    LLMService.filter_delete([LLMService.model.fid == "QAnything"])
+    TenantLLMService.filter_update([TenantLLMService.model.llm_factory == "QAnything"], {"llm_factory": "Youdao"})
+    TenantService.filter_update([1 == 1], {
+        "parser_ids": "naive:General,qa:Q&A,resume:Resume,manual:Manual,table:Table,paper:Paper,book:Book,laws:Laws,presentation:Presentation,picture:Picture,one:One,audio:Audio,knowledge_graph:Knowledge Graph,email:Email"})
+    ## insert openai two embedding models to the current openai user.
+    print("Start to insert 2 OpenAI embedding models...")
+    tenant_ids = set([row["tenant_id"] for row in TenantLLMService.get_openai_models()])
+    for tid in tenant_ids:
+        for row in TenantLLMService.query(llm_factory="OpenAI", tenant_id=tid):
+            row = row.to_dict()
+            row["model_type"] = LLMType.EMBEDDING.value
+            row["llm_name"] = "text-embedding-3-small"
+            row["used_tokens"] = 0
+            try:
+                TenantLLMService.save(**row)
+                row = deepcopy(row)
+                row["llm_name"] = "text-embedding-3-large"
+                TenantLLMService.save(**row)
+            except Exception as e:
+                pass
+            break
+    for kb_id in KnowledgebaseService.get_all_ids():
+        KnowledgebaseService.update_by_id(kb_id, {"doc_num": DocumentService.get_kb_doc_count(kb_id)})
+    """
+    drop table llm;
+    drop table llm_factories;
+    update tenant set parser_ids='naive:General,qa:Q&A,resume:Resume,manual:Manual,table:Table,paper:Paper,book:Book,laws:Laws,presentation:Presentation,picture:Picture,one:One,audio:Audio,knowledge_graph:Knowledge Graph';
+    alter table knowledgebase modify avatar longtext;
+    alter table user modify avatar longtext;
+    alter table dialog modify icon longtext;
+    """
+
+
+def add_graph_templates():
+    dir = os.path.join(get_project_base_directory(), "agent", "templates")
+    for fnm in os.listdir(dir):
+        try:
+            cnvs = json.load(open(os.path.join(dir, fnm), "r"))
+            try:
+                CanvasTemplateService.save(**cnvs)
+            except:
+                CanvasTemplateService.update_by_id(cnvs["id"], cnvs)
+        except Exception as e:
+            print("Add graph templates error: ", e)
+            print("------------", flush=True)
+
+
+def init_web_data():
+    start_time = time.time()
+
+    init_llm_factory()
+    if not UserService.get_all().count():
+        init_superuser()
+
+    add_graph_templates()
+    print("init web data success:{}".format(time.time() - start_time))
+
+
+if __name__ == '__main__':
+    init_web_db()
+    init_web_data()