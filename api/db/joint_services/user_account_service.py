--- conflicted
+++ resolved
@@ -137,21 +137,12 @@
     # use user_id to delete
     usr = UserService.filter_by_id(user_id)
     if not usr:
-<<<<<<< HEAD
-        return {"success": False, "message": "User not exist or already deleted."}
-    # check is inactive and not admin
-    if usr.is_active == ActiveEnum.ACTIVE.value:
-        return {"success": False, "message": "User is active, cannot delete."}
-    if usr.is_superuser:
-        return {"success": False, "message": "Cannot delete admin account."}
-=======
         return {"success": False, "message": f"{user_id} can't be found."}
     # check is inactive and not admin
     if usr.is_active == ActiveEnum.ACTIVE.value:
         return {"success": False, "message": f"{user_id} is active and can't be deleted."}
     if usr.is_superuser:
         return {"success": False, "message": "Can't delete the super user."}
->>>>>>> 17757930
     # tenant info
     tenants = UserTenantService.get_user_tenant_relation_by_user_id(usr.id)
     owned_tenant = [t for t in tenants if t["role"] == UserTenantRole.OWNER.value]
@@ -163,15 +154,9 @@
             done_msg += "Start to delete owned tenant.\n"
             tenant_id = owned_tenant[0]["tenant_id"]
             kb_ids = KnowledgebaseService.get_kb_ids(usr.id)
-<<<<<<< HEAD
-            # step1.1 delete kb related file and info
-            if kb_ids:
-                # step1.1.1 delete files in storage, rm bucket
-=======
             # step1.1 delete knowledgebase related file and info
             if kb_ids:
                 # step1.1.1 delete files in storage, remove bucket
->>>>>>> 17757930
                 for kb_id in kb_ids:
                     if STORAGE_IMPL.bucket_exists(kb_id):
                         STORAGE_IMPL.remove_bucket(kb_id)
@@ -179,22 +164,6 @@
                 # step1.1.2 delete file and document info in db
                 doc_ids = DocumentService.get_all_doc_ids_by_kb_ids(kb_ids)
                 if doc_ids:
-<<<<<<< HEAD
-                    doc_res = DocumentService.delete_by_ids([i["id"] for i in doc_ids])
-                    done_msg += f"- Deleted {doc_res} document records.\n"
-                    task_res = TaskService.delete_by_doc_ids([i["id"] for i in doc_ids])
-                    done_msg += f"- Deleted {task_res} task records.\n"
-                file_ids = FileService.get_all_file_ids_by_tenant_id(usr.id)
-                if file_ids:
-                    file_res = FileService.delete_by_ids([f["id"] for f in file_ids])
-                    done_msg += f"- Deleted {file_res} file records.\n"
-                if doc_ids or file_ids:
-                    rl_res = File2DocumentService.delete_by_document_ids_or_file_ids(
-                        [i["id"] for i in doc_ids],
-                        [f["id"] for f in file_ids]
-                    )
-                    done_msg += f"- Deleted {rl_res} document-file relation records.\n"
-=======
                     doc_delete_res = DocumentService.delete_by_ids([i["id"] for i in doc_ids])
                     done_msg += f"- Deleted {doc_delete_res} document records.\n"
                     task_delete_res = TaskService.delete_by_doc_ids([i["id"] for i in doc_ids])
@@ -209,35 +178,10 @@
                         [f["id"] for f in file_ids]
                     )
                     done_msg += f"- Deleted {file2doc_delete_res} document-file relation records.\n"
->>>>>>> 17757930
                 # step1.1.3 delete chunk in es
                 r = settings.docStoreConn.delete({"kb_id": kb_ids},
                                          search.index_name(tenant_id), kb_ids)
                 done_msg += f"- Deleted {r} chunk records.\n"
-<<<<<<< HEAD
-                kb_res = KnowledgebaseService.delete_by_ids(kb_ids)
-                done_msg += f"- Deleted {kb_res} knowledgebase records.\n"
-                # step1.1.4 delete agents
-                ag_res = delete_user_agents(usr.id)
-                done_msg += f"- Deleted {ag_res['agents_deleted_count']} agent, {ag_res['version_deleted_count']} versions records.\n"
-                # step1.1.5 delete dialogs
-                d_res = delete_user_dialogs(usr.id)
-                done_msg += f"- Deleted {d_res['dialogs_deleted_count']} dialogs, {d_res['conversations_deleted_count']} conversations, {d_res['api_token_deleted_count']} api tokens, {d_res['api4conversation_deleted_count']} api4conversations.\n"
-                # step1.1.6 delete mcp server
-                mcp_res = MCPServerService.delete_by_tenant_id(usr.id)
-                done_msg += f"- Deleted {mcp_res} MCP server.\n"
-                # step1.1.7 delete search
-                search_res = SearchService.delete_by_tenant_id(usr.id)
-                done_msg += f"- Deleted {search_res} search records.\n"
-            # step1.2 delete tenant_llm and tenant_langfuse
-            llm_res = TenantLLMService.delete_by_tenant_id(tenant_id)
-            done_msg += f"- Deleted {llm_res} tenant-LLM records.\n"
-            langfuse_res = TenantLangfuseService.delete_ty_tenant_id(tenant_id)
-            done_msg += f"- Deleted {langfuse_res} langfuse records.\n"
-            # step1.3 delete own tenant
-            t_res = TenantService.delete_by_id(tenant_id)
-            done_msg += f"- Deleted {t_res} tenant.\n"
-=======
                 kb_delete_res = KnowledgebaseService.delete_by_ids(kb_ids)
                 done_msg += f"- Deleted {kb_delete_res} knowledgebase records.\n"
                 # step1.1.4 delete agents
@@ -260,7 +204,6 @@
             # step1.3 delete own tenant
             tenant_delete_res = TenantService.delete_by_id(tenant_id)
             done_msg += f"- Deleted {tenant_delete_res} tenant.\n"
->>>>>>> 17757930
         # step2 delete user-tenant relation
         if tenants:
             # step2.1 delete docs and files in joined team
@@ -278,16 +221,6 @@
                             STORAGE_IMPL.rm(f.parent_id, f.location)
                         done_msg += f"- Deleted {len(created_files)} uploaded file.\n"
                         # step2.1.1.2 delete file record
-<<<<<<< HEAD
-                        f_res = FileService.delete_by_ids([f.id for f in created_files])
-                        done_msg += f"- Deleted {f_res} file records.\n"
-                    # step2.1.2 delete document-file relation record
-                    d_f_res = File2DocumentService.delete_by_document_ids_or_file_ids(
-                        [d['id'] for d in created_documents],
-                        [f.id for f in created_files]
-                    )
-                    done_msg += f"- Deleted {d_f_res} document-file relation records.\n"
-=======
                         file_delete_res = FileService.delete_by_ids([f.id for f in created_files])
                         done_msg += f"- Deleted {file_delete_res} file records.\n"
                     # step2.1.2 delete document-file relation record
@@ -296,48 +229,21 @@
                         [f.id for f in created_files]
                     )
                     done_msg += f"- Deleted {file2doc_delete_res} document-file relation records.\n"
->>>>>>> 17757930
                     # step2.1.3 delete chunks
                     doc_groups = group_by(created_documents, "tenant_id")
                     kb_grouped_doc = {k: group_by(v, "kb_id") for k, v in doc_groups.items()}
                     # chunks in {'tenant_id': {'kb_id': [{'id': doc_id}]}} structure
-<<<<<<< HEAD
-                    chunk_res = 0
-                    kb_doc_info = {}
-                    for _tenant_id, kb_doc in kb_grouped_doc.items():
-                        for _kb_id, doc in kb_doc.items():
-                            chunk_res += settings.docStoreConn.delete(
-                                {"doc_id": [d["id"] for d in doc]},
-=======
                     chunk_delete_res = 0
                     kb_doc_info = {}
                     for _tenant_id, kb_doc in kb_grouped_doc.items():
                         for _kb_id, docs in kb_doc.items():
                             chunk_delete_res += settings.docStoreConn.delete(
                                 {"doc_id": [d["id"] for d in docs]},
->>>>>>> 17757930
                                 search.index_name(_tenant_id), _kb_id
                             )
                             # record doc info
                             if _kb_id in kb_doc_info.keys():
                                 kb_doc_info[_kb_id]['doc_num'] += 1
-<<<<<<< HEAD
-                                kb_doc_info[_kb_id]['token_num'] += sum([d["token_num"] for d in doc])
-                                kb_doc_info[_kb_id]['chunk_num'] += sum([d["chunk_num"] for d in doc])
-                            else:
-                                kb_doc_info[_kb_id] = {
-                                    'doc_num': 1,
-                                    'token_num': sum([d["token_num"] for d in doc]),
-                                    'chunk_num': sum([d["chunk_num"] for d in doc])
-                                }
-                    done_msg += f"- Deleted {chunk_res} chunks.\n"
-                    # step2.1.4 delete tasks
-                    t_res = TaskService.delete_by_doc_ids([d['id'] for d in created_documents])
-                    done_msg += f"- Deleted {t_res} tasks.\n"
-                    # step2.1.5 delete document record
-                    doc_res = DocumentService.delete_by_ids([d['id'] for d in created_documents])
-                    done_msg += f"- Deleted {doc_res} documents.\n"
-=======
                                 kb_doc_info[_kb_id]['token_num'] += sum([d["token_num"] for d in docs])
                                 kb_doc_info[_kb_id]['chunk_num'] += sum([d["chunk_num"] for d in docs])
                             else:
@@ -353,25 +259,16 @@
                     # step2.1.5 delete document record
                     doc_delete_res = DocumentService.delete_by_ids([d['id'] for d in created_documents])
                     done_msg += f"- Deleted {doc_delete_res} documents.\n"
->>>>>>> 17757930
                     # step2.1.6 update knowledge base doc&chunk&token cnt
                     for kb_id, doc_num in kb_doc_info.items():
                         KnowledgebaseService.decrease_document_num_in_delete(kb_id, doc_num)
 
             # step2.2 delete relation
-<<<<<<< HEAD
-            ut_res = UserTenantService.delete_by_ids([t["id"] for t in tenants])
-            done_msg += f"- Deleted {ut_res} user-tenant records.\n"
-        # step3 finally delete user
-        u_res = UserService.delete_by_id(usr.id)
-        done_msg += f"- Deleted {u_res} user.\nDelete done!"
-=======
             user_tenant_delete_res = UserTenantService.delete_by_ids([t["id"] for t in tenants])
             done_msg += f"- Deleted {user_tenant_delete_res} user-tenant records.\n"
         # step3 finally delete user
         user_delete_res = UserService.delete_by_id(usr.id)
         done_msg += f"- Deleted {user_delete_res} user.\nDelete done!"
->>>>>>> 17757930
 
         return {"success": True, "message": f"Successfully deleted user. Details:\n{done_msg}"}
 
@@ -410,11 +307,7 @@
         "api4conversation_deleted_count": 2
     }
     """
-<<<<<<< HEAD
-    dialog_deleted_count, conversations_deleted_count, api_token_deleted_count, api4conversation_deleted_cnt = 0, 0, 0, 0
-=======
     dialog_deleted_count, conversations_deleted_count, api_token_deleted_count, api4conversation_deleted_count = 0, 0, 0, 0
->>>>>>> 17757930
     user_dialogs = DialogService.get_all_dialogs_by_tenant_id(user_id)
     if user_dialogs:
         # delete conversation
@@ -423,20 +316,12 @@
         # delete api token
         api_token_deleted_count = APITokenService.delete_by_tenant_id(user_id)
         # delete api for conversation
-<<<<<<< HEAD
-        api4conversation_deleted_cnt = API4ConversationService.delete_by_dialog_ids([ud['id'] for ud in user_dialogs])
-=======
         api4conversation_deleted_count = API4ConversationService.delete_by_dialog_ids([ud['id'] for ud in user_dialogs])
->>>>>>> 17757930
         # delete dialog at last
         dialog_deleted_count = DialogService.delete_by_ids([ud['id'] for ud in user_dialogs])
     return {
         "dialogs_deleted_count": dialog_deleted_count,
         "conversations_deleted_count": conversations_deleted_count,
         "api_token_deleted_count": api_token_deleted_count,
-<<<<<<< HEAD
-        "api4conversation_deleted_count": api4conversation_deleted_cnt
-=======
         "api4conversation_deleted_count": api4conversation_deleted_count
->>>>>>> 17757930
     }