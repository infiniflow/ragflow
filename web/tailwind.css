--- conflicted
+++ resolved
@@ -143,18 +143,12 @@
     --background-core-weak: rgb(170, 0, 40);
     --background-core-weak-foreground: rgba(255, 255, 255, 1);
 
-<<<<<<< HEAD
+    --background-badge: rgba(22, 22, 24, 0.5);
+    --text-badge: rgba(151, 154, 171, 1);
+
     --colors-background-core-standard: rgba(213, 0, 50, 1);
     --colors-background-core-strong: rgba(213, 0, 50, 0.9);
     --colors-background-core-weak: rgba(170, 0, 40, 1);
-=======
-    --background-badge: rgba(22, 22, 24, 0.5);
-    --text-badge: rgba(151, 154, 171, 1);
-
-    --colors-background-core-standard: rgba(137, 126, 255, 1);
-    --colors-background-core-strong: rgba(152, 147, 255, 1);
-    --colors-background-core-weak: rgba(101, 75, 248, 1);
->>>>>>> fa3e90c7
     --colors-background-functional-solid-danger: rgba(255, 57, 92, 1);
     --colors-background-functional-solid-notice: rgba(255, 208, 94, 1);
     --colors-background-functional-solid-positive: rgba(74, 225, 145, 1);
