import { RAGFlowAvatar } from '@/components/ragflow-avatar';
import { useTheme } from '@/components/theme-provider';
import { Badge } from '@/components/ui/badge';
import { Button } from '@/components/ui/button';
import {
  DropdownMenu,
  DropdownMenuContent,
  DropdownMenuItem,
  DropdownMenuTrigger,
} from '@/components/ui/dropdown-menu';
import { Segmented, SegmentedValue } from '@/components/ui/segmented';
import { LanguageList, LanguageMap } from '@/constants/common';
import { useChangeLanguage } from '@/hooks/logic-hooks';
import { useNavigatePage } from '@/hooks/logic-hooks/navigate-hooks';
import { useNavigateWithFromState } from '@/hooks/route-hook';
import { useFetchUserInfo, useListTenant } from '@/hooks/user-setting-hooks';
import { TenantRole } from '@/pages/user-setting/constants';
import { Routes } from '@/routes';
import { camelCase } from 'lodash';
import {
  ChevronDown,
  CircleHelp,
  Cpu,
  File,
  Github,
  House,
  Library,
  MessageSquareText,
  Moon,
  Search,
  Sun,
} from 'lucide-react';
import React, { useCallback, useMemo } from 'react';
import { useTranslation } from 'react-i18next';
import { useLocation } from 'umi';

const handleDocHelpCLick = () => {
  window.open('https://ragflow.io/docs/dev/category/guides', 'target');
};

export function Header() {
  const { t } = useTranslation();
  const { pathname } = useLocation();
  const navigate = useNavigateWithFromState();
  const { navigateToProfile } = useNavigatePage();

  const changeLanguage = useChangeLanguage();
  const { setTheme, theme } = useTheme();

  const {
    data: { language = 'English', avatar, nickname },
  } = useFetchUserInfo();

  const handleItemClick = (key: string) => () => {
    changeLanguage(key);
  };

  const { data } = useListTenant();

  const showBell = useMemo(() => {
    return data.some((x) => x.role === TenantRole.Invite);
  }, [data]);

  const items = LanguageList.map((x) => ({
    key: x,
    label: <span>{LanguageMap[x as keyof typeof LanguageMap]}</span>,
  }));

  const onThemeClick = React.useCallback(() => {
    setTheme(theme === 'dark' ? 'light' : 'dark');
  }, [setTheme, theme]);

  const handleBellClick = useCallback(() => {
    navigate('/user-setting/team');
  }, [navigate]);

  const tagsData = useMemo(
    () => [
      { path: Routes.Home, name: t('header.home'), icon: House },
      { path: Routes.Datasets, name: t('header.knowledgeBase'), icon: Library },
      { path: Routes.Chats, name: t('header.chat'), icon: MessageSquareText },
      { path: Routes.Searches, name: t('header.search'), icon: Search },
      { path: Routes.Agents, name: t('header.flow'), icon: Cpu },
      { path: Routes.Files, name: t('header.fileManager'), icon: File },
    ],
    [t],
  );

  const options = useMemo(() => {
    return tagsData.map((tag) => {
      const HeaderIcon = tag.icon;

      return {
        label:
          tag.path === Routes.Home ? (
            <HeaderIcon className="size-6"></HeaderIcon>
          ) : (
            <span>{tag.name}</span>
          ),
        value: tag.path,
      };
    });
  }, [tagsData]);

  const currentPath = useMemo(() => {
    return (
      tagsData.find((x) => pathname.startsWith(x.path))?.path || Routes.Home
    );
  }, [pathname, tagsData]);

  const handleChange = (path: SegmentedValue) => {
    navigate(path as Routes);
  };

  const handleLogoClick = useCallback(() => {
    navigate(Routes.Home);
  }, [navigate]);

  return (
    <section className="p-5 pr-14 flex justify-between items-center ">
      <div className="flex items-center gap-4">
        <img
          src={'/BR.png'}
          alt="logo"
<<<<<<< HEAD
          className="w-[180px] h-[40px] mr-[12]"
=======
          className="size-10 mr-[12]"
>>>>>>> fa32a2d0
          onClick={handleLogoClick}
        />
        <div className="flex items-center gap-1.5 text-text-sub-title">
          <Github className="size-3.5" />
          <span className=" text-base">21.5k stars</span>
        </div>
      </div>
      <Segmented
        options={options}
        value={currentPath}
        onChange={handleChange}
      ></Segmented>
      <div className="flex items-center gap-5 text-text-badge">
        <DropdownMenu>
          <DropdownMenuTrigger>
            <div className="flex items-center gap-1">
              {t(`common.${camelCase(language)}`)}
              <ChevronDown className="size-4" />
            </div>
          </DropdownMenuTrigger>
          <DropdownMenuContent>
            {items.map((x) => (
              <DropdownMenuItem key={x.key} onClick={handleItemClick(x.key)}>
                {x.label}
              </DropdownMenuItem>
            ))}
          </DropdownMenuContent>
        </DropdownMenu>
        <Button variant={'ghost'} onClick={handleDocHelpCLick}>
          <CircleHelp />
        </Button>
        <Button variant={'ghost'} onClick={onThemeClick}>
          {theme === 'light' ? <Sun /> : <Moon />}
        </Button>
        <div className="relative">
          <RAGFlowAvatar
            name={nickname}
            avatar={avatar}
            className="size-8 cursor-pointer"
            onClick={navigateToProfile}
          ></RAGFlowAvatar>
          <Badge className="h-5 w-8 absolute font-normal p-0 justify-center -right-8 -top-2 text-text-title-invert bg-gradient-to-l from-[#42D7E7] to-[#478AF5]">
            Pro
          </Badge>
        </div>
      </div>
    </section>
  );
}<|MERGE_RESOLUTION|>--- conflicted
+++ resolved
@@ -122,11 +122,7 @@
         <img
           src={'/BR.png'}
           alt="logo"
-<<<<<<< HEAD
-          className="w-[180px] h-[40px] mr-[12]"
-=======
           className="size-10 mr-[12]"
->>>>>>> fa32a2d0
           onClick={handleLogoClick}
         />
         <div className="flex items-center gap-1.5 text-text-sub-title">
