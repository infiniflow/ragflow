import { RAGFlowAvatar } from '@/components/ragflow-avatar';
import { useTheme } from '@/components/theme-provider';
import { Button } from '@/components/ui/button';
import {
  DropdownMenu,
  DropdownMenuContent,
  DropdownMenuItem,
  DropdownMenuTrigger,
} from '@/components/ui/dropdown-menu';
import { Segmented, SegmentedValue } from '@/components/ui/segmented';
import { LanguageList, LanguageMap, ThemeEnum } from '@/constants/common';
import { useChangeLanguage } from '@/hooks/logic-hooks';
import { useNavigatePage } from '@/hooks/logic-hooks/navigate-hooks';
import { useNavigateWithFromState } from '@/hooks/route-hook';
import { useFetchUserInfo } from '@/hooks/user-setting-hooks';
import { Routes } from '@/routes';
import { camelCase } from 'lodash';
import {
  ChevronDown,
  CircleHelp,
  Cpu,
  File,
  Github,
  House,
  Library,
  MessageSquareText,
  Moon,
  Search,
  Sun,
} from 'lucide-react';
import React, { useCallback, useMemo } from 'react';
import { useTranslation } from 'react-i18next';
import { useLocation } from 'umi';

const handleDocHelpCLick = () => {
  window.open('https://ragflow.io/docs/dev/category/guides', 'target');
};

export function Header() {
  const { t } = useTranslation();
  const { pathname } = useLocation();
  const navigate = useNavigateWithFromState();
  const { navigateToOldProfile } = useNavigatePage();

  const changeLanguage = useChangeLanguage();
  const { setTheme, theme } = useTheme();

  const {
    data: { language = 'English', avatar, nickname },
  } = useFetchUserInfo();

  const handleItemClick = (key: string) => () => {
    changeLanguage(key);
  };

  // const { data } = useListTenant();

  // const showBell = useMemo(() => {
  //   return data.some((x) => x.role === TenantRole.Invite);
  // }, [data]);

  const items = LanguageList.map((x) => ({
    key: x,
    label: <span>{LanguageMap[x as keyof typeof LanguageMap]}</span>,
  }));

  const onThemeClick = React.useCallback(() => {
    setTheme(theme === ThemeEnum.Dark ? ThemeEnum.Light : ThemeEnum.Dark);
  }, [setTheme, theme]);

  // const handleBellClick = useCallback(() => {
  //   navigate('/user-setting/team');
  // }, [navigate]);

  const tagsData = useMemo(
    () => [
      { path: Routes.Root, name: t('header.Root'), icon: House },
      { path: Routes.Datasets, name: t('header.dataset'), icon: Library },
      { path: Routes.Chats, name: t('header.chat'), icon: MessageSquareText },
      { path: Routes.Searches, name: t('header.search'), icon: Search },
      { path: Routes.Agents, name: '智能体', icon: Cpu },
      { path: Routes.Files, name: t('header.fileManager'), icon: File },
    ],
    [t],
  );

  const options = useMemo(() => {
    return tagsData.map((tag) => {
      const HeaderIcon = tag.icon;

      return {
        label:
          tag.path === Routes.Root ? (
            <HeaderIcon className="size-6"></HeaderIcon>
          ) : (
            <span>{tag.name}</span>
          ),
        value: tag.path,
      };
    });
  }, [tagsData]);

  // const currentPath = useMemo(() => {
  //   return (
  //     tagsData.find((x) => pathname.startsWith(x.path))?.path || Routes.Root
  //   );
  // }, [pathname, tagsData]);

  const handleChange = (path: SegmentedValue) => {
    navigate(path as Routes);
  };

  const handleLogoClick = useCallback(() => {
    navigate(Routes.Root);
  }, [navigate]);

  return (
    <section className="flex items-center justify-between p-5 pr-14 ">
      <div className="flex items-center gap-4">
        <img
          src={'/logo.svg'}
          alt="logo"
          className="size-10 mr-[12]"
          onClick={handleLogoClick}
        />
<<<<<<< HEAD
        <div className="flex items-center gap-1.5 text-text-secondary">
          <Github className="size-3.5" />
          <span className="text-base ">21.5k stars</span>
        </div>
=======
        <a
          className="flex items-center gap-1.5 text-text-secondary"
          target="_blank"
          href="https://github.com/infiniflow/ragflow"
          rel="noreferrer"
        >
          <Github className="size-4" />
          {/* <span className=" text-base">21.5k stars</span> */}
        </a>
>>>>>>> 3b218b2d
      </div>
      <Segmented
        options={options}
        value={pathname}
        onChange={handleChange}
      ></Segmented>
      <div className="flex items-center gap-5 text-text-badge">
        <DropdownMenu>
          <DropdownMenuTrigger>
            <div className="flex items-center gap-1">
              {t(`common.${camelCase(language)}`)}
              <ChevronDown className="size-4" />
            </div>
          </DropdownMenuTrigger>
          <DropdownMenuContent>
            {items.map((x) => (
              <DropdownMenuItem key={x.key} onClick={handleItemClick(x.key)}>
                {x.label}
              </DropdownMenuItem>
            ))}
          </DropdownMenuContent>
        </DropdownMenu>
        <Button variant={'ghost'} onClick={handleDocHelpCLick}>
          <CircleHelp />
        </Button>
        <Button variant={'ghost'} onClick={onThemeClick}>
          {theme === 'light' ? <Sun /> : <Moon />}
        </Button>
        <div className="relative">
          <RAGFlowAvatar
            name={nickname}
            avatar={avatar}
<<<<<<< HEAD
            className="cursor-pointer size-8"
            onClick={navigateToProfile}
=======
            className="size-8 cursor-pointer"
            onClick={navigateToOldProfile}
>>>>>>> 3b218b2d
          ></RAGFlowAvatar>
          {/* Temporarily hidden */}
          {/* <Badge className="h-5 w-8 absolute font-normal p-0 justify-center -right-8 -top-2 text-bg-base bg-gradient-to-l from-[#42D7E7] to-[#478AF5]">
            Pro
          </Badge> */}
        </div>
      </div>
    </section>
  );
}<|MERGE_RESOLUTION|>--- conflicted
+++ resolved
@@ -78,7 +78,7 @@
       { path: Routes.Datasets, name: t('header.dataset'), icon: Library },
       { path: Routes.Chats, name: t('header.chat'), icon: MessageSquareText },
       { path: Routes.Searches, name: t('header.search'), icon: Search },
-      { path: Routes.Agents, name: '智能体', icon: Cpu },
+      { path: Routes.Agents, name: t('header.flow'), icon: Cpu },
       { path: Routes.Files, name: t('header.fileManager'), icon: File },
     ],
     [t],
@@ -123,12 +123,6 @@
           className="size-10 mr-[12]"
           onClick={handleLogoClick}
         />
-<<<<<<< HEAD
-        <div className="flex items-center gap-1.5 text-text-secondary">
-          <Github className="size-3.5" />
-          <span className="text-base ">21.5k stars</span>
-        </div>
-=======
         <a
           className="flex items-center gap-1.5 text-text-secondary"
           target="_blank"
@@ -138,7 +132,6 @@
           <Github className="size-4" />
           {/* <span className=" text-base">21.5k stars</span> */}
         </a>
->>>>>>> 3b218b2d
       </div>
       <Segmented
         options={options}
@@ -171,13 +164,8 @@
           <RAGFlowAvatar
             name={nickname}
             avatar={avatar}
-<<<<<<< HEAD
-            className="cursor-pointer size-8"
-            onClick={navigateToProfile}
-=======
             className="size-8 cursor-pointer"
             onClick={navigateToOldProfile}
->>>>>>> 3b218b2d
           ></RAGFlowAvatar>
           {/* Temporarily hidden */}
           {/* <Badge className="h-5 w-8 absolute font-normal p-0 justify-center -right-8 -top-2 text-bg-base bg-gradient-to-l from-[#42D7E7] to-[#478AF5]">
