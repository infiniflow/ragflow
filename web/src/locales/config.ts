import i18n from 'i18next';
import LanguageDetector from 'i18next-browser-languagedetector';
import { initReactI18next } from 'react-i18next';

import translation_en from './en';
import translation_es from './es';
import translation_id from './id';
<<<<<<< HEAD
import { createTranslationTable, flattenObject } from './until';
=======
import translation_ja from './ja';
>>>>>>> dcedfc5e
import translation_vi from './vi';
import translation_zh from './zh';
import translation_zh_traditional from './zh-traditional';

const resources = {
  en: translation_en,
  zh: translation_zh,
  'zh-TRADITIONAL': translation_zh_traditional,
  id: translation_id,
  ja: translation_ja,
  es: translation_es,
  vi: translation_vi,
};
const enFlattened = flattenObject(translation_en);
const viFlattened = flattenObject(translation_vi);
const esFlattened = flattenObject(translation_es);
const zhFlattened = flattenObject(translation_zh);
const zh_traditionalFlattened = flattenObject(translation_zh_traditional);
export const translationTable = createTranslationTable(
  [enFlattened, viFlattened, esFlattened, zhFlattened, zh_traditionalFlattened],
  ['English', 'Vietnamese', 'Spanish', 'zh', 'zh-TRADITIONAL'],
);
i18n
  .use(initReactI18next)
  .use(LanguageDetector)
  .init({
    detection: {
      lookupLocalStorage: 'lng',
    },
    supportedLngs: ['en', 'zh', 'zh-TRADITIONAL', 'id', 'es', 'vi', 'ja'],
    resources,
    fallbackLng: 'en',
    interpolation: {
      escapeValue: false,
    },
  });

export default i18n;<|MERGE_RESOLUTION|>--- conflicted
+++ resolved
@@ -2,14 +2,11 @@
 import LanguageDetector from 'i18next-browser-languagedetector';
 import { initReactI18next } from 'react-i18next';
 
+import { createTranslationTable, flattenObject } from './until';
 import translation_en from './en';
 import translation_es from './es';
 import translation_id from './id';
-<<<<<<< HEAD
-import { createTranslationTable, flattenObject } from './until';
-=======
 import translation_ja from './ja';
->>>>>>> dcedfc5e
 import translation_vi from './vi';
 import translation_zh from './zh';
 import translation_zh_traditional from './zh-traditional';
