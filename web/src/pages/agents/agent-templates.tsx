import { PageHeader } from '@/components/page-header';
import {
  Breadcrumb,
  BreadcrumbItem,
  BreadcrumbLink,
  BreadcrumbList,
  BreadcrumbPage,
  BreadcrumbSeparator,
} from '@/components/ui/breadcrumb';
import { useSetModalState } from '@/hooks/common-hooks';
import { useNavigatePage } from '@/hooks/logic-hooks/navigate-hooks';
import { useFetchAgentTemplates, useSetAgent } from '@/hooks/use-agent-request';
import { IFlowTemplate } from '@/interfaces/database/flow';
import { useCallback, useEffect, useState } from 'react';
import { useTranslation } from 'react-i18next';
import { CreateAgentDialog } from './create-agent-dialog';
import { TemplateCard } from './template-card';
import { SideBar } from './template-sidebar';

export default function AgentTemplates() {
  const { navigateToAgentList } = useNavigatePage();
  const { t } = useTranslation();
  const list = useFetchAgentTemplates();
  const { loading, setAgent } = useSetAgent();
  const [templateList, setTemplateList] = useState<IFlowTemplate[]>([]);

  useEffect(() => {
    setTemplateList(list);
  }, [list]);
  const {
    visible: creatingVisible,
    hideModal: hideCreatingModal,
    showModal: showCreatingModal,
  } = useSetModalState();

  const [template, setTemplate] = useState<IFlowTemplate>();

  const showModal = useCallback(
    (record: IFlowTemplate) => {
      setTemplate(record);
      showCreatingModal();
    },
    [showCreatingModal],
  );

  const { navigateToAgent } = useNavigatePage();

  const handleOk = useCallback(
    async (payload: any) => {
      let dsl = template?.dsl;
      const ret = await setAgent({
        title: payload.name,
        dsl,
        avatar: template?.avatar,
      });

      if (ret?.code === 0) {
        hideCreatingModal();
        navigateToAgent(ret.data.id)();
      }
    },
    [
      hideCreatingModal,
      navigateToAgent,
      setAgent,
      template?.avatar,
      template?.dsl,
    ],
  );
  const handleSiderBarChange = (keyword: string) => {
    const tempList = list.filter(
      (item, index) =>
        item.title.toLocaleLowerCase().includes(keyword?.toLocaleLowerCase()) ||
        index === 0,
    );
    setTemplateList(tempList);
  };
  return (
    <section>
<<<<<<< HEAD
      <PageHeader
        back={navigateToAgentList}
        title={t('flow.createGraph')}
      ></PageHeader>
      <div className="flex flex-1 h-dvh">
        <SideBar change={handleSiderBarChange}></SideBar>

        <main className="flex-1 bg-muted/50 h-dvh">
          <div className="grid gap-6 sm:grid-cols-1 md:grid-cols-2 lg:grid-cols-3 xl:grid-cols-4 2xl:grid-cols-5 max-h-[94vh] overflow-auto px-8 pt-8">
            {templateList?.map((x, index) => {
              return (
                <TemplateCard
                  isCreate={index === 0}
                  key={x.id}
                  data={x}
                  showModal={showModal}
                ></TemplateCard>
              );
            })}
          </div>
          {creatingVisible && (
            <CreateAgentDialog
              loading={loading}
              visible={creatingVisible}
              hideModal={hideCreatingModal}
              onOk={handleOk}
            ></CreateAgentDialog>
          )}
        </main>
=======
      <PageHeader>
        <Breadcrumb>
          <BreadcrumbList>
            <BreadcrumbItem>
              <BreadcrumbLink onClick={navigateToAgentList}>
                Agent
              </BreadcrumbLink>
            </BreadcrumbItem>
            <BreadcrumbSeparator />
            <BreadcrumbItem>
              <BreadcrumbPage>{t('flow.createGraph')}</BreadcrumbPage>
            </BreadcrumbItem>
          </BreadcrumbList>
        </Breadcrumb>
      </PageHeader>
      <div className="grid gap-6 sm:grid-cols-1 md:grid-cols-2 lg:grid-cols-4 xl:grid-cols-6 2xl:grid-cols-8 max-h-[94vh] overflow-auto px-8">
        {list?.map((x) => {
          return (
            <TemplateCard
              key={x.id}
              data={x}
              showModal={showModal}
            ></TemplateCard>
          );
        })}
>>>>>>> ad177951
      </div>
    </section>
  );
}<|MERGE_RESOLUTION|>--- conflicted
+++ resolved
@@ -15,7 +15,6 @@
 import { useTranslation } from 'react-i18next';
 import { CreateAgentDialog } from './create-agent-dialog';
 import { TemplateCard } from './template-card';
-import { SideBar } from './template-sidebar';
 
 export default function AgentTemplates() {
   const { navigateToAgentList } = useNavigatePage();
@@ -77,37 +76,6 @@
   };
   return (
     <section>
-<<<<<<< HEAD
-      <PageHeader
-        back={navigateToAgentList}
-        title={t('flow.createGraph')}
-      ></PageHeader>
-      <div className="flex flex-1 h-dvh">
-        <SideBar change={handleSiderBarChange}></SideBar>
-
-        <main className="flex-1 bg-muted/50 h-dvh">
-          <div className="grid gap-6 sm:grid-cols-1 md:grid-cols-2 lg:grid-cols-3 xl:grid-cols-4 2xl:grid-cols-5 max-h-[94vh] overflow-auto px-8 pt-8">
-            {templateList?.map((x, index) => {
-              return (
-                <TemplateCard
-                  isCreate={index === 0}
-                  key={x.id}
-                  data={x}
-                  showModal={showModal}
-                ></TemplateCard>
-              );
-            })}
-          </div>
-          {creatingVisible && (
-            <CreateAgentDialog
-              loading={loading}
-              visible={creatingVisible}
-              hideModal={hideCreatingModal}
-              onOk={handleOk}
-            ></CreateAgentDialog>
-          )}
-        </main>
-=======
       <PageHeader>
         <Breadcrumb>
           <BreadcrumbList>
@@ -133,8 +101,15 @@
             ></TemplateCard>
           );
         })}
->>>>>>> ad177951
       </div>
+      {creatingVisible && (
+        <CreateAgentDialog
+          loading={loading}
+          visible={creatingVisible}
+          hideModal={hideCreatingModal}
+          onOk={handleOk}
+        ></CreateAgentDialog>
+      )}
     </section>
   );
 }