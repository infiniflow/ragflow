import { CardTitle } from '@/components/ui/card';
import { useTranslation } from 'react-i18next';

import Spotlight from '@/components/spotlight';
import { Button } from '@/components/ui/button';
import { Plus } from 'lucide-react';
import {
  ProfileSettingWrapperCard,
  UserSettingHeader,
} from '../components/user-setting-header';
import AddDataSourceModal from './add-datasource-modal';
import { AddedSourceCard } from './component/added-source-card';
import { DataSourceInfo, DataSourceKey } from './contant';
import { useAddDataSource, useListDataSource } from './hooks';
import { IDataSorceInfo } from './interface';
<<<<<<< HEAD
const dataSourceTemplates = [
  {
    id: DataSourceKey.CONFLUENCE,
    name: DataSourceInfo[DataSourceKey.CONFLUENCE].name,
    description: DataSourceInfo[DataSourceKey.CONFLUENCE].description,
    icon: DataSourceInfo[DataSourceKey.CONFLUENCE].icon,
  },
  {
    id: DataSourceKey.S3,
    name: DataSourceInfo[DataSourceKey.S3].name,
    description: DataSourceInfo[DataSourceKey.S3].description,
    icon: DataSourceInfo[DataSourceKey.S3].icon,
  },
  {
    id: DataSourceKey.GOOGLE_DRIVE,
    name: DataSourceInfo[DataSourceKey.GOOGLE_DRIVE].name,
    description: DataSourceInfo[DataSourceKey.GOOGLE_DRIVE].description,
    icon: DataSourceInfo[DataSourceKey.GOOGLE_DRIVE].icon,
  },
  {
    id: DataSourceKey.GMAIL,
    name: DataSourceInfo[DataSourceKey.GMAIL].name,
    description: DataSourceInfo[DataSourceKey.GMAIL].description,
    icon: DataSourceInfo[DataSourceKey.GMAIL].icon,
  },
  {
    id: DataSourceKey.DISCORD,
    name: DataSourceInfo[DataSourceKey.DISCORD].name,
    description: DataSourceInfo[DataSourceKey.DISCORD].description,
    icon: DataSourceInfo[DataSourceKey.DISCORD].icon,
  },
  {
    id: DataSourceKey.NOTION,
    name: DataSourceInfo[DataSourceKey.NOTION].name,
    description: DataSourceInfo[DataSourceKey.NOTION].description,
    icon: DataSourceInfo[DataSourceKey.NOTION].icon,
  },
  {
    id: DataSourceKey.MOODLE,
    name: DataSourceInfo[DataSourceKey.MOODLE].name,
    description: DataSourceInfo[DataSourceKey.MOODLE].description,
    icon: DataSourceInfo[DataSourceKey.MOODLE].icon,
  },
  {
    id: DataSourceKey.JIRA,
    name: DataSourceInfo[DataSourceKey.JIRA].name,
    description: DataSourceInfo[DataSourceKey.JIRA].description,
    icon: DataSourceInfo[DataSourceKey.JIRA].icon,
  },
];
=======

const dataSourceTemplates = Object.values(DataSourceKey).map((id) => {
  return {
    id,
    name: DataSourceInfo[id].name,
    description: DataSourceInfo[id].description,
    icon: DataSourceInfo[id].icon,
  };
});

>>>>>>> 12979a3f
const DataSource = () => {
  const { t } = useTranslation();

  // useListTenantUser();
  const { categorizedList } = useListDataSource();

  const {
    addSource,
    addLoading,
    addingModalVisible,
    handleAddOk,
    hideAddingModal,
    showAddingModal,
  } = useAddDataSource();

  const AbailableSourceCard = ({
    id,
    name,
    description,
    icon,
  }: IDataSorceInfo) => {
    return (
      <div
        className="p-[10px] border border-border-button rounded-lg relative group hover:bg-bg-card"
        onClick={() =>
          showAddingModal({
            id,
            name,
            description,
            icon,
          })
        }
      >
        <div className="flex gap-2">
          <div className="w-6 h-6">{icon}</div>
          <div className="flex flex-1 flex-col items-start gap-2">
            <div className="text-base text-text-primary">{name}</div>
            <div className="text-xs text-text-secondary">{description}</div>
          </div>
        </div>
        <div className=" absolute top-2 right-2">
          <Button className=" rounded-md px-1 text-bg-base gap-1 bg-text-primary text-xs py-0 h-6 items-center hidden group-hover:flex">
            <Plus size={12} />
            {t('setting.add')}
          </Button>
        </div>
      </div>
    );
  };

  return (
    <ProfileSettingWrapperCard
      header={
        <UserSettingHeader
          name={t('setting.dataSources')}
          description={t('setting.datasourceDescription')}
        />
      }
    >
      <Spotlight />
      <div className="relative">
        <div className=" flex flex-col gap-4 max-h-[calc(100vh-235px)] overflow-y-auto overflow-x-hidden scrollbar-auto">
          <div className="flex flex-col gap-3">
            {categorizedList?.length <= 0 && (
              <div className="text-text-secondary w-full flex justify-center items-center h-20">
                {t('setting.sourceEmptyTip')}
              </div>
            )}
            {categorizedList.map((item, index) => (
              <AddedSourceCard key={index} {...item} />
            ))}
          </div>
          <section className="bg-transparent border-none mt-8">
            <header className="flex flex-row items-center justify-between space-y-0 p-0 pb-4">
              {/* <Users className="mr-2 h-5 w-5 text-[#1677ff]" /> */}
              <CardTitle className="text-2xl font-semibold ">
                {t('setting.availableSources')}
                <div className="text-sm text-text-secondary font-normal mt-1.5">
                  {t('setting.availableSourcesDescription')}
                </div>
              </CardTitle>
            </header>
            <main className="p-0">
              {/* <TenantTable searchTerm={searchTerm}></TenantTable> */}
              <div className="grid sm:grid-cols-1 lg:grid-cols-2 xl:grid-cols-2 2xl:grid-cols-4 3xl:grid-cols-4 gap-4">
                {dataSourceTemplates.map((item, index) => (
                  <AbailableSourceCard {...item} key={index} />
                ))}
              </div>
            </main>
          </section>
        </div>

        {addingModalVisible && (
          <AddDataSourceModal
            visible
            loading={addLoading}
            hideModal={hideAddingModal}
            onOk={(data) => {
              console.log(data);
              handleAddOk(data);
            }}
            sourceData={addSource}
          ></AddDataSourceModal>
        )}
      </div>
    </ProfileSettingWrapperCard>
  );
};

export default DataSource;<|MERGE_RESOLUTION|>--- conflicted
+++ resolved
@@ -13,7 +13,6 @@
 import { DataSourceInfo, DataSourceKey } from './contant';
 import { useAddDataSource, useListDataSource } from './hooks';
 import { IDataSorceInfo } from './interface';
-<<<<<<< HEAD
 const dataSourceTemplates = [
   {
     id: DataSourceKey.CONFLUENCE,
@@ -64,7 +63,6 @@
     icon: DataSourceInfo[DataSourceKey.JIRA].icon,
   },
 ];
-=======
 
 const dataSourceTemplates = Object.values(DataSourceKey).map((id) => {
   return {
@@ -75,7 +73,6 @@
   };
 });
 
->>>>>>> 12979a3f
 const DataSource = () => {
   const { t } = useTranslation();
 
