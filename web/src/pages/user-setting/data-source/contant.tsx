--- conflicted
+++ resolved
@@ -239,21 +239,11 @@
     {
       label: 'Index Method',
       name: 'config.index_mode',
-<<<<<<< HEAD
-      type: FormFieldType.Text,
-      required: false,
-      horizontal: true,
-      labelClassName: 'self-start pt-4',
-      render: (fieldProps: any) => (
-        <ConfluenceIndexingModeField {...fieldProps} />
-      ),
-=======
       type: FormFieldType.Text, // keep as text so RHF registers it
       required: false,
       horizontal: true,
       labelClassName: 'self-start pt-4',
       render: (fieldProps) => <ConfluenceIndexingModeField {...fieldProps} />,
->>>>>>> 7719fd63
     },
     {
       label: 'Space Key',
