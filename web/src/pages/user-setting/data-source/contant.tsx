import { FormFieldType } from '@/components/dynamic-form';
import SvgIcon from '@/components/svg-icon';
<<<<<<< HEAD
import { t, TFunction } from 'i18next';
import { useEffect, useState } from 'react';
import { ControllerRenderProps } from 'react-hook-form';
import { useTranslation } from 'react-i18next';
import { ConfluenceIndexingModeField } from './component/confluence-token-field';
import GmailTokenField from './component/gmail-token-field';
import GoogleDriveTokenField from './component/google-drive-token-field';
import { IDataSourceInfoMap } from './interface';
=======
import { t } from 'i18next';
import BoxTokenField from './component/box-token-field';
import { ConfluenceIndexingModeField } from './component/confluence-token-field';
import GmailTokenField from './component/gmail-token-field';
import GoogleDriveTokenField from './component/google-drive-token-field';

>>>>>>> a2e080c2
export enum DataSourceKey {
  CONFLUENCE = 'confluence',
  S3 = 's3',
  NOTION = 'notion',
  DISCORD = 'discord',
  GOOGLE_DRIVE = 'google_drive',
  MOODLE = 'moodle',
  GMAIL = 'gmail',
  JIRA = 'jira',
  WEBDAV = 'webdav',
  BOX = 'box',
  DROPBOX = 'dropbox',
  //   SHAREPOINT = 'sharepoint',
  //   SLACK = 'slack',
  //   TEAMS = 'teams',
}

<<<<<<< HEAD
export const generateDataSourceInfo = (t: TFunction) => {
  return {
    [DataSourceKey.S3]: {
      name: 'S3',
      description: t(`setting.${DataSourceKey.S3}Description`),
      icon: <SvgIcon name={'data-source/s3'} width={38} />,
    },
    [DataSourceKey.NOTION]: {
      name: 'Notion',
      description: t(`setting.${DataSourceKey.NOTION}Description`),
      icon: <SvgIcon name={'data-source/notion'} width={38} />,
    },
    [DataSourceKey.DISCORD]: {
      name: 'Discord',
      description: t(`setting.${DataSourceKey.DISCORD}Description`),
      icon: <SvgIcon name={'data-source/discord'} width={38} />,
    },
    [DataSourceKey.CONFLUENCE]: {
      name: 'Confluence',
      description: t(`setting.${DataSourceKey.CONFLUENCE}Description`),
      icon: <SvgIcon name={'data-source/confluence'} width={38} />,
    },
    [DataSourceKey.GOOGLE_DRIVE]: {
      name: 'Google Drive',
      description: t(`setting.${DataSourceKey.GOOGLE_DRIVE}Description`),
      icon: <SvgIcon name={'data-source/google-drive'} width={38} />,
    },
    [DataSourceKey.GMAIL]: {
      name: 'Gmail',
      description: t(`setting.${DataSourceKey.GMAIL}Description`),
      icon: <SvgIcon name={'data-source/gmail'} width={38} />,
    },
    [DataSourceKey.MOODLE]: {
      name: 'Moodle',
      description: t(`setting.${DataSourceKey.MOODLE}Description`),
      icon: <SvgIcon name={'data-source/moodle'} width={38} />,
    },
    [DataSourceKey.JIRA]: {
      name: 'Jira',
      description: t(`setting.${DataSourceKey.JIRA}Description`),
      icon: <SvgIcon name={'data-source/jira'} width={38} />,
    },
    [DataSourceKey.WEBDAV]: {
      name: 'WebDAV',
      description: t(`setting.${DataSourceKey.WEBDAV}Description`),
      icon: <SvgIcon name={'data-source/webdav'} width={38} />,
    },
    [DataSourceKey.DROPBOX]: {
      name: 'Dropbox',
      description: t(`setting.${DataSourceKey.DROPBOX}Description`),
      icon: <SvgIcon name={'data-source/dropbox'} width={38} />,
    },
  };
};

export const useDataSourceInfo = () => {
  const { t } = useTranslation();
  const [dataSourceInfo, setDataSourceInfo] = useState<IDataSourceInfoMap>(
    generateDataSourceInfo(t) as IDataSourceInfoMap,
  );
  useEffect(() => {
    setDataSourceInfo(generateDataSourceInfo(t));
  }, [t]);
  return { dataSourceInfo };
=======
export const DataSourceInfo = {
  [DataSourceKey.S3]: {
    name: 'S3',
    description: t(`setting.${DataSourceKey.S3}Description`),
    icon: <SvgIcon name={'data-source/s3'} width={38} />,
  },
  [DataSourceKey.NOTION]: {
    name: 'Notion',
    description: t(`setting.${DataSourceKey.NOTION}Description`),
    icon: <SvgIcon name={'data-source/notion'} width={38} />,
  },
  [DataSourceKey.DISCORD]: {
    name: 'Discord',
    description: t(`setting.${DataSourceKey.DISCORD}Description`),
    icon: <SvgIcon name={'data-source/discord'} width={38} />,
  },
  [DataSourceKey.CONFLUENCE]: {
    name: 'Confluence',
    description: t(`setting.${DataSourceKey.CONFLUENCE}Description`),
    icon: <SvgIcon name={'data-source/confluence'} width={38} />,
  },
  [DataSourceKey.GOOGLE_DRIVE]: {
    name: 'Google Drive',
    description: t(`setting.${DataSourceKey.GOOGLE_DRIVE}Description`),
    icon: <SvgIcon name={'data-source/google-drive'} width={38} />,
  },
  [DataSourceKey.GMAIL]: {
    name: 'Gmail',
    description: t(`setting.${DataSourceKey.GMAIL}Description`),
    icon: <SvgIcon name={'data-source/gmail'} width={38} />,
  },
  [DataSourceKey.MOODLE]: {
    name: 'Moodle',
    description: t(`setting.${DataSourceKey.MOODLE}Description`),
    icon: <SvgIcon name={'data-source/moodle'} width={38} />,
  },
  [DataSourceKey.JIRA]: {
    name: 'Jira',
    description: t(`setting.${DataSourceKey.JIRA}Description`),
    icon: <SvgIcon name={'data-source/jira'} width={38} />,
  },
  [DataSourceKey.WEBDAV]: {
    name: 'WebDAV',
    description: t(`setting.${DataSourceKey.WEBDAV}Description`),
    icon: <SvgIcon name={'data-source/webdav'} width={38} />,
  },
  [DataSourceKey.DROPBOX]: {
    name: 'Dropbox',
    description: t(`setting.${DataSourceKey.DROPBOX}Description`),
    icon: <SvgIcon name={'data-source/dropbox'} width={38} />,
  },
  [DataSourceKey.BOX]: {
    name: 'Box',
    description: t(`setting.${DataSourceKey.BOX}Description`),
    icon: <SvgIcon name={'data-source/box'} width={38} />,
  },
>>>>>>> a2e080c2
};

export const DataSourceFormBaseFields = [
  {
    id: 'Id',
    name: 'id',
    type: FormFieldType.Text,
    required: false,
    hidden: true,
  },
  {
    label: 'Name',
    name: 'name',
    type: FormFieldType.Text,
    required: true,
  },
  {
    label: 'Source',
    name: 'source',
    type: FormFieldType.Select,
    required: true,
    hidden: true,
    options: Object.keys(DataSourceKey).map((item) => ({
      label: item,
      value: DataSourceKey[item as keyof typeof DataSourceKey],
    })),
  },
];

export const DataSourceFormFields = {
  [DataSourceKey.S3]: [
    {
      label: 'AWS Access Key ID',
      name: 'config.credentials.aws_access_key_id',
      type: FormFieldType.Text,
      required: true,
    },
    {
      label: 'AWS Secret Access Key',
      name: 'config.credentials.aws_secret_access_key',
      type: FormFieldType.Password,
      required: true,
    },
    {
      label: 'Bucket Name',
      name: 'config.bucket_name',
      type: FormFieldType.Text,
      required: true,
    },
    {
      label: 'Bucket Type',
      name: 'config.bucket_type',
      type: FormFieldType.Select,
      options: [
        { label: 'S3', value: 's3' },
        { label: 'R2', value: 'r2' },
        { label: 'Google Cloud Storage', value: 'google_cloud_storage' },
        { label: 'OCI Storage', value: 'oci_storage' },
        { label: 'S3 Compatible', value: 's3_compatible' },
      ],
      required: true,
    },
    {
      label: 'Addressing Style',
      name: 'config.credentials.addressing_style',
      type: FormFieldType.Select,
      options: [
        { label: 'Virtual Hosted Style', value: 'virtual' },
        { label: 'Path Style', value: 'path' },
      ],
      required: false,
      placeholder: 'Virtual Hosted Style',
      tooltip: t('setting.S3CompatibleAddressingStyleTip'),
      shouldRender: (formValues: any) => {
        return formValues?.config?.bucket_type === 's3_compatible';
      },
    },
    {
      label: 'Endpoint URL',
      name: 'config.credentials.endpoint_url',
      type: FormFieldType.Text,
      required: false,
      placeholder: 'https://fsn1.your-objectstorage.com',
      tooltip: t('setting.S3CompatibleEndpointUrlTip'),
      shouldRender: (formValues: any) => {
        return formValues?.config?.bucket_type === 's3_compatible';
      },
    },
    {
      label: 'Prefix',
      name: 'config.prefix',
      type: FormFieldType.Text,
      required: false,
      tooltip: t('setting.s3PrefixTip'),
    },
  ],
  [DataSourceKey.NOTION]: [
    {
      label: 'Notion Integration Token',
      name: 'config.credentials.notion_integration_token',
      type: FormFieldType.Password,
      required: true,
    },
    {
      label: 'Root Page Id',
      name: 'config.root_page_id',
      type: FormFieldType.Text,
      required: false,
    },
  ],
  [DataSourceKey.DISCORD]: [
    {
      label: 'Discord Bot Token',
      name: 'config.credentials.discord_bot_token',
      type: FormFieldType.Password,
      required: true,
    },
    {
      label: 'Server IDs',
      name: 'config.server_ids',
      type: FormFieldType.Tag,
      required: false,
    },
    {
      label: 'Channels',
      name: 'config.channels',
      type: FormFieldType.Tag,
      required: false,
    },
  ],

  [DataSourceKey.CONFLUENCE]: [
    {
      label: 'Confluence Username',
      name: 'config.credentials.confluence_username',
      type: FormFieldType.Text,
      required: true,
      tooltip: 'A descriptive name for the connector.',
    },
    {
      label: 'Confluence Access Token',
      name: 'config.credentials.confluence_access_token',
      type: FormFieldType.Password,
      required: true,
    },
    {
      label: 'Wiki Base URL',
      name: 'config.wiki_base',
      type: FormFieldType.Text,
      required: false,
      tooltip: t('setting.confluenceWikiBaseUrlTip'),
    },
    {
      label: 'Is Cloud',
      name: 'config.is_cloud',
      type: FormFieldType.Checkbox,
      required: false,
      tooltip: t('setting.confluenceIsCloudTip'),
    },
    {
      label: 'Index Method',
      name: 'config.index_mode',
      type: FormFieldType.Text,
      required: false,
      horizontal: true,
      labelClassName: 'self-start pt-4',
      render: (fieldProps: any) => (
        <ConfluenceIndexingModeField {...fieldProps} />
      ),
    },
    {
      label: 'Space Key',
      name: 'config.space',
      type: FormFieldType.Text,
      required: false,
      hidden: true,
    },
    {
      label: 'Page ID',
      name: 'config.page_id',
      type: FormFieldType.Text,
      required: false,
      hidden: true,
    },
    {
      label: 'Index Recursively',
      name: 'config.index_recursively',
      type: FormFieldType.Checkbox,
      required: false,
      hidden: true,
    },
  ],
  [DataSourceKey.GOOGLE_DRIVE]: [
    {
      label: 'Primary Admin Email',
      name: 'config.credentials.google_primary_admin',
      type: FormFieldType.Text,
      required: true,
      placeholder: 'admin@example.com',
      tooltip: t('setting.google_drivePrimaryAdminTip'),
    },
    {
      label: 'OAuth Token JSON',
      name: 'config.credentials.google_tokens',
      type: FormFieldType.Textarea,
      required: true,
      render: (fieldProps: any) => (
        <GoogleDriveTokenField
          value={fieldProps.value}
          onChange={fieldProps.onChange}
          placeholder='{ "token": "...", "refresh_token": "...", ... }'
        />
      ),
      tooltip: t('setting.google_driveTokenTip'),
    },
    {
      label: 'My Drive Emails',
      name: 'config.my_drive_emails',
      type: FormFieldType.Text,
      required: true,
      placeholder: 'user1@example.com,user2@example.com',
      tooltip: t('setting.google_driveMyDriveEmailsTip'),
    },
    {
      label: 'Shared Folder URLs',
      name: 'config.shared_folder_urls',
      type: FormFieldType.Textarea,
      required: true,
      placeholder:
        'https://drive.google.com/drive/folders/XXXXX,https://drive.google.com/drive/folders/YYYYY',
      tooltip: t('setting.google_driveSharedFoldersTip'),
    },
    // The fields below are intentionally disabled for now. Uncomment them when we
    // reintroduce shared drive controls or advanced impersonation options.
    // {
    //   label: 'Shared Drive URLs',
    //   name: 'config.shared_drive_urls',
    //   type: FormFieldType.Text,
    //   required: false,
    //   placeholder:
    //     'Optional: comma-separated shared drive links if you want to include them.',
    // },
    // {
    //   label: 'Specific User Emails',
    //   name: 'config.specific_user_emails',
    //   type: FormFieldType.Text,
    //   required: false,
    //   placeholder:
    //     'Optional: comma-separated list of users to impersonate (overrides defaults).',
    // },
    // {
    //      label: 'Include My Drive',
    //      name: 'config.include_my_drives',
    //      type: FormFieldType.Checkbox,
    //      required: false,
    //      defaultValue: true,
    // },
    // {
    //   label: 'Include Shared Drives',
    //   name: 'config.include_shared_drives',
    //   type: FormFieldType.Checkbox,
    //   required: false,
    //   defaultValue: false,
    // },
    // {
    //   label: 'Include “Shared with me”',
    //   name: 'config.include_files_shared_with_me',
    //   type: FormFieldType.Checkbox,
    //   required: false,
    //   defaultValue: false,
    // },
    // {
    //   label: 'Allow Images',
    //   name: 'config.allow_images',
    //   type: FormFieldType.Checkbox,
    //   required: false,
    //   defaultValue: false,
    // },
    {
      label: '',
      name: 'config.credentials.authentication_method',
      type: FormFieldType.Text,
      required: false,
      hidden: true,
      defaultValue: 'uploaded',
    },
  ],
  [DataSourceKey.GMAIL]: [
    {
      label: 'Primary Admin Email',
      name: 'config.credentials.google_primary_admin',
      type: FormFieldType.Text,
      required: true,
      placeholder: 'admin@example.com',
      tooltip: t('setting.gmailPrimaryAdminTip'),
    },
    {
      label: 'OAuth Token JSON',
      name: 'config.credentials.google_tokens',
      type: FormFieldType.Textarea,
      required: true,
      render: (fieldProps: any) => (
        <GmailTokenField
          value={fieldProps.value}
          onChange={fieldProps.onChange}
          placeholder='{ "token": "...", "refresh_token": "...", ... }'
        />
      ),
      tooltip: t('setting.gmailTokenTip'),
    },
    {
      label: '',
      name: 'config.credentials.authentication_method',
      type: FormFieldType.Text,
      required: false,
      hidden: true,
      defaultValue: 'uploaded',
    },
  ],
  [DataSourceKey.MOODLE]: [
    {
      label: 'Moodle URL',
      name: 'config.moodle_url',
      type: FormFieldType.Text,
      required: true,
      placeholder: 'https://moodle.example.com',
    },
    {
      label: 'API Token',
      name: 'config.credentials.moodle_token',
      type: FormFieldType.Password,
      required: true,
    },
  ],
  [DataSourceKey.JIRA]: [
    {
      label: 'Jira Base URL',
      name: 'config.base_url',
      type: FormFieldType.Text,
      required: true,
      placeholder: 'https://your-domain.atlassian.net',
      tooltip: t('setting.jiraBaseUrlTip'),
    },
    {
      label: 'Project Key',
      name: 'config.project_key',
      type: FormFieldType.Text,
      required: false,
      placeholder: 'RAGFlow',
      tooltip: t('setting.jiraProjectKeyTip'),
    },
    {
      label: 'Custom JQL',
      name: 'config.jql_query',
      type: FormFieldType.Textarea,
      required: false,
      placeholder: 'project = RAG AND updated >= -7d',
      tooltip: t('setting.jiraJqlTip'),
    },
    {
      label: 'Batch Size',
      name: 'config.batch_size',
      type: FormFieldType.Number,
      required: false,
      tooltip: t('setting.jiraBatchSizeTip'),
    },
    {
      label: 'Include Comments',
      name: 'config.include_comments',
      type: FormFieldType.Checkbox,
      required: false,
      defaultValue: true,
      tooltip: t('setting.jiraCommentsTip'),
    },
    {
      label: 'Include Attachments',
      name: 'config.include_attachments',
      type: FormFieldType.Checkbox,
      required: false,
      defaultValue: false,
      tooltip: t('setting.jiraAttachmentsTip'),
    },
    {
      label: 'Attachment Size Limit (bytes)',
      name: 'config.attachment_size_limit',
      type: FormFieldType.Number,
      required: false,
      defaultValue: 10 * 1024 * 1024,
      tooltip: t('setting.jiraAttachmentSizeTip'),
    },
    {
      label: 'Labels to Skip',
      name: 'config.labels_to_skip',
      type: FormFieldType.Tag,
      required: false,
      tooltip: t('setting.jiraLabelsTip'),
    },
    {
      label: 'Comment Email Blacklist',
      name: 'config.comment_email_blacklist',
      type: FormFieldType.Tag,
      required: false,
      tooltip: t('setting.jiraBlacklistTip'),
    },
    {
      label: 'Use Scoped Token (Clould only)',
      name: 'config.scoped_token',
      type: FormFieldType.Checkbox,
      required: false,
      tooltip: t('setting.jiraScopedTokenTip'),
    },
    {
      label: 'Jira User Email (Cloud) or User Name (Server)',
      name: 'config.credentials.jira_user_email',
      type: FormFieldType.Text,
      required: true,
      placeholder: 'you@example.com',
      tooltip: t('setting.jiraEmailTip'),
    },
    {
      label: 'Jira API Token (Cloud only)',
      name: 'config.credentials.jira_api_token',
      type: FormFieldType.Password,
      required: false,
      tooltip: t('setting.jiraTokenTip'),
    },
    {
      label: 'Jira Password (Server only)',
      name: 'config.credentials.jira_password',
      type: FormFieldType.Password,
      required: false,
      tooltip: t('setting.jiraPasswordTip'),
    },
  ],
  [DataSourceKey.WEBDAV]: [
    {
      label: 'WebDAV Server URL',
      name: 'config.base_url',
      type: FormFieldType.Text,
      required: true,
      placeholder: 'https://webdav.example.com',
    },
    {
      label: 'Username',
      name: 'config.credentials.username',
      type: FormFieldType.Text,
      required: true,
    },
    {
      label: 'Password',
      name: 'config.credentials.password',
      type: FormFieldType.Password,
      required: true,
    },
    {
      label: 'Remote Path',
      name: 'config.remote_path',
      type: FormFieldType.Text,
      required: false,
      placeholder: '/',
      tooltip: t('setting.webdavRemotePathTip'),
    },
  ],
  [DataSourceKey.DROPBOX]: [
    {
      label: 'Access Token',
      name: 'config.credentials.dropbox_access_token',
      type: FormFieldType.Password,
      required: true,
      tooltip: t('setting.dropboxAccessTokenTip'),
    },
    {
      label: 'Batch Size',
      name: 'config.batch_size',
      type: FormFieldType.Number,
      required: false,
      placeholder: 'Defaults to 2',
    },
  ],
  [DataSourceKey.BOX]: [
    {
      label: 'Box OAuth JSON',
      name: 'config.credentials.box_tokens',
      type: FormFieldType.Textarea,
      required: true,
      render: (fieldProps: any) => (
        <BoxTokenField
          value={fieldProps.value}
          onChange={fieldProps.onChange}
          placeholder='{ "client_id": "...", "client_secret": "...", "redirect_uri": "..." }'
        />
      ),
    },
    {
      label: 'Folder ID',
      name: 'config.folder_id',
      type: FormFieldType.Text,
      required: false,
      placeholder: 'Defaults root',
    },
  ],
};

export const DataSourceFormDefaultValues = {
  [DataSourceKey.S3]: {
    name: '',
    source: DataSourceKey.S3,
    config: {
      bucket_name: '',
      bucket_type: 's3',
      prefix: '',
      credentials: {
        aws_access_key_id: '',
        aws_secret_access_key: '',
        endpoint_url: '',
        addressing_style: 'virtual',
      },
    },
  },
  [DataSourceKey.NOTION]: {
    name: '',
    source: DataSourceKey.NOTION,
    config: {
      root_page_id: '',
      credentials: {
        notion_integration_token: '',
      },
    },
  },
  [DataSourceKey.DISCORD]: {
    name: '',
    source: DataSourceKey.DISCORD,
    config: {
      server_ids: [],
      channels: [],
      credentials: {
        discord_bot_token: '',
      },
    },
  },
  [DataSourceKey.CONFLUENCE]: {
    name: '',
    source: DataSourceKey.CONFLUENCE,
    config: {
      wiki_base: '',
      is_cloud: true,
      space: '',
      credentials: {
        confluence_username: '',
        confluence_access_token: '',
      },
      index_mode: 'everything',
    },
  },
  [DataSourceKey.GOOGLE_DRIVE]: {
    name: '',
    source: DataSourceKey.GOOGLE_DRIVE,
    config: {
      include_shared_drives: false,
      include_my_drives: true,
      include_files_shared_with_me: false,
      allow_images: false,
      shared_drive_urls: '',
      shared_folder_urls: '',
      my_drive_emails: '',
      specific_user_emails: '',
      credentials: {
        google_primary_admin: '',
        google_tokens: '',
        authentication_method: 'uploaded',
      },
    },
  },
  [DataSourceKey.GMAIL]: {
    name: '',
    source: DataSourceKey.GMAIL,
    config: {
      credentials: {
        google_primary_admin: '',
        google_tokens: '',
        authentication_method: 'uploaded',
      },
    },
  },
  [DataSourceKey.MOODLE]: {
    name: '',
    source: DataSourceKey.MOODLE,
    config: {
      moodle_url: '',
      credentials: {
        moodle_token: '',
      },
    },
  },
  [DataSourceKey.JIRA]: {
    name: '',
    source: DataSourceKey.JIRA,
    config: {
      base_url: '',
      project_key: '',
      jql_query: '',
      batch_size: 2,
      include_comments: true,
      include_attachments: false,
      attachment_size_limit: 10 * 1024 * 1024,
      labels_to_skip: [],
      comment_email_blacklist: [],
      scoped_token: false,
      credentials: {
        jira_user_email: '',
        jira_api_token: '',
        jira_password: '',
      },
    },
  },
  [DataSourceKey.WEBDAV]: {
    name: '',
    source: DataSourceKey.WEBDAV,
    config: {
      base_url: '',
      remote_path: '/',
      credentials: {
        username: '',
        password: '',
      },
    },
  },
  [DataSourceKey.DROPBOX]: {
    name: '',
    source: DataSourceKey.DROPBOX,
    config: {
      batch_size: 2,
      credentials: {
        dropbox_access_token: '',
      },
    },
  },
  [DataSourceKey.BOX]: {
    name: '',
    source: DataSourceKey.BOX,
    config: {
      name: '',
      folder_id: '0',
      credentials: {
        box_tokens: '',
      },
    },
  },
};<|MERGE_RESOLUTION|>--- conflicted
+++ resolved
@@ -1,22 +1,13 @@
 import { FormFieldType } from '@/components/dynamic-form';
 import SvgIcon from '@/components/svg-icon';
-<<<<<<< HEAD
 import { t, TFunction } from 'i18next';
 import { useEffect, useState } from 'react';
-import { ControllerRenderProps } from 'react-hook-form';
 import { useTranslation } from 'react-i18next';
+import BoxTokenField from './component/box-token-field';
 import { ConfluenceIndexingModeField } from './component/confluence-token-field';
 import GmailTokenField from './component/gmail-token-field';
 import GoogleDriveTokenField from './component/google-drive-token-field';
 import { IDataSourceInfoMap } from './interface';
-=======
-import { t } from 'i18next';
-import BoxTokenField from './component/box-token-field';
-import { ConfluenceIndexingModeField } from './component/confluence-token-field';
-import GmailTokenField from './component/gmail-token-field';
-import GoogleDriveTokenField from './component/google-drive-token-field';
-
->>>>>>> a2e080c2
 export enum DataSourceKey {
   CONFLUENCE = 'confluence',
   S3 = 's3',
@@ -34,7 +25,6 @@
   //   TEAMS = 'teams',
 }
 
-<<<<<<< HEAD
 export const generateDataSourceInfo = (t: TFunction) => {
   return {
     [DataSourceKey.S3]: {
@@ -86,6 +76,11 @@
       name: 'Dropbox',
       description: t(`setting.${DataSourceKey.DROPBOX}Description`),
       icon: <SvgIcon name={'data-source/dropbox'} width={38} />,
+    },
+    [DataSourceKey.BOX]: {
+      name: 'Box',
+      description: t(`setting.${DataSourceKey.BOX}Description`),
+      icon: <SvgIcon name={'data-source/box'} width={38} />,
     },
   };
 };
@@ -99,64 +94,6 @@
     setDataSourceInfo(generateDataSourceInfo(t));
   }, [t]);
   return { dataSourceInfo };
-=======
-export const DataSourceInfo = {
-  [DataSourceKey.S3]: {
-    name: 'S3',
-    description: t(`setting.${DataSourceKey.S3}Description`),
-    icon: <SvgIcon name={'data-source/s3'} width={38} />,
-  },
-  [DataSourceKey.NOTION]: {
-    name: 'Notion',
-    description: t(`setting.${DataSourceKey.NOTION}Description`),
-    icon: <SvgIcon name={'data-source/notion'} width={38} />,
-  },
-  [DataSourceKey.DISCORD]: {
-    name: 'Discord',
-    description: t(`setting.${DataSourceKey.DISCORD}Description`),
-    icon: <SvgIcon name={'data-source/discord'} width={38} />,
-  },
-  [DataSourceKey.CONFLUENCE]: {
-    name: 'Confluence',
-    description: t(`setting.${DataSourceKey.CONFLUENCE}Description`),
-    icon: <SvgIcon name={'data-source/confluence'} width={38} />,
-  },
-  [DataSourceKey.GOOGLE_DRIVE]: {
-    name: 'Google Drive',
-    description: t(`setting.${DataSourceKey.GOOGLE_DRIVE}Description`),
-    icon: <SvgIcon name={'data-source/google-drive'} width={38} />,
-  },
-  [DataSourceKey.GMAIL]: {
-    name: 'Gmail',
-    description: t(`setting.${DataSourceKey.GMAIL}Description`),
-    icon: <SvgIcon name={'data-source/gmail'} width={38} />,
-  },
-  [DataSourceKey.MOODLE]: {
-    name: 'Moodle',
-    description: t(`setting.${DataSourceKey.MOODLE}Description`),
-    icon: <SvgIcon name={'data-source/moodle'} width={38} />,
-  },
-  [DataSourceKey.JIRA]: {
-    name: 'Jira',
-    description: t(`setting.${DataSourceKey.JIRA}Description`),
-    icon: <SvgIcon name={'data-source/jira'} width={38} />,
-  },
-  [DataSourceKey.WEBDAV]: {
-    name: 'WebDAV',
-    description: t(`setting.${DataSourceKey.WEBDAV}Description`),
-    icon: <SvgIcon name={'data-source/webdav'} width={38} />,
-  },
-  [DataSourceKey.DROPBOX]: {
-    name: 'Dropbox',
-    description: t(`setting.${DataSourceKey.DROPBOX}Description`),
-    icon: <SvgIcon name={'data-source/dropbox'} width={38} />,
-  },
-  [DataSourceKey.BOX]: {
-    name: 'Box',
-    description: t(`setting.${DataSourceKey.BOX}Description`),
-    icon: <SvgIcon name={'data-source/box'} width={38} />,
-  },
->>>>>>> a2e080c2
 };
 
 export const DataSourceFormBaseFields = [
