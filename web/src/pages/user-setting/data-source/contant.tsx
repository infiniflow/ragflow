--- conflicted
+++ resolved
@@ -173,8 +173,6 @@
       type: FormFieldType.Checkbox,
       required: false,
       tooltip: t('setting.confluenceIsCloudTip'),
-<<<<<<< HEAD
-=======
     },
   ],
   [DataSourceKey.GOOGLE_DRIVE]: [
@@ -270,104 +268,103 @@
       required: false,
       hidden: true,
       defaultValue: 'uploaded',
->>>>>>> 92135686
     },
   ],
-  [DataSourceKey.GOOGLE_DRIVE]: [
-    {
-      label: 'Primary Admin Email',
-      name: 'config.credentials.google_primary_admin',
-      type: FormFieldType.Text,
-      required: true,
-      placeholder: 'admin@example.com',
-      tooltip: t('setting.google_drivePrimaryAdminTip'),
-    },
-    {
-      label: 'OAuth Token JSON',
-      name: 'config.credentials.google_tokens',
-      type: FormFieldType.Textarea,
-      required: true,
-      render: (fieldProps) => (
-        <GoogleDriveTokenField
-          value={fieldProps.value}
-          onChange={fieldProps.onChange}
-          placeholder='{ "token": "...", "refresh_token": "...", ... }'
-        />
-      ),
-      tooltip: t('setting.google_driveTokenTip'),
-    },
-    {
-      label: 'My Drive Emails',
-      name: 'config.my_drive_emails',
-      type: FormFieldType.Text,
-      required: true,
-      placeholder: 'user1@example.com,user2@example.com',
-      tooltip: t('setting.google_driveMyDriveEmailsTip'),
-    },
-    {
-      label: 'Shared Folder URLs',
-      name: 'config.shared_folder_urls',
-      type: FormFieldType.Textarea,
-      required: true,
-      placeholder:
-        'https://drive.google.com/drive/folders/XXXXX,https://drive.google.com/drive/folders/YYYYY',
-      tooltip: t('setting.google_driveSharedFoldersTip'),
-    },
-    // The fields below are intentionally disabled for now. Uncomment them when we
-    // reintroduce shared drive controls or advanced impersonation options.
-    // {
-    //   label: 'Shared Drive URLs',
-    //   name: 'config.shared_drive_urls',
-    //   type: FormFieldType.Text,
-    //   required: false,
-    //   placeholder:
-    //     'Optional: comma-separated shared drive links if you want to include them.',
-    // },
-    // {
-    //   label: 'Specific User Emails',
-    //   name: 'config.specific_user_emails',
-    //   type: FormFieldType.Text,
-    //   required: false,
-    //   placeholder:
-    //     'Optional: comma-separated list of users to impersonate (overrides defaults).',
-    // },
-    // {
-    //      label: 'Include My Drive',
-    //      name: 'config.include_my_drives',
-    //      type: FormFieldType.Checkbox,
-    //      required: false,
-    //      defaultValue: true,
-    // },
-    // {
-    //   label: 'Include Shared Drives',
-    //   name: 'config.include_shared_drives',
-    //   type: FormFieldType.Checkbox,
-    //   required: false,
-    //   defaultValue: false,
-    // },
-    // {
-    //   label: 'Include “Shared with me”',
-    //   name: 'config.include_files_shared_with_me',
-    //   type: FormFieldType.Checkbox,
-    //   required: false,
-    //   defaultValue: false,
-    // },
-    // {
-    //   label: 'Allow Images',
-    //   name: 'config.allow_images',
-    //   type: FormFieldType.Checkbox,
-    //   required: false,
-    //   defaultValue: false,
-    // },
-    {
-      label: '',
-      name: 'config.credentials.authentication_method',
-      type: FormFieldType.Text,
-      required: false,
-      hidden: true,
-      defaultValue: 'uploaded',
-    },
-  ],
+  // [DataSourceKey.GOOGLE_DRIVE]: [
+  //   {
+  //     label: 'Primary Admin Email',
+  //     name: 'config.credentials.google_primary_admin',
+  //     type: FormFieldType.Text,
+  //     required: true,
+  //     placeholder: 'admin@example.com',
+  //     tooltip: t('setting.google_drivePrimaryAdminTip'),
+  //   },
+  //   {
+  //     label: 'OAuth Token JSON',
+  //     name: 'config.credentials.google_tokens',
+  //     type: FormFieldType.Textarea,
+  //     required: true,
+  //     render: (fieldProps) => (
+  //       <GoogleDriveTokenField
+  //         value={fieldProps.value}
+  //         onChange={fieldProps.onChange}
+  //         placeholder='{ "token": "...", "refresh_token": "...", ... }'
+  //       />
+  //     ),
+  //     tooltip: t('setting.google_driveTokenTip'),
+  //   },
+  //   {
+  //     label: 'My Drive Emails',
+  //     name: 'config.my_drive_emails',
+  //     type: FormFieldType.Text,
+  //     required: true,
+  //     placeholder: 'user1@example.com,user2@example.com',
+  //     tooltip: t('setting.google_driveMyDriveEmailsTip'),
+  //   },
+  //   {
+  //     label: 'Shared Folder URLs',
+  //     name: 'config.shared_folder_urls',
+  //     type: FormFieldType.Textarea,
+  //     required: true,
+  //     placeholder:
+  //       'https://drive.google.com/drive/folders/XXXXX,https://drive.google.com/drive/folders/YYYYY',
+  //     tooltip: t('setting.google_driveSharedFoldersTip'),
+  //   },
+  //   // The fields below are intentionally disabled for now. Uncomment them when we
+  //   // reintroduce shared drive controls or advanced impersonation options.
+  //   // {
+  //   //   label: 'Shared Drive URLs',
+  //   //   name: 'config.shared_drive_urls',
+  //   //   type: FormFieldType.Text,
+  //   //   required: false,
+  //   //   placeholder:
+  //   //     'Optional: comma-separated shared drive links if you want to include them.',
+  //   // },
+  //   // {
+  //   //   label: 'Specific User Emails',
+  //   //   name: 'config.specific_user_emails',
+  //   //   type: FormFieldType.Text,
+  //   //   required: false,
+  //   //   placeholder:
+  //   //     'Optional: comma-separated list of users to impersonate (overrides defaults).',
+  //   // },
+  //   // {
+  //   //      label: 'Include My Drive',
+  //   //      name: 'config.include_my_drives',
+  //   //      type: FormFieldType.Checkbox,
+  //   //      required: false,
+  //   //      defaultValue: true,
+  //   // },
+  //   // {
+  //   //   label: 'Include Shared Drives',
+  //   //   name: 'config.include_shared_drives',
+  //   //   type: FormFieldType.Checkbox,
+  //   //   required: false,
+  //   //   defaultValue: false,
+  //   // },
+  //   // {
+  //   //   label: 'Include “Shared with me”',
+  //   //   name: 'config.include_files_shared_with_me',
+  //   //   type: FormFieldType.Checkbox,
+  //   //   required: false,
+  //   //   defaultValue: false,
+  //   // },
+  //   // {
+  //   //   label: 'Allow Images',
+  //   //   name: 'config.allow_images',
+  //   //   type: FormFieldType.Checkbox,
+  //   //   required: false,
+  //   //   defaultValue: false,
+  //   // },
+  //   {
+  //     label: '',
+  //     name: 'config.credentials.authentication_method',
+  //     type: FormFieldType.Text,
+  //     required: false,
+  //     hidden: true,
+  //     defaultValue: 'uploaded',
+  //   },
+  // ],
 };
 
 export const DataSourceFormDefaultValues = {
