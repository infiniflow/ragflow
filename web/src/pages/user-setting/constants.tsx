--- conflicted
+++ resolved
@@ -25,8 +25,5 @@
   'OpenAI-API-Compatible',
   'TogetherAI',
   'Replicate',
-<<<<<<< HEAD
-=======
   'OpenRouter',
->>>>>>> 8e3228d4
 ];