--- conflicted
+++ resolved
@@ -35,7 +35,6 @@
   [TimelineNodeType.titleSplitter]: {
     title: 'Title Splitter',
     icon: <Heading size={13} />,
-<<<<<<< HEAD
   },
   [TimelineNodeType.characterSplitter]: {
     title: 'Character Splitter',
@@ -45,61 +44,12 @@
     title: 'Splitter',
     icon: <Blocks size={13} />,
   },
-=======
-  },
-  [TimelineNodeType.characterSplitter]: {
-    title: 'Title Splitter',
-    icon: <Heading size={13} />,
-  },
-  [TimelineNodeType.splitter]: {
-    title: 'Character Splitter',
-    icon: <Blocks size={13} />,
-  },
->>>>>>> c1151519
   [TimelineNodeType.tokenizer]: {
     title: 'Tokenizer',
     icon: <ListPlus size={13} />,
     clickable: false,
   },
 };
-<<<<<<< HEAD
-
-=======
-// export const TimelineNodeArr = [
-//   {
-//     id: 1,
-//     title: 'File',
-//     icon: <PlayIcon size={13} />,
-//     clickable: false,
-//     type: TimelineNodeType.begin,
-//   },
-//   {
-//     id: 2,
-//     title: 'Context Generator',
-//     icon: <PlayIcon size={13} />,
-//     type: TimelineNodeType.contextGenerator,
-//   },
-//   {
-//     id: 3,
-//     title: 'Title Splitter',
-//     icon: <PlayIcon size={13} />,
-//     type: TimelineNodeType.titleSplitter,
-//   },
-//   {
-//     id: 4,
-//     title: 'Character Splitter',
-//     icon: <PlayIcon size={13} />,
-//     type: TimelineNodeType.characterSplitter,
-//   },
-//   {
-//     id: 5,
-//     title: 'Tokenizer',
-//     icon: <CheckLine size={13} />,
-//     clickable: false,
-//     type: TimelineNodeType.tokenizer,
-//   },
-// ]
->>>>>>> c1151519
 export interface TimelineDataFlowProps {
   activeId: number | string;
   activeFunc: (id: number | string, step: TimelineNode) => void;
