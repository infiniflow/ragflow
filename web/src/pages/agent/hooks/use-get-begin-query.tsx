--- conflicted
+++ resolved
@@ -6,7 +6,6 @@
 import { t } from 'i18next';
 import { isEmpty } from 'lodash';
 import get from 'lodash/get';
-<<<<<<< HEAD
 import {
   ReactNode,
   useCallback,
@@ -15,9 +14,6 @@
   useMemo,
   useState,
 } from 'react';
-import { BeginId, BeginQueryType, Operator, VariableType } from '../constant';
-=======
-import { useCallback, useContext, useEffect, useMemo, useState } from 'react';
 import {
   AgentDialogueMode,
   BeginId,
@@ -25,7 +21,6 @@
   Operator,
   VariableType,
 } from '../constant';
->>>>>>> d7721833
 import { AgentFormContext } from '../context';
 import { buildBeginInputListFromObject } from '../form/begin-form/utils';
 import { BeginQuery } from '../interface';
