import HightLightMarkdown from '@/components/highlight-markdown';
import {
  Timeline,
  TimelineContent,
  TimelineHeader,
  TimelineIndicator,
  TimelineItem,
  TimelineSeparator,
} from '@/components/originui/timeline';
import {
  Accordion,
  AccordionContent,
  AccordionItem,
  AccordionTrigger,
} from '@/components/ui/accordion';
import { useFetchMessageTrace } from '@/hooks/use-agent-request';
import {
  INodeData,
  INodeEvent,
  MessageEventType,
} from '@/hooks/use-send-message';
import { ITraceData } from '@/interfaces/database/agent';
import { cn } from '@/lib/utils';
import { t } from 'i18next';
import { get, isEmpty } from 'lodash';
import { useCallback, useEffect, useMemo, useState } from 'react';
import JsonView from 'react18-json-view';
import { Operator } from '../constant';
import { useCacheChatLog } from '../hooks/use-cache-chat-log';
import OperatorIcon from '../operator-icon';
import ToolTimelineItem from './toolTimelineItem';
type LogFlowTimelineProps = Pick<
  ReturnType<typeof useCacheChatLog>,
  'currentEventListWithoutMessage' | 'currentMessageId'
> & {
  canvasId?: string;
  sendLoading: boolean;
  isShare?: boolean;
};
export function JsonViewer({
  data,
  title,
}: {
  data: Record<string, any>;
  title: string;
}) {
  return (
    <section className="space-y-2">
      <div>{title}</div>
      <JsonView
        src={data}
        displaySize
        collapseStringsAfterLength={100000000000}
<<<<<<< HEAD
        className="w-full h-[200px] break-words overflow-auto scrollbar-auto p-2 bg-slate-800"
=======
        className="w-full h-[200px] break-words overflow-auto p-2 bg-background-card"
>>>>>>> 8fd12b67
      />
    </section>
  );
}
export const typeMap = {
  begin: t('flow.logTimeline.begin'),
  agent: t('flow.logTimeline.agent'),
  retrieval: t('flow.logTimeline.retrieval'),
  message: t('flow.logTimeline.message'),
  awaitResponse: t('flow.logTimeline.awaitResponse'),
  switch: t('flow.logTimeline.switch'),
  iteration: t('flow.logTimeline.iteration'),
  categorize: t('flow.logTimeline.categorize'),
  code: t('flow.logTimeline.code'),
  textProcessing: t('flow.logTimeline.textProcessing'),
  tavilySearch: t('flow.logTimeline.tavilySearch'),
  tavilyExtract: t('flow.logTimeline.tavilyExtract'),
  exeSQL: t('flow.logTimeline.exeSQL'),
  google: t('flow.logTimeline.google'),
  duckDuckGo: t('flow.logTimeline.google'),
  wikipedia: t('flow.logTimeline.wikipedia'),
  googleScholar: t('flow.logTimeline.googleScholar'),
  arXiv: t('flow.logTimeline.googleScholar'),
  pubMed: t('flow.logTimeline.googleScholar'),
  gitHub: t('flow.logTimeline.gitHub'),
  email: t('flow.logTimeline.email'),
  httpRequest: t('flow.logTimeline.httpRequest'),
  wenCai: t('flow.logTimeline.wenCai'),
  yahooFinance: t('flow.logTimeline.yahooFinance'),
};
export const toLowerCaseStringAndDeleteChar = (
  str: string,
  char: string = '_',
) => str.toLowerCase().replace(/ /g, '').replaceAll(char, '');
function getInputsOrOutputs(
  nodeEventList: INodeData[],
  field: 'inputs' | 'outputs',
) {
  const inputsOrOutputs = nodeEventList.map((x) => get(x, field, {}));

  if (inputsOrOutputs.length < 2) {
    return inputsOrOutputs[0] || {};
  }

  return inputsOrOutputs;
}
export const WorkFlowTimeline = ({
  currentEventListWithoutMessage,
  currentMessageId,
  canvasId,
  sendLoading,
  isShare,
}: LogFlowTimelineProps) => {
  // const getNode = useGraphStore((state) => state.getNode);
  const [isStopFetchTrace, setISStopFetchTrace] = useState(false);

  const { data: traceData, setMessageId } = useFetchMessageTrace(
    isStopFetchTrace,
    canvasId,
  );

  useEffect(() => {
    setMessageId(currentMessageId);
  }, [currentMessageId, setMessageId]);
  const getNodeName = (nodeId: string) => {
    if ('begin' === nodeId) return t('flow.begin');
    return nodeId;
  };

  useEffect(() => {
    setISStopFetchTrace(!sendLoading);
  }, [sendLoading]);

  const startedNodeList = useMemo(() => {
    const finish = currentEventListWithoutMessage?.some(
      (item) => item.event === MessageEventType.WorkflowFinished,
    );
    setISStopFetchTrace(finish || !sendLoading);
    const duplicateList = currentEventListWithoutMessage?.filter(
      (x) => x.event === MessageEventType.NodeStarted,
    ) as INodeEvent[];

    // Remove duplicate nodes
    return duplicateList?.reduce<Array<INodeEvent>>((pre, cur) => {
      if (pre.every((x) => x.data.component_id !== cur.data.component_id)) {
        pre.push(cur);
      }
      return pre;
    }, []);
  }, [currentEventListWithoutMessage, sendLoading]);

  const hasTrace = useCallback(
    (componentId: string) => {
      if (Array.isArray(traceData)) {
        return traceData?.some((x) => x.component_id === componentId);
      }
      return false;
    },
    [traceData],
  );

  const filterTrace = useCallback(
    (componentId: string) => {
      const trace = traceData
        ?.filter((x) => x.component_id === componentId)
        .reduce<ITraceData['trace']>((pre, cur) => {
          pre.push(...cur.trace);

          return pre;
        }, []);
      return Array.isArray(trace) ? trace : [{}];
    },
    [traceData],
  );

  const filterFinishedNodeList = useCallback(
    (componentId: string) => {
      const nodeEventList = currentEventListWithoutMessage
        .filter(
          (x) =>
            x.event === MessageEventType.NodeFinished &&
            (x.data as INodeData)?.component_id === componentId,
        )
        .map((x) => x.data);

      return nodeEventList;
    },
    [currentEventListWithoutMessage],
  );

  return (
    <Timeline>
      {startedNodeList?.map((x, idx) => {
        const nodeDataList = filterFinishedNodeList(x.data.component_id);
        const finishNodeIds = nodeDataList.map(
          (x: INodeData) => x.component_id,
        );
        const inputs = getInputsOrOutputs(nodeDataList, 'inputs');
        const outputs = getInputsOrOutputs(nodeDataList, 'outputs');
        const nodeLabel = x.data.component_type;
        return (
          <>
            <TimelineItem
              key={idx}
              step={idx}
              className="group-data-[orientation=vertical]/timeline:ms-10 group-data-[orientation=vertical]/timeline:not-last:pb-8"
            >
              <TimelineHeader>
                <TimelineSeparator
                  className="group-data-[orientation=vertical]/timeline:-left-7 group-data-[orientation=vertical]/timeline:h-[calc(100%-1.5rem-0.25rem)] group-data-[orientation=vertical]/timeline:translate-y-6.5 top-6 bg-background-checked"
                  style={{
                    background:
                      x.data.component_type === 'Agent'
                        ? 'repeating-linear-gradient( to bottom, rgba(76, 164, 231, 1), rgba(76, 164, 231, 1) 5px, transparent 5px, transparent 10px'
                        : '',
                  }}
                />

                <TimelineIndicator
                  className={cn(
                    ' group-data-completed/timeline-item:bg-primary group-data-completed/timeline-item:text-primary-foreground flex size-6 p-1  items-center justify-center group-data-[orientation=vertical]/timeline:-left-7',
                    {
                      'border border-blue-500': finishNodeIds.includes(
                        x.data.component_id,
                      ),
                    },
                  )}
                >
                  <div className='relative after:content-[""] after:absolute after:inset-0 after:z-10 after:bg-transparent after:transition-all after:duration-300'>
                    <div className="absolute inset-0 z-10 flex items-center justify-center ">
                      <div
                        className={cn('rounded-full w-6 h-6', {
                          ' border-muted-foreground border-2 border-t-transparent animate-spin ':
                            !finishNodeIds.includes(x.data.component_id) &&
                            sendLoading,
                        })}
                      ></div>
                    </div>
                    <div className="size-6 flex items-center justify-center">
                      <OperatorIcon
                        className="size-4"
                        name={nodeLabel as Operator}
                      ></OperatorIcon>
                    </div>
                  </div>
                </TimelineIndicator>
              </TimelineHeader>
              <TimelineContent className="text-foreground  rounded-lg border  mb-5">
                <section key={'content_' + idx}>
                  <Accordion
                    type="single"
                    collapsible
                    className="bg-background-card px-3"
                  >
                    <AccordionItem value={idx.toString()}>
                      <AccordionTrigger>
                        <div className="flex gap-2 items-center">
                          <span>
                            {!isShare && getNodeName(x.data?.component_name)}
                            {isShare &&
                              typeMap[
                                toLowerCaseStringAndDeleteChar(
                                  nodeLabel,
                                ) as keyof typeof typeMap
                              ]}
                          </span>
                          <span className="text-text-sub-title text-xs">
                            {x.data.elapsed_time?.toString().slice(0, 6)}
                          </span>
                          <span
                            className={cn(
                              'border-background  -end-1 -top-1 size-2 rounded-full',
                              { 'bg-dot-green': isEmpty(x.data.error) },
                              { 'bg-dot-red': !isEmpty(x.data.error) },
                            )}
                          >
                            <span className="sr-only">Online</span>
                          </span>
                        </div>
                      </AccordionTrigger>
                      {!isShare && (
                        <AccordionContent>
                          <div className="space-y-2">
                            {!isShare && (
                              <>
                                <JsonViewer
                                  data={inputs}
                                  title="Input"
                                ></JsonViewer>

                                <JsonViewer
                                  data={outputs}
                                  title={'Output'}
                                ></JsonViewer>
                              </>
                            )}
                          </div>
                        </AccordionContent>
                      )}
                      {isShare && x.data?.thoughts && (
                        <AccordionContent>
                          <div className="space-y-2">
                            <div className="w-full h-[200px] break-words overflow-auto scrollbar-auto p-2 bg-slate-800">
                              <HightLightMarkdown>
                                {x.data.thoughts || ''}
                              </HightLightMarkdown>
                            </div>
                          </div>
                        </AccordionContent>
                      )}
                    </AccordionItem>
                  </Accordion>
                </section>
              </TimelineContent>
            </TimelineItem>
            {hasTrace(x.data.component_id) && (
              <ToolTimelineItem
                key={'tool_' + idx}
                tools={filterTrace(x.data.component_id)}
                sendLoading={sendLoading}
                isShare={isShare}
              ></ToolTimelineItem>
            )}
          </>
        );
      })}
    </Timeline>
  );
};<|MERGE_RESOLUTION|>--- conflicted
+++ resolved
@@ -51,11 +51,7 @@
         src={data}
         displaySize
         collapseStringsAfterLength={100000000000}
-<<<<<<< HEAD
         className="w-full h-[200px] break-words overflow-auto scrollbar-auto p-2 bg-slate-800"
-=======
-        className="w-full h-[200px] break-words overflow-auto p-2 bg-background-card"
->>>>>>> 8fd12b67
       />
     </section>
   );
