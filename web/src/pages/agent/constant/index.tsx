import {
  initialKeywordsSimilarityWeightValue,
  initialSimilarityThresholdValue,
} from '@/components/similarity-slider';
import {
  AgentGlobals,
  AgentGlobalsSysQueryWithBrace,
  CodeTemplateStrMap,
  ComparisonOperator,
  JsonSchemaDataType,
  Operator,
  ProgrammingLanguage,
  SwitchLogicOperator,
  SwitchOperatorOptions,
  initialLlmBaseValues,
} from '@/constants/agent';
export {
  AgentStructuredOutputField,
  JsonSchemaDataType,
  Operator,
} from '@/constants/agent';

export * from './pipeline';

export enum AgentDialogueMode {
  Conversational = 'conversational',
  Task = 'task',
  Webhook = 'Webhook',
}

import { ModelVariableType } from '@/constants/knowledge';
import { t } from 'i18next';

// DuckDuckGo's channel options
export enum Channel {
  Text = 'text',
  News = 'news',
}

export enum PromptRole {
  User = 'user',
  Assistant = 'assistant',
}

import {
  CloudUpload,
  ListOrdered,
  OptionIcon,
  TextCursorInput,
  ToggleLeft,
  WrapText,
} from 'lucide-react';

export const BeginId = 'begin';

export const CommonOperatorList = Object.values(Operator).filter(
  (x) => x !== Operator.Note,
);

export const AgentOperatorList = [
  Operator.Retrieval,
  Operator.Categorize,
  Operator.Message,
  Operator.RewriteQuestion,
  Operator.Switch,
  Operator.Iteration,
  Operator.WaitingDialogue,
  Operator.Note,
  Operator.Agent,
];

export const DataOperationsOperatorOptions = [
  ComparisonOperator.Equal,
  ComparisonOperator.NotEqual,
  ComparisonOperator.Contains,
  ComparisonOperator.StartWith,
  ComparisonOperator.EndWith,
];

export const SwitchElseTo = 'end_cpn_ids';

export const initialRetrievalValues = {
  query: AgentGlobalsSysQueryWithBrace,
  top_n: 8,
  top_k: 1024,
  kb_ids: [],
  rerank_id: '',
  empty_response: '',
  ...initialSimilarityThresholdValue,
  ...initialKeywordsSimilarityWeightValue,
  use_kg: false,
  toc_enhance: false,
  cross_languages: [],
  outputs: {
    formalized_content: {
      type: 'string',
      value: '',
    },
    json: {
      type: 'Array<Object>',
      value: [],
    },
  },
};

export const initialBeginValues = {
  mode: AgentDialogueMode.Conversational,
  prologue: `Hi! I'm your assistant. What can I do for you?`,
};

export const initialRewriteQuestionValues = {
  ...initialLlmBaseValues,
  language: '',
  message_history_window_size: 6,
};

export const initialRelevantValues = {
  ...initialLlmBaseValues,
};

export const initialCategorizeValues = {
  ...initialLlmBaseValues,
  query: AgentGlobals.SysQuery,
  parameter: ModelVariableType.Precise,
  message_history_window_size: 1,
  items: [],
  outputs: {
    category_name: {
      type: 'string',
    },
  },
};

export const initialMessageValues = {
  content: [''],
};

export const initialDuckValues = {
  top_n: 10,
  channel: Channel.Text,
  query: AgentGlobals.SysQuery,
  outputs: {
    formalized_content: {
      value: '',
      type: 'string',
    },
    json: {
      value: [],
      type: 'Array<Object>',
    },
  },
};

export const initialSearXNGValues = {
  top_n: '10',
  searxng_url: '',
  query: AgentGlobals.SysQuery,
  outputs: {
    formalized_content: {
      value: '',
      type: 'string',
    },
    json: {
      value: [],
      type: 'Array<Object>',
    },
  },
};

export const initialWikipediaValues = {
  top_n: 10,
  language: 'en',
  query: AgentGlobals.SysQuery,
  outputs: {
    formalized_content: {
      value: '',
      type: 'string',
    },
  },
};

export const initialPubMedValues = {
  top_n: 12,
  email: '',
  query: AgentGlobals.SysQuery,
  outputs: {
    formalized_content: {
      value: '',
      type: 'string',
    },
  },
};

export const initialArXivValues = {
  top_n: 12,
  sort_by: 'relevance',
  query: AgentGlobals.SysQuery,
  outputs: {
    formalized_content: {
      value: '',
      type: 'string',
    },
  },
};

export const initialGoogleValues = {
  q: AgentGlobals.SysQuery,
  start: 0,
  num: 12,
  api_key: '',
  country: 'us',
  language: 'en',
  outputs: {
    formalized_content: {
      value: '',
      type: 'string',
    },
    json: {
      value: [],
      type: 'Array<Object>',
    },
  },
};

export const initialBingValues = {
  top_n: 10,
  channel: 'Webpages',
  api_key:
    'YOUR_API_KEY (obtained from https://www.microsoft.com/en-us/bing/apis/bing-web-search-api)',
  country: 'CH',
  language: 'en',
  query: '',
};

export const initialGoogleScholarValues = {
  top_n: 12,
  sort_by: 'relevance',
  patents: true,
  query: AgentGlobals.SysQuery,
  year_low: undefined,
  year_high: undefined,
  outputs: {
    formalized_content: {
      value: '',
      type: 'string',
    },
    json: {
      value: [],
      type: 'Array<Object>',
    },
  },
};

export const initialGithubValues = {
  top_n: 5,
  query: AgentGlobals.SysQuery,
  outputs: {
    formalized_content: {
      value: '',
      type: 'string',
    },
    json: {
      value: [],
      type: 'Array<Object>',
    },
  },
};

export const initialExeSqlValues = {
  sql: '',
  db_type: 'mysql',
  database: '',
  username: '',
  host: '',
  port: 3306,
  password: '',
  max_records: 1024,
  outputs: {
    formalized_content: {
      value: '',
      type: 'string',
    },
    json: {
      value: [],
      type: 'Array<Object>',
    },
  },
};

export const initialSwitchValues = {
  conditions: [
    {
      logical_operator: SwitchLogicOperator.And,
      items: [
        {
          operator: SwitchOperatorOptions[0].value,
        },
      ],
      to: [],
    },
  ],
  [SwitchElseTo]: [],
};

export const initialWenCaiValues = {
  top_n: 20,
  query_type: 'stock',
  query: AgentGlobals.SysQuery,
  outputs: {
    report: {
      value: '',
      type: 'string',
    },
  },
};

export const initialYahooFinanceValues = {
  stock_code: '',
  info: true,
  history: false,
  financials: false,
  balance_sheet: false,
  cash_flow_statement: false,
  news: true,
  outputs: {
    report: {
      value: '',
      type: 'string',
    },
  },
};

export const initialNoteValues = {
  text: '',
};

export const initialCrawlerValues = {
  extract_type: 'markdown',
  query: '',
};

export const initialInvokeValues = {
  url: '',
  method: 'GET',
  timeout: 60,
  headers: `{
  "Accept": "*/*",
  "Cache-Control": "no-cache",
  "Connection": "keep-alive"
}`,
  proxy: '',
  clean_html: false,
  variables: [],
  outputs: {
    result: {
      value: '',
      type: 'string',
    },
  },
};

export const initialTemplateValues = {
  content: '',
  parameters: [],
};

export const initialEmailValues = {
  smtp_server: '',
  smtp_port: 465,
  email: '',
  password: '',
  sender_name: '',
  to_email: '',
  cc_email: '',
  subject: '',
  content: '',
  outputs: {
    success: {
      value: true,
      type: 'boolean',
    },
  },
};

export const initialIterationValues = {
  items_ref: '',
  outputs: {},
};

export const initialIterationStartValues = {
  outputs: {
    item: {
      type: 'unkown',
    },
    index: {
      type: 'integer',
    },
  },
};

export const initialCodeValues = {
  lang: ProgrammingLanguage.Python,
  script: CodeTemplateStrMap[ProgrammingLanguage.Python],
  arguments: {
    arg1: '',
    arg2: '',
  },
  outputs: {},
};

export const initialWaitingDialogueValues = {};

export const initialAgentValues = {
  ...initialLlmBaseValues,
  description: '',
  user_prompt: '',
  sys_prompt: t('flow.sysPromptDefaultValue'),
  prompts: [{ role: PromptRole.User, content: `{${AgentGlobals.SysQuery}}` }],
  message_history_window_size: 12,
  max_retries: 3,
  delay_after_error: 1,
  visual_files_var: '',
  max_rounds: 1,
  exception_method: '',
  exception_goto: [],
  exception_default_value: '',
  tools: [],
  mcp: [],
  cite: true,
  showStructuredOutput: false,
  outputs: {
    content: {
      type: 'string',
      value: '',
    },
    // [AgentStructuredOutputField]: {},
  },
};

export const initialUserFillUpValues = {
  enable_tips: true,
  tips: '',
  inputs: [],
  outputs: {},
};

export enum StringTransformMethod {
  Merge = 'merge',
  Split = 'split',
}

export enum StringTransformDelimiter {
  Comma = ',',
  Semicolon = ';',
  Period = '.',
  LineBreak = '\n',
  Tab = '\t',
  Space = ' ',
}

export const initialStringTransformValues = {
  method: StringTransformMethod.Merge,
  split_ref: '',
  script: '',
  delimiters: [StringTransformDelimiter.Comma],
  outputs: {
    result: {
      type: 'string',
    },
  },
};

export enum TavilySearchDepth {
  Basic = 'basic',
  Advanced = 'advanced',
}

export enum TavilyTopic {
  News = 'news',
  General = 'general',
}

export const initialTavilyValues = {
  api_key: '',
  query: AgentGlobals.SysQuery,
  search_depth: TavilySearchDepth.Basic,
  topic: TavilyTopic.General,
  max_results: 5,
  days: 7,
  include_answer: false,
  include_raw_content: true,
  include_images: false,
  include_image_descriptions: false,
  include_domains: [],
  exclude_domains: [],
  outputs: {
    formalized_content: {
      value: '',
      type: 'string',
    },
    json: {
      value: [],
      type: 'Array<Object>',
    },
  },
};

export enum TavilyExtractDepth {
  Basic = 'basic',
  Advanced = 'advanced',
}

export enum TavilyExtractFormat {
  Text = 'text',
  Markdown = 'markdown',
}

export const initialTavilyExtractValues = {
  urls: '',
  extract_depth: TavilyExtractDepth.Basic,
  format: TavilyExtractFormat.Markdown,
  outputs: {
    formalized_content: {
      value: '',
      type: 'string',
    },
    json: {
      value: [],
      type: 'Array<Object>',
    },
  },
};

export const initialPlaceholderValues = {
  // Placeholder node doesn't need any specific form values
  // It's just a visual placeholder
};

export enum Operations {
  SelectKeys = 'select_keys',
  LiteralEval = 'literal_eval',
  Combine = 'combine',
  FilterValues = 'filter_values',
  AppendOrUpdate = 'append_or_update',
  RemoveKeys = 'remove_keys',
  RenameKeys = 'rename_keys',
}

export const initialDataOperationsValues = {
  query: [],
  operations: Operations.SelectKeys,
  outputs: {
    result: {
      type: 'Array<Object>',
    },
  },
};
export enum SortMethod {
  Asc = 'asc',
  Desc = 'desc',
}

export enum ListOperations {
  TopN = 'topN',
  Head = 'head',
  Tail = 'tail',
  Filter = 'filter',
  Sort = 'sort',
  DropDuplicates = 'drop_duplicates',
}

export const initialListOperationsValues = {
  query: '',
  operations: ListOperations.TopN,
  outputs: {
    // result: {
    //   type: 'Array<?>',
    // },
    // first: {
    //   type: '?',
    // },
    // last: {
    //   type: '?',
    // },
  },
};

export const initialVariableAssignerValues = {};

export const initialVariableAggregatorValues = { outputs: {}, groups: [] };

export const initialLoopValues = {
  loop_variables: [],
  loop_termination_condition: [],
  maximum_loop_count: 10,
  outputs: {},
};

export const CategorizeAnchorPointPositions = [
  { top: 1, right: 34 },
  { top: 8, right: 18 },
  { top: 15, right: 10 },
  { top: 24, right: 4 },
  { top: 31, right: 1 },
  { top: 38, right: -2 },
  { top: 62, right: -2 }, //bottom
  { top: 71, right: 1 },
  { top: 79, right: 6 },
  { top: 86, right: 12 },
  { top: 91, right: 20 },
  { top: 98, right: 34 },
];

// key is the source of the edge, value is the target of the edge
// no connection lines are allowed between key and value
export const RestrictedUpstreamMap = {
  [Operator.Begin]: [Operator.Begin],
  [Operator.Categorize]: [Operator.Begin, Operator.Categorize],
  [Operator.Retrieval]: [Operator.Begin, Operator.Retrieval],
  [Operator.Message]: [
    Operator.Begin,
    Operator.Message,
    Operator.Retrieval,
    Operator.RewriteQuestion,
    Operator.Categorize,
  ],
  [Operator.RewriteQuestion]: [
    Operator.Begin,
    Operator.Message,
    Operator.RewriteQuestion,
  ],
  [Operator.DuckDuckGo]: [Operator.Begin, Operator.Retrieval],
  [Operator.Wikipedia]: [Operator.Begin, Operator.Retrieval],
  [Operator.PubMed]: [Operator.Begin, Operator.Retrieval],
  [Operator.ArXiv]: [Operator.Begin, Operator.Retrieval],
  [Operator.Google]: [Operator.Begin, Operator.Retrieval],
  [Operator.Bing]: [Operator.Begin, Operator.Retrieval],
  [Operator.GoogleScholar]: [Operator.Begin, Operator.Retrieval],
  [Operator.GitHub]: [Operator.Begin, Operator.Retrieval],
  [Operator.SearXNG]: [Operator.Begin, Operator.Retrieval],
  [Operator.ExeSQL]: [Operator.Begin],
  [Operator.Switch]: [Operator.Begin],
  [Operator.WenCai]: [Operator.Begin],
  [Operator.YahooFinance]: [Operator.Begin],
  [Operator.Crawler]: [Operator.Begin],
  [Operator.Note]: [],
  [Operator.Invoke]: [Operator.Begin],
  [Operator.Email]: [Operator.Begin],
  [Operator.Iteration]: [Operator.Begin],
  [Operator.IterationStart]: [Operator.Begin],
  [Operator.Code]: [Operator.Begin],
  [Operator.WaitingDialogue]: [Operator.Begin],
  [Operator.Agent]: [Operator.Begin],
  [Operator.TavilySearch]: [Operator.Begin],
  [Operator.TavilyExtract]: [Operator.Begin],
  [Operator.StringTransform]: [Operator.Begin],
  [Operator.UserFillUp]: [Operator.Begin],
  [Operator.Tool]: [Operator.Begin],
  [Operator.Placeholder]: [Operator.Begin],
  [Operator.DataOperations]: [Operator.Begin],
  [Operator.ListOperations]: [Operator.Begin],
  [Operator.VariableAssigner]: [Operator.Begin],
  [Operator.VariableAggregator]: [Operator.Begin],
  [Operator.Parser]: [Operator.Begin], // pipeline
  [Operator.Splitter]: [Operator.Begin],
  [Operator.HierarchicalMerger]: [Operator.Begin],
  [Operator.Tokenizer]: [Operator.Begin],
  [Operator.Extractor]: [Operator.Begin],
  [Operator.File]: [Operator.Begin],
  [Operator.Loop]: [Operator.Begin],
  [Operator.LoopStart]: [Operator.Begin],
  [Operator.ExitLoop]: [Operator.Begin],
};

export const NodeMap = {
  [Operator.Begin]: 'beginNode',
  [Operator.Categorize]: 'categorizeNode',
  [Operator.Retrieval]: 'retrievalNode',
  [Operator.Message]: 'messageNode',
  [Operator.RewriteQuestion]: 'rewriteNode',
  [Operator.DuckDuckGo]: 'ragNode',
  [Operator.Wikipedia]: 'ragNode',
  [Operator.PubMed]: 'ragNode',
  [Operator.ArXiv]: 'ragNode',
  [Operator.Google]: 'ragNode',
  [Operator.Bing]: 'ragNode',
  [Operator.GoogleScholar]: 'ragNode',
  [Operator.GitHub]: 'ragNode',
  [Operator.SearXNG]: 'ragNode',
  [Operator.ExeSQL]: 'ragNode',
  [Operator.Switch]: 'switchNode',
  [Operator.WenCai]: 'ragNode',
  [Operator.YahooFinance]: 'ragNode',
  [Operator.Note]: 'noteNode',
  [Operator.Crawler]: 'ragNode',
  [Operator.Invoke]: 'ragNode',
  [Operator.Email]: 'ragNode',
  [Operator.Iteration]: 'group',
  [Operator.IterationStart]: 'iterationStartNode',
  [Operator.Code]: 'ragNode',
  [Operator.WaitingDialogue]: 'ragNode',
  [Operator.Agent]: 'agentNode',
  [Operator.Tool]: 'toolNode',
  [Operator.TavilySearch]: 'ragNode',
  [Operator.UserFillUp]: 'ragNode',
  [Operator.StringTransform]: 'ragNode',
  [Operator.TavilyExtract]: 'ragNode',
  [Operator.Placeholder]: 'placeholderNode',
  [Operator.File]: 'fileNode',
  [Operator.Parser]: 'parserNode',
  [Operator.Tokenizer]: 'tokenizerNode',
  [Operator.Splitter]: 'splitterNode',
  [Operator.HierarchicalMerger]: 'splitterNode',
  [Operator.Extractor]: 'contextNode',
  [Operator.DataOperations]: 'dataOperationsNode',
  [Operator.ListOperations]: 'listOperationsNode',
  [Operator.VariableAssigner]: 'variableAssignerNode',
  [Operator.VariableAggregator]: 'variableAggregatorNode',
  [Operator.Loop]: 'loopNode',
  [Operator.LoopStart]: 'loopStartNode',
  [Operator.ExitLoop]: 'exitLoopNode',
};

export enum BeginQueryType {
  Line = 'line',
  Paragraph = 'paragraph',
  Options = 'options',
  File = 'file',
  Integer = 'integer',
  Boolean = 'boolean',
}

export const BeginQueryTypeIconMap = {
  [BeginQueryType.Line]: TextCursorInput,
  [BeginQueryType.Paragraph]: WrapText,
  [BeginQueryType.Options]: OptionIcon,
  [BeginQueryType.File]: CloudUpload,
  [BeginQueryType.Integer]: ListOrdered,
  [BeginQueryType.Boolean]: ToggleLeft,
};

export const NoDebugOperatorsList = [
  Operator.Begin,
  Operator.Message,
  Operator.RewriteQuestion,
  Operator.Switch,
  Operator.Iteration,
  Operator.UserFillUp,
  Operator.IterationStart,
  Operator.File,
  Operator.Parser,
  Operator.Tokenizer,
  Operator.Splitter,
  Operator.HierarchicalMerger,
  Operator.Extractor,
];

export const NoCopyOperatorsList = [
  Operator.File,
  Operator.Parser,
  Operator.Tokenizer,
  Operator.Splitter,
  Operator.HierarchicalMerger,
  Operator.Extractor,
];

export enum NodeHandleId {
  Start = 'start',
  End = 'end',
  Tool = 'tool',
  AgentTop = 'agentTop',
  AgentBottom = 'agentBottom',
  AgentException = 'agentException',
}

export enum VariableType {
  String = 'string',
  Array = 'array',
  File = 'file',
}

export enum AgentExceptionMethod {
  Comment = 'comment',
  Goto = 'goto',
}

export const PLACEHOLDER_NODE_WIDTH = 200;
export const PLACEHOLDER_NODE_HEIGHT = 60;
export const DROPDOWN_SPACING = 25;
export const DROPDOWN_ADDITIONAL_OFFSET = 50;
export const HALF_PLACEHOLDER_NODE_WIDTH = PLACEHOLDER_NODE_WIDTH / 2;
export const HALF_PLACEHOLDER_NODE_HEIGHT =
  PLACEHOLDER_NODE_HEIGHT + DROPDOWN_SPACING + DROPDOWN_ADDITIONAL_OFFSET;
export const DROPDOWN_HORIZONTAL_OFFSET = 28;
export const DROPDOWN_VERTICAL_OFFSET = 74;
export const PREVENT_CLOSE_DELAY = 300;

export enum VariableAssignerLogicalOperator {
  Overwrite = 'overwrite',
  Clear = 'clear',
  Set = 'set',
}

export enum VariableAssignerLogicalNumberOperator {
  Overwrite = VariableAssignerLogicalOperator.Overwrite,
  Clear = VariableAssignerLogicalOperator.Clear,
  Set = VariableAssignerLogicalOperator.Set,
  Add = '+=',
  Subtract = '-=',
  Multiply = '*=',
  Divide = '/=',
}

export const VariableAssignerLogicalNumberOperatorLabelMap = {
  [VariableAssignerLogicalNumberOperator.Add]: 'add',
  [VariableAssignerLogicalNumberOperator.Subtract]: 'subtract',
  [VariableAssignerLogicalNumberOperator.Multiply]: 'multiply',
  [VariableAssignerLogicalNumberOperator.Divide]: 'divide',
};

export enum VariableAssignerLogicalArrayOperator {
  Overwrite = VariableAssignerLogicalOperator.Overwrite,
  Clear = VariableAssignerLogicalOperator.Clear,
  Append = 'append',
  Extend = 'extend',
  RemoveFirst = 'remove_first',
  RemoveLast = 'remove_last',
}

export enum ExportFileType {
  // PDF = 'pdf',
  HTML = 'html',
  Markdown = 'md',
  DOCX = 'docx',
}

export enum TypesWithArray {
  String = 'string',
  Number = 'number',
  Boolean = 'boolean',
  Object = 'object',
  ArrayString = 'array<string>',
  ArrayNumber = 'array<number>',
  ArrayBoolean = 'array<boolean>',
  ArrayObject = 'array<object>',
}

export const ArrayFields = [
  JsonSchemaDataType.Array,
  TypesWithArray.ArrayBoolean,
  TypesWithArray.ArrayNumber,
  TypesWithArray.ArrayString,
  TypesWithArray.ArrayObject,
];

export enum InputMode {
  Constant = 'constant',
  Variable = 'variable',
}

export enum LoopTerminationComparisonOperator {
  Contains = ComparisonOperator.Contains,
  NotContains = ComparisonOperator.NotContains,
  StartWith = ComparisonOperator.StartWith,
  EndWith = ComparisonOperator.EndWith,
  Is = 'is',
  IsNot = 'is not',
}

export const LoopTerminationStringComparisonOperator = [
  LoopTerminationComparisonOperator.Contains,
  LoopTerminationComparisonOperator.NotContains,
  LoopTerminationComparisonOperator.StartWith,
  LoopTerminationComparisonOperator.EndWith,
  LoopTerminationComparisonOperator.Is,
  LoopTerminationComparisonOperator.IsNot,
  ComparisonOperator.Empty,
  ComparisonOperator.NotEmpty,
];

export const LoopTerminationBooleanComparisonOperator = [
  LoopTerminationComparisonOperator.Is,
  LoopTerminationComparisonOperator.IsNot,
  ComparisonOperator.Empty,
  ComparisonOperator.NotEmpty,
];
// object or object array
export const LoopTerminationObjectComparisonOperator = [
  ComparisonOperator.Empty,
  ComparisonOperator.NotEmpty,
];

// string array or number array
export const LoopTerminationStringArrayComparisonOperator = [
  LoopTerminationComparisonOperator.Contains,
  LoopTerminationComparisonOperator.NotContains,
  ComparisonOperator.Empty,
  ComparisonOperator.NotEmpty,
];

export const LoopTerminationBooleanArrayComparisonOperator = [
  LoopTerminationComparisonOperator.Is,
  LoopTerminationComparisonOperator.IsNot,
  ComparisonOperator.Empty,
  ComparisonOperator.NotEmpty,
];

export const LoopTerminationNumberComparisonOperator = [
  ComparisonOperator.Equal,
  ComparisonOperator.NotEqual,
  ComparisonOperator.GreatThan,
  ComparisonOperator.LessThan,
  ComparisonOperator.GreatEqual,
  ComparisonOperator.LessEqual,
  ComparisonOperator.Empty,
  ComparisonOperator.NotEmpty,
];

export const LoopTerminationStringComparisonOperatorMap = {
  [TypesWithArray.String]: LoopTerminationStringComparisonOperator,
  [TypesWithArray.Number]: LoopTerminationNumberComparisonOperator,
  [TypesWithArray.Boolean]: LoopTerminationBooleanComparisonOperator,
  [TypesWithArray.Object]: LoopTerminationObjectComparisonOperator,
  [TypesWithArray.ArrayString]: LoopTerminationStringArrayComparisonOperator,
  [TypesWithArray.ArrayNumber]: LoopTerminationStringArrayComparisonOperator,
  [TypesWithArray.ArrayBoolean]: LoopTerminationBooleanArrayComparisonOperator,
  [TypesWithArray.ArrayObject]: LoopTerminationObjectComparisonOperator,
};

export enum AgentVariableType {
  Begin = 'begin',
  Conversation = 'conversation',
}

<<<<<<< HEAD
// PDF Generator enums
export enum PDFGeneratorFontFamily {
  Helvetica = 'Helvetica',
  TimesRoman = 'Times-Roman',
  Courier = 'Courier',
  HelveticaBold = 'Helvetica-Bold',
  TimesBold = 'Times-Bold',
}

export enum PDFGeneratorLogoPosition {
  Left = 'left',
  Center = 'center',
  Right = 'right',
}

export enum PDFGeneratorPageSize {
  A4 = 'A4',
  Letter = 'Letter',
}

export enum PDFGeneratorOrientation {
  Portrait = 'portrait',
  Landscape = 'landscape',
}

export const initialPDFGeneratorValues = {
  output_format: 'pdf',
  content: '',
  title: '',
  subtitle: '',
  header_text: '',
  footer_text: '',
  logo_image: '',
  logo_position: PDFGeneratorLogoPosition.Left,
  logo_width: 2.0,
  logo_height: 1.0,
  font_family: PDFGeneratorFontFamily.Helvetica,
  font_size: 12,
  title_font_size: 24,
  heading1_font_size: 18,
  heading2_font_size: 16,
  heading3_font_size: 14,
  text_color: '#000000',
  title_color: '#000000',
  page_size: PDFGeneratorPageSize.A4,
  orientation: PDFGeneratorOrientation.Portrait,
  margin_top: 1.0,
  margin_bottom: 1.0,
  margin_left: 1.0,
  margin_right: 1.0,
  line_spacing: 1.2,
  filename: '',
  output_directory: '/tmp/pdf_outputs',
  add_page_numbers: true,
  add_timestamp: true,
  watermark_text: '',
  enable_toc: false,
  outputs: {
    file_path: { type: 'string', value: '' },
    pdf_base64: { type: 'string', value: '' },
    download: { type: 'string', value: '' },
    success: { type: 'boolean', value: false },
  },
};
=======
export enum WebhookMethod {
  Post = 'POST',
  Get = 'GET',
  Put = 'PUT',
  Patch = 'PATCH',
  Delete = 'DELETE',
  Head = 'HEAD',
}

export enum WebhookContentType {
  ApplicationJson = 'application/json',
  MultipartFormData = 'multipart/form-data',
  ApplicationXWwwFormUrlencoded = 'application/x-www-form-urlencoded',
  TextPlain = 'text/plain',
  ApplicationOctetStream = 'application/octet-stream',
}

export enum WebhookExecutionMode {
  Immediately = 'Immediately',
  Streaming = 'Streaming',
}

export enum WebhookSecurityAuthType {
  None = 'none',
  Token = 'token',
  Basic = 'basic',
  Jwt = 'jwt',
  Hmac = 'hmac',
}

export const RateLimitPerList = ['minute', 'hour', 'day'];

export const WebhookMaxBodySize = ['10MB', '50MB', '100MB', '1000MB'];
>>>>>>> 34d29d7e
<|MERGE_RESOLUTION|>--- conflicted
+++ resolved
@@ -932,7 +932,6 @@
   Conversation = 'conversation',
 }
 
-<<<<<<< HEAD
 // PDF Generator enums
 export enum PDFGeneratorFontFamily {
   Helvetica = 'Helvetica',
@@ -997,7 +996,6 @@
     success: { type: 'boolean', value: false },
   },
 };
-=======
 export enum WebhookMethod {
   Post = 'POST',
   Get = 'GET',
@@ -1030,5 +1028,4 @@
 
 export const RateLimitPerList = ['minute', 'hour', 'day'];
 
-export const WebhookMaxBodySize = ['10MB', '50MB', '100MB', '1000MB'];
->>>>>>> 34d29d7e
+export const WebhookMaxBodySize = ['10MB', '50MB', '100MB', '1000MB'];