--- conflicted
+++ resolved
@@ -847,7 +847,6 @@
   Object = 'object',
 }
 
-<<<<<<< HEAD
 export enum VariableAssignerLogicalOperator {
   Overwrite = 'overwrite',
   Clear = 'clear',
@@ -872,11 +871,11 @@
   Extend = 'extend',
   RemoveFirst = 'remove_first',
   RemoveLast = 'remove_last',
-=======
+}
+
 export enum ExportFileType {
   PDF = 'pdf',
   HTML = 'html',
   Markdown = 'md',
   DOCX = 'docx',
->>>>>>> 13e212c8
 }