import { PageHeader } from '@/components/page-header';
import {
  Breadcrumb,
  BreadcrumbItem,
  BreadcrumbLink,
  BreadcrumbList,
  BreadcrumbPage,
  BreadcrumbSeparator,
} from '@/components/ui/breadcrumb';
import { Button, ButtonLoading } from '@/components/ui/button';
import {
  DropdownMenu,
  DropdownMenuContent,
  DropdownMenuItem,
  DropdownMenuSeparator,
  DropdownMenuTrigger,
} from '@/components/ui/dropdown-menu';
import { SharedFrom } from '@/constants/chat';
import { useSetModalState } from '@/hooks/common-hooks';
import { useNavigatePage } from '@/hooks/logic-hooks/navigate-hooks';
import { ScheduleOutlined } from '@ant-design/icons';
import { ReactFlowProvider } from '@xyflow/react';
import {
  ChevronDown,
  CirclePlay,
  Download,
  History,
  LaptopMinimalCheck,
  Logs,
  ScreenShare,
  Settings,
  Upload,
} from 'lucide-react';
import { ComponentPropsWithoutRef, useCallback } from 'react';
import { useTranslation } from 'react-i18next';
import { useParams } from 'umi';
import AgentCanvas from './canvas';
import EmbedDialog from './embed-dialog';
import { useHandleExportOrImportJsonFile } from './hooks/use-export-json';
import { useFetchDataOnMount } from './hooks/use-fetch-data';
import { useGetBeginNodeDataInputs } from './hooks/use-get-begin-query';
import {
  useSaveGraph,
  useSaveGraphBeforeOpeningDebugDrawer,
  useWatchAgentChange,
} from './hooks/use-save-graph';
import { useShowEmbedModal } from './hooks/use-show-dialog';
<<<<<<< HEAD
import { ScheduleModal, useScheduleModal } from './schedule-modal';
=======
import { SettingDialog } from './setting-dialog';
>>>>>>> 9b026fc5
import { UploadAgentDialog } from './upload-agent-dialog';
import { useAgentHistoryManager } from './use-agent-history-manager';
import { VersionDialog } from './version-dialog';

function AgentDropdownMenuItem({
  children,
  ...props
}: ComponentPropsWithoutRef<typeof DropdownMenuItem>) {
  return (
    <DropdownMenuItem className="justify-start" {...props}>
      {children}
    </DropdownMenuItem>
  );
}

export default function Agent() {
  const { id } = useParams();
  const { navigateToAgentList } = useNavigatePage();
  const {
    visible: chatDrawerVisible,
    hideModal: hideChatDrawer,
    showModal: showChatDrawer,
  } = useSetModalState();
  const { t } = useTranslation();
  useAgentHistoryManager();
  const {
    handleExportJson,
    handleImportJson,
    fileUploadVisible,
    onFileUploadOk,
    hideFileUploadModal,
  } = useHandleExportOrImportJsonFile();
  const { saveGraph, loading } = useSaveGraph();
  const { flowDetail: agentDetail } = useFetchDataOnMount();
  const inputs = useGetBeginNodeDataInputs();
  const { handleRun } = useSaveGraphBeforeOpeningDebugDrawer(showChatDrawer);
  const handleRunAgent = useCallback(() => {
    if (inputs.length > 0) {
      showChatDrawer();
    } else {
      handleRun();
    }
  }, [handleRun, inputs, showChatDrawer]);
  const {
    visible: versionDialogVisible,
    hideModal: hideVersionDialog,
    showModal: showVersionDialog,
  } = useSetModalState();
<<<<<<< HEAD
  const {
    visible: scheduleVisible,
    showModal: showScheduleModal,
    hideModal: hideScheduleModal,
  } = useScheduleModal();
=======

  const {
    visible: settingDialogVisible,
    hideModal: hideSettingDialog,
    showModal: showSettingDialog,
  } = useSetModalState();

>>>>>>> 9b026fc5
  const { showEmbedModal, hideEmbedModal, embedVisible, beta } =
    useShowEmbedModal();
  const { navigateToAgentLogs } = useNavigatePage();
  const time = useWatchAgentChange(chatDrawerVisible);

  return (
    <section className="h-full">
      <PageHeader>
        <section>
          <Breadcrumb>
            <BreadcrumbList>
              <BreadcrumbItem>
                <BreadcrumbLink onClick={navigateToAgentList}>
                  Agent
                </BreadcrumbLink>
              </BreadcrumbItem>
              <BreadcrumbSeparator />
              <BreadcrumbItem>
                <BreadcrumbPage>{agentDetail.title}</BreadcrumbPage>
              </BreadcrumbItem>
            </BreadcrumbList>
          </Breadcrumb>
          <div className="text-xs text-text-secondary translate-y-3">
            {t('flow.autosaved')} {time}
          </div>
        </section>
        <div className="flex items-center gap-5">
          <ButtonLoading
            variant={'secondary'}
            onClick={() => saveGraph()}
            loading={loading}
          >
            <LaptopMinimalCheck /> {t('flow.save')}
          </ButtonLoading>
          <Button variant={'secondary'} onClick={handleRunAgent}>
            <CirclePlay />
            {t('flow.run')}
          </Button>
          <Button variant={'secondary'} onClick={showVersionDialog}>
            <History />
            {t('flow.historyversion')}
          </Button>
          <Button
            variant={'secondary'}
            onClick={navigateToAgentLogs(id as string)}
          >
            <Logs />
            {t('flow.log')}
          </Button>

          <DropdownMenu>
            <DropdownMenuTrigger asChild>
              <Button variant={'secondary'}>
                <ChevronDown /> {t('flow.management')}
              </Button>
            </DropdownMenuTrigger>
            <DropdownMenuContent>
              <AgentDropdownMenuItem onClick={handleImportJson}>
                <Download />
                {t('flow.import')}
              </AgentDropdownMenuItem>
              <DropdownMenuSeparator />
              <AgentDropdownMenuItem onClick={handleExportJson}>
                <Upload />
                {t('flow.export')}
              </AgentDropdownMenuItem>
<<<<<<< HEAD
              <AgentDropdownMenuItem onClick={showScheduleModal}>
                <ScheduleOutlined />
                {t('flow.schedule.title')}
=======
              <DropdownMenuSeparator />
              <AgentDropdownMenuItem onClick={showSettingDialog}>
                <Settings />
                {t('flow.setting')}
>>>>>>> 9b026fc5
              </AgentDropdownMenuItem>
              {location.hostname !== 'demo.ragflow.io' && (
                <>
                  <DropdownMenuSeparator />
                  <AgentDropdownMenuItem onClick={showEmbedModal}>
                    <ScreenShare />
                    {t('common.embedIntoSite')}
                  </AgentDropdownMenuItem>
                </>
              )}
            </DropdownMenuContent>
          </DropdownMenu>
        </div>
      </PageHeader>
      <ReactFlowProvider>
        <AgentCanvas
          drawerVisible={chatDrawerVisible}
          hideDrawer={hideChatDrawer}
        ></AgentCanvas>
      </ReactFlowProvider>
      {fileUploadVisible && (
        <UploadAgentDialog
          hideModal={hideFileUploadModal}
          onOk={onFileUploadOk}
        ></UploadAgentDialog>
      )}
      {embedVisible && (
        <EmbedDialog
          visible={embedVisible}
          hideModal={hideEmbedModal}
          token={id!}
          from={SharedFrom.Agent}
          beta={beta}
          isAgent
        ></EmbedDialog>
      )}
      {versionDialogVisible && (
        <VersionDialog hideModal={hideVersionDialog}></VersionDialog>
      )}
<<<<<<< HEAD
      {scheduleVisible && (
        <ScheduleModal
          visible={scheduleVisible}
          hideModal={hideScheduleModal}
          canvasId={id!}
          canvasTitle={agentDetail.title}
        />
=======
      {settingDialogVisible && (
        <SettingDialog hideModal={hideSettingDialog}></SettingDialog>
>>>>>>> 9b026fc5
      )}
    </section>
  );
}<|MERGE_RESOLUTION|>--- conflicted
+++ resolved
@@ -45,11 +45,8 @@
   useWatchAgentChange,
 } from './hooks/use-save-graph';
 import { useShowEmbedModal } from './hooks/use-show-dialog';
-<<<<<<< HEAD
 import { ScheduleModal, useScheduleModal } from './schedule-modal';
-=======
 import { SettingDialog } from './setting-dialog';
->>>>>>> 9b026fc5
 import { UploadAgentDialog } from './upload-agent-dialog';
 import { useAgentHistoryManager } from './use-agent-history-manager';
 import { VersionDialog } from './version-dialog';
@@ -98,13 +95,11 @@
     hideModal: hideVersionDialog,
     showModal: showVersionDialog,
   } = useSetModalState();
-<<<<<<< HEAD
   const {
     visible: scheduleVisible,
     showModal: showScheduleModal,
     hideModal: hideScheduleModal,
   } = useScheduleModal();
-=======
 
   const {
     visible: settingDialogVisible,
@@ -112,7 +107,6 @@
     showModal: showSettingDialog,
   } = useSetModalState();
 
->>>>>>> 9b026fc5
   const { showEmbedModal, hideEmbedModal, embedVisible, beta } =
     useShowEmbedModal();
   const { navigateToAgentLogs } = useNavigatePage();
@@ -179,16 +173,14 @@
                 <Upload />
                 {t('flow.export')}
               </AgentDropdownMenuItem>
-<<<<<<< HEAD
               <AgentDropdownMenuItem onClick={showScheduleModal}>
                 <ScheduleOutlined />
                 {t('flow.schedule.title')}
-=======
+              </AgentDropdownMenuItem>
               <DropdownMenuSeparator />
               <AgentDropdownMenuItem onClick={showSettingDialog}>
                 <Settings />
                 {t('flow.setting')}
->>>>>>> 9b026fc5
               </AgentDropdownMenuItem>
               {location.hostname !== 'demo.ragflow.io' && (
                 <>
@@ -228,7 +220,6 @@
       {versionDialogVisible && (
         <VersionDialog hideModal={hideVersionDialog}></VersionDialog>
       )}
-<<<<<<< HEAD
       {scheduleVisible && (
         <ScheduleModal
           visible={scheduleVisible}
@@ -236,10 +227,8 @@
           canvasId={id!}
           canvasTitle={agentDetail.title}
         />
-=======
       {settingDialogVisible && (
         <SettingDialog hideModal={hideSettingDialog}></SettingDialog>
->>>>>>> 9b026fc5
       )}
     </section>
   );
