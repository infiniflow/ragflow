import { cn } from '@/lib/utils';
import { memo } from 'react';
import { Operator } from '../../constant';
import OperatorIcon from '../../operator-icon';
interface IProps {
  id: string;
  label: string;
  name: string;
  gap?: number;
  className?: string;
  wrapperClassName?: string;
}

<<<<<<< HEAD
const ExcludedRunStateOperators = [Operator.Answer];

export function RunStatus({ id, name, label }: IProps) {
  const { t } = useTranslate('flow');
  return (
    <section className="flex justify-end items-center pb-1 gap-2 text-primary">
      {needsSingleStepDebugging(label) && (
        <RunTooltip>
          <Play className="size-3 cursor-pointer" data-play />
        </RunTooltip> // data-play is used to trigger single step debugging
      )}
      <NextNodePopover nodeId={id} name={name}>
        <span className="cursor-pointer text-[10px]">
          {t('operationResults')}
        </span>
      </NextNodePopover>
    </section>
  );
}

const NodeHeader = ({
=======
const InnerNodeHeader = ({
>>>>>>> fa3e90c7
  label,
  name,
  className,
  wrapperClassName,
}: IProps) => {
  return (
    <section className={cn(wrapperClassName, 'pb-4')}>
      <div className={cn(className, 'flex gap-2.5')}>
        <OperatorIcon name={label as Operator}></OperatorIcon>
        <span className="truncate text-center font-semibold text-sm">
          {name}
        </span>
      </div>
    </section>
  );
};

const NodeHeader = memo(InnerNodeHeader);

export default NodeHeader;<|MERGE_RESOLUTION|>--- conflicted
+++ resolved
@@ -2,6 +2,11 @@
 import { memo } from 'react';
 import { Operator } from '../../constant';
 import OperatorIcon from '../../operator-icon';
+import { useTranslate } from '@/hooks/use-translate';
+import { RunTooltip } from '@/components/run-tooltip';
+import { NextNodePopover } from '@/components/next-node-popover';
+import { Play } from 'lucide-react';
+
 interface IProps {
   id: string;
   label: string;
@@ -11,7 +16,6 @@
   wrapperClassName?: string;
 }
 
-<<<<<<< HEAD
 const ExcludedRunStateOperators = [Operator.Answer];
 
 export function RunStatus({ id, name, label }: IProps) {
@@ -32,10 +36,7 @@
   );
 }
 
-const NodeHeader = ({
-=======
 const InnerNodeHeader = ({
->>>>>>> fa3e90c7
   label,
   name,
   className,
