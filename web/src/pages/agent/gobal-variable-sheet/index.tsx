--- conflicted
+++ resolved
@@ -86,11 +86,7 @@
     const param = {
       ...(data.dsl?.variables || {}),
       [value.name]: value,
-<<<<<<< HEAD
-    } as Record<string, GobalVariableType>;
-=======
     } as Record<string, GlobalVariableType>;
->>>>>>> 68b952ab
 
     const res = await saveGraph(undefined, {
       gobalVariables: param,
@@ -146,7 +142,7 @@
         >
           <SheetHeader className="p-5">
             <SheetTitle className="flex items-center gap-2.5">
-              {t('flow.conversationVariable')}
+              {t('flow.gobalVariable')}
             </SheetTitle>
           </SheetHeader>
 
@@ -207,7 +203,7 @@
           </div>
         </SheetContent>
         <Modal
-          title={t('flow.add') + t('flow.conversationVariable')}
+          title={t('flow.add') + t('flow.gobalVariable')}
           open={visible}
           onCancel={hideAddModal}
           showfooter={false}
