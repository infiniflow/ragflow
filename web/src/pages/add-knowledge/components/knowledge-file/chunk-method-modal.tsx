import MaxTokenNumber from '@/components/max-token-number';
import { IModalManagerChildrenProps } from '@/components/modal-manager';
import { IKnowledgeFileParserConfig } from '@/interfaces/database/knowledge';
import { IChangeParserConfigRequestBody } from '@/interfaces/request/document';
import {
  MinusCircleOutlined,
  PlusOutlined,
  QuestionCircleOutlined,
} from '@ant-design/icons';
import {
  Button,
  Divider,
  Form,
  InputNumber,
  Modal,
  Space,
  Switch,
  Tag,
  Tooltip,
} from 'antd';
import omit from 'lodash/omit';
import React, { useEffect, useMemo } from 'react';
import { useFetchParserListOnMount } from './hooks';

import styles from './index.less';

const { CheckableTag } = Tag;

interface IProps extends Omit<IModalManagerChildrenProps, 'showModal'> {
  loading: boolean;
  onOk: (
    parserId: string,
    parserConfig: IChangeParserConfigRequestBody,
  ) => void;
  showModal?(): void;
  parserId: string;
  parserConfig: IKnowledgeFileParserConfig;
  documentType: string;
  disabled: boolean;
}

const hidePagesChunkMethods = ['qa', 'table', 'picture', 'resume', 'one'];

const ChunkMethodModal: React.FC<IProps> = ({
  parserId,
  onOk,
  hideModal,
  visible,
  disabled,
  documentType,
  parserConfig,
}) => {
  const { parserList, handleChange, selectedTag } =
    useFetchParserListOnMount(parserId);
  const [form] = Form.useForm();

  const handleOk = async () => {
    const values = await form.validateFields();
    const parser_config = {
      ...values.parser_config,
      pages: values.pages?.map((x: any) => [x.from, x.to]) ?? [],
    };
    onOk(selectedTag, parser_config);
  };

  const showPages = useMemo(() => {
    return (
      documentType === 'pdf' &&
      hidePagesChunkMethods.every((x) => x !== selectedTag)
    );
  }, [documentType, selectedTag]);

  const showOne = useMemo(() => {
    return showPages || selectedTag === 'one';
  }, [showPages, selectedTag]);

  const afterClose = () => {
    form.resetFields();
  };

  useEffect(() => {
    if (visible) {
      const pages =
        parserConfig.pages?.map((x) => ({ from: x[0], to: x[1] })) ?? [];
      form.setFieldsValue({
        pages: pages.length > 0 ? pages : [{ from: 1, to: 1024 }],
        parser_config: omit(parserConfig, 'pages'),
      });
    }
  }, [form, parserConfig, visible]);

  return (
    <Modal
      title="Chunk Method"
      open={visible}
      onOk={handleOk}
      onCancel={hideModal}
      afterClose={afterClose}
      okButtonProps={{ disabled }}
    >
      <Space size={[0, 8]} wrap>
        <div className={styles.tags}>
          {parserList.map((x) => {
            return (
              <CheckableTag
                key={x.value}
                checked={selectedTag === x.value}
                onChange={(checked) => {
                  if (!disabled) {
                    handleChange(x.value, checked);
                  }
                }}
              >
                {x.label}
              </CheckableTag>
            );
          })}
        </div>
      </Space>
      <Divider></Divider>

      {
        <Form
          name="dynamic_form_nest_item"
          autoComplete="off"
          form={form}
          disabled={disabled}
        >
          {showPages && (
            <>
              <Space>
                <p>Page Ranges:</p>
                <Tooltip
                  title={
                    'page ranges: Define the page ranges that need to be parsed. The pages that not included in these ranges will be ignored.'
                  }
                >
                  <QuestionCircleOutlined
                    className={styles.questionIcon}
                  ></QuestionCircleOutlined>
                </Tooltip>
              </Space>
              <Form.List name="pages">
                {(fields, { add, remove }) => (
                  <>
                    {fields.map(({ key, name, ...restField }) => (
                      <Space
                        key={key}
                        style={{
                          display: 'flex',
                        }}
                        align="baseline"
                      >
                        <Form.Item
                          {...restField}
                          name={[name, 'from']}
                          dependencies={name > 0 ? [name - 1, 'to'] : []}
                          rules={[
                            {
                              required: true,
                              message: 'Missing start page number',
                            },
                            ({ getFieldValue }) => ({
                              validator(_, value) {
                                if (
                                  name === 0 ||
                                  !value ||
                                  getFieldValue(['pages', name - 1, 'to']) <
                                    value
                                ) {
                                  return Promise.resolve();
                                }
                                return Promise.reject(
                                  new Error(
                                    'The current value must be greater than the previous to!',
                                  ),
                                );
                              },
                            }),
                          ]}
                        >
                          <InputNumber
                            placeholder="from"
                            min={0}
                            precision={0}
                            className={styles.pageInputNumber}
                          />
                        </Form.Item>
                        <Form.Item
                          {...restField}
                          name={[name, 'to']}
                          dependencies={[name, 'from']}
                          rules={[
                            {
                              required: true,
                              message: 'Missing end page number(excluding)',
                            },
                            ({ getFieldValue }) => ({
                              validator(_, value) {
                                if (
                                  !value ||
                                  getFieldValue(['pages', name, 'from']) < value
                                ) {
                                  return Promise.resolve();
                                }
                                return Promise.reject(
                                  new Error(
                                    'The current value must be greater than to!',
                                  ),
                                );
                              },
                            }),
                          ]}
                        >
                          <InputNumber
                            placeholder="to"
                            min={0}
                            precision={0}
                            className={styles.pageInputNumber}
                          />
                        </Form.Item>
                        {name > 0 && (
                          <MinusCircleOutlined onClick={() => remove(name)} />
                        )}
                      </Space>
                    ))}
                    <Form.Item>
                      <Button
                        type="dashed"
                        onClick={() => add()}
                        block
                        icon={<PlusOutlined />}
                      >
                        Add page
                      </Button>
                    </Form.Item>
                  </>
                )}
              </Form.List>
            </>
          )}
          {showOne && (
            <Form.Item
              name={['parser_config', 'layout_recognize']}
              label="Layout recognize"
              initialValue={true}
              valuePropName="checked"
              tooltip={
                'Use visual models for layout analysis to better identify document structure, find where the titles, text blocks, images, and tables are. Without this feature, only the plain text of the PDF can be obtained.'
              }
            >
              <Switch />
            </Form.Item>
          )}
          {showPages && (
            <Form.Item
              noStyle
              dependencies={[['parser_config', 'layout_recognize']]}
            >
              {({ getFieldValue }) =>
                getFieldValue(['parser_config', 'layout_recognize']) && (
<<<<<<< HEAD
                  <>
                    <Form.List name="pages">
                      {(fields, { add, remove }) => (
                        <>
                          {fields.map(({ key, name, ...restField }) => (
                            <Space
                              key={key}
                              style={{
                                display: 'flex',
                              }}
                              align="baseline"
                            >
                              <Form.Item
                                {...restField}
                                name={[name, 'from']}
                                dependencies={name > 0 ? [name - 1, 'to'] : []}
                                rules={[
                                  {
                                    required: true,
                                    message: 'Missing start page number',
                                  },
                                  ({ getFieldValue }) => ({
                                    validator(_, value) {
                                      if (
                                        name === 0 ||
                                        !value ||
                                        getFieldValue([
                                          'pages',
                                          name - 1,
                                          'to',
                                        ]) < value
                                      ) {
                                        return Promise.resolve();
                                      }
                                      return Promise.reject(
                                        new Error(
                                          'The current value must be greater than the previous to!',
                                        ),
                                      );
                                    },
                                  }),
                                ]}
                              >
                                <InputNumber
                                  placeholder="from"
                                  min={0}
                                  precision={0}
                                  className={styles.pageInputNumber}
                                />
                              </Form.Item>
                              <Form.Item
                                {...restField}
                                name={[name, 'to']}
                                dependencies={[name, 'from']}
                                rules={[
                                  {
                                    required: true,
                                    message:
                                      'Missing end page number(excluded)',
                                  },
                                  ({ getFieldValue }) => ({
                                    validator(_, value) {
                                      if (
                                        !value ||
                                        getFieldValue(['pages', name, 'from']) <
                                          value
                                      ) {
                                        return Promise.resolve();
                                      }
                                      return Promise.reject(
                                        new Error(
                                          'The current value must be greater than to!',
                                        ),
                                      );
                                    },
                                  }),
                                ]}
                              >
                                <InputNumber
                                  placeholder="to"
                                  min={0}
                                  precision={0}
                                  className={styles.pageInputNumber}
                                />
                              </Form.Item>
                              {name > 0 && (
                                <MinusCircleOutlined
                                  onClick={() => remove(name)}
                                />
                              )}
                            </Space>
                          ))}
                          <Form.Item>
                            <Button
                              type="dashed"
                              onClick={() => add()}
                              block
                              icon={<PlusOutlined />}
                            >
                              Add page
                            </Button>
                          </Form.Item>
                        </>
                      )}
                    </Form.List>

                    <Form.Item
                      name={['parser_config', 'task_page_size']}
                      label="Task page size"
                      tooltip={`If using layout recognize, the PDF file will be split into groups of successive. Layout analysis will be performed parallelly between groups to increase the processing speed. 
                    The 'Task page size' determines the size of groups. The larger the page size is, the lower the chance of splitting continuous text between pages into different chunks.`}
                      initialValue={12}
                      rules={[
                        {
                          required: true,
                          message: 'Please input your task page size!',
                        },
                      ]}
                    >
                      <InputNumber min={1} max={128} />
                    </Form.Item>
                  </>
=======
                  <Form.Item
                    name={['parser_config', 'task_page_size']}
                    label="Task page size"
                    tooltip={`If using layout recognize, the PDF file will be split into groups of successive. Layout analysis will be performed parallelly between groups to increase the processing speed. 
                    The 'Task page size' determines the size of groups. The larger the page size is, the lower the chance of splitting continuous text between pages into different chunks.`}
                    initialValue={12}
                    rules={[
                      {
                        required: true,
                        message: 'Please input your task page size!',
                      },
                    ]}
                  >
                    <InputNumber min={1} max={128} />
                  </Form.Item>
>>>>>>> 1d9a50b0
                )
              }
            </Form.Item>
          )}

          {selectedTag === 'naive' && <MaxTokenNumber></MaxTokenNumber>}
        </Form>
      }
    </Modal>
  );
};
export default ChunkMethodModal;<|MERGE_RESOLUTION|>--- conflicted
+++ resolved
@@ -193,7 +193,7 @@
                           rules={[
                             {
                               required: true,
-                              message: 'Missing end page number(excluding)',
+                              message: 'Missing end page number(excluded)',
                             },
                             ({ getFieldValue }) => ({
                               validator(_, value) {
@@ -259,130 +259,6 @@
             >
               {({ getFieldValue }) =>
                 getFieldValue(['parser_config', 'layout_recognize']) && (
-<<<<<<< HEAD
-                  <>
-                    <Form.List name="pages">
-                      {(fields, { add, remove }) => (
-                        <>
-                          {fields.map(({ key, name, ...restField }) => (
-                            <Space
-                              key={key}
-                              style={{
-                                display: 'flex',
-                              }}
-                              align="baseline"
-                            >
-                              <Form.Item
-                                {...restField}
-                                name={[name, 'from']}
-                                dependencies={name > 0 ? [name - 1, 'to'] : []}
-                                rules={[
-                                  {
-                                    required: true,
-                                    message: 'Missing start page number',
-                                  },
-                                  ({ getFieldValue }) => ({
-                                    validator(_, value) {
-                                      if (
-                                        name === 0 ||
-                                        !value ||
-                                        getFieldValue([
-                                          'pages',
-                                          name - 1,
-                                          'to',
-                                        ]) < value
-                                      ) {
-                                        return Promise.resolve();
-                                      }
-                                      return Promise.reject(
-                                        new Error(
-                                          'The current value must be greater than the previous to!',
-                                        ),
-                                      );
-                                    },
-                                  }),
-                                ]}
-                              >
-                                <InputNumber
-                                  placeholder="from"
-                                  min={0}
-                                  precision={0}
-                                  className={styles.pageInputNumber}
-                                />
-                              </Form.Item>
-                              <Form.Item
-                                {...restField}
-                                name={[name, 'to']}
-                                dependencies={[name, 'from']}
-                                rules={[
-                                  {
-                                    required: true,
-                                    message:
-                                      'Missing end page number(excluded)',
-                                  },
-                                  ({ getFieldValue }) => ({
-                                    validator(_, value) {
-                                      if (
-                                        !value ||
-                                        getFieldValue(['pages', name, 'from']) <
-                                          value
-                                      ) {
-                                        return Promise.resolve();
-                                      }
-                                      return Promise.reject(
-                                        new Error(
-                                          'The current value must be greater than to!',
-                                        ),
-                                      );
-                                    },
-                                  }),
-                                ]}
-                              >
-                                <InputNumber
-                                  placeholder="to"
-                                  min={0}
-                                  precision={0}
-                                  className={styles.pageInputNumber}
-                                />
-                              </Form.Item>
-                              {name > 0 && (
-                                <MinusCircleOutlined
-                                  onClick={() => remove(name)}
-                                />
-                              )}
-                            </Space>
-                          ))}
-                          <Form.Item>
-                            <Button
-                              type="dashed"
-                              onClick={() => add()}
-                              block
-                              icon={<PlusOutlined />}
-                            >
-                              Add page
-                            </Button>
-                          </Form.Item>
-                        </>
-                      )}
-                    </Form.List>
-
-                    <Form.Item
-                      name={['parser_config', 'task_page_size']}
-                      label="Task page size"
-                      tooltip={`If using layout recognize, the PDF file will be split into groups of successive. Layout analysis will be performed parallelly between groups to increase the processing speed. 
-                    The 'Task page size' determines the size of groups. The larger the page size is, the lower the chance of splitting continuous text between pages into different chunks.`}
-                      initialValue={12}
-                      rules={[
-                        {
-                          required: true,
-                          message: 'Please input your task page size!',
-                        },
-                      ]}
-                    >
-                      <InputNumber min={1} max={128} />
-                    </Form.Item>
-                  </>
-=======
                   <Form.Item
                     name={['parser_config', 'task_page_size']}
                     label="Task page size"
@@ -398,7 +274,6 @@
                   >
                     <InputNumber min={1} max={128} />
                   </Form.Item>
->>>>>>> 1d9a50b0
                 )
               }
             </Form.Item>
