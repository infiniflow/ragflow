import { FileUploadProps } from '@/components/file-upload';
import { NextMessageInput } from '@/components/message-input/next';
import MessageItem from '@/components/next-message-item';
import PdfDrawer from '@/components/pdf-drawer';
import { useClickDrawer } from '@/components/pdf-drawer/hooks';
import { MessageType } from '@/constants/chat';
import {
  useFetchExternalAgentInputs,
  useUploadCanvasFileWithProgress,
} from '@/hooks/use-agent-request';
import { cn } from '@/lib/utils';
import i18n from '@/locales/config';
import { useCacheChatLog } from '@/pages/agent/hooks/use-cache-chat-log';
import { useSendButtonDisabled } from '@/pages/chat/hooks';
import { buildMessageUuidWithRole } from '@/utils/chat';
import { isEmpty } from 'lodash';
import React, { forwardRef, useCallback } from 'react';
import {
  useGetSharedChatSearchParams,
  useSendNextSharedMessage,
} from '../hooks/use-send-shared-message';
import { ParameterDialog } from './parameter-dialog';

const ChatContainer = () => {
  const {
    sharedId: conversationId,
    from,
    locale,
    visibleAvatar,
  } = useGetSharedChatSearchParams();
  const { visible, hideModal, documentId, selectedChunk, clickDocumentButton } =
    useClickDrawer();

  const { uploadCanvasFile, loading } =
    useUploadCanvasFileWithProgress(conversationId);
  const {
    addEventList,
    setCurrentMessageId,
    currentEventListWithoutMessageById,
  } = useCacheChatLog();
  const {
    handlePressEnter,
    handleInputChange,
    value,
    sendLoading,
    ref,
    derivedMessages,
    hasError,
    stopOutputMessage,
    findReferenceByMessageId,
    appendUploadResponseList,
    parameterDialogVisible,
    hideParameterDialog,
    showParameterDialog,
    ok,
  } = useSendNextSharedMessage(addEventList);

  const { data } = useFetchExternalAgentInputs();
  const sendDisabled = useSendButtonDisabled(value);

  // useEffect(() => {
  //   if (derivedMessages.length) {
  //     const derivedMessagesFilter = derivedMessages.filter(
  //       (message) => message.role === MessageType.Assistant,
  //     );
  //     if (derivedMessagesFilter.length) {
  //       const message = derivedMessagesFilter[derivedMessagesFilter.length - 1];
  //       setCurrentMessageId(message.id);
  //     }
  //   }
  // }, [derivedMessages, setCurrentMessageId]);

  const handleUploadFile: NonNullable<FileUploadProps['onUpload']> =
    useCallback(
      async (files, options) => {
        const ret = await uploadCanvasFile({ files, options });
        appendUploadResponseList(ret.data, files);
      },
      [appendUploadResponseList, uploadCanvasFile],
    );

  React.useEffect(() => {
    if (locale && i18n.language !== locale) {
      i18n.changeLanguage(locale);
    }
  }, [locale, visibleAvatar]);

  React.useEffect(() => {
    if (!isEmpty(data)) {
      showParameterDialog();
    }
  }, [data, showParameterDialog]);

  if (!conversationId) {
    return <div>empty</div>;
  }
  return (
    <section className="h-[100vh] flex justify-center items-center">
      <div className=" w-[80vw]">
        <div className="flex flex-1 flex-col p-2.5  h-[90vh] border rounded-lg">
          <div
            className={cn('flex flex-1 flex-col overflow-auto m-auto w-5/6')}
          >
            <div>
              {derivedMessages?.map((message, i) => {
                return (
                  <MessageItem
                    visibleAvatar={visibleAvatar}
                    conversationId={conversationId}
                    currentEventListWithoutMessageById={
                      currentEventListWithoutMessageById
                    }
                    setCurrentMessageId={setCurrentMessageId}
                    key={buildMessageUuidWithRole(message)}
<<<<<<< HEAD
                    avatarDialog={avatarData.avatar}
=======
>>>>>>> 6a170b2f
                    item={message}
                    nickname="You"
                    reference={findReferenceByMessageId(message.id)}
                    loading={
                      message.role === MessageType.Assistant &&
                      sendLoading &&
                      derivedMessages?.length - 1 === i
                    }
                    index={i}
                    clickDocumentButton={clickDocumentButton}
                    showLikeButton={false}
                    showLoudspeaker={false}
                    showLog={false}
                    sendLoading={sendLoading}
                  ></MessageItem>
                );
              })}
            </div>
            <div ref={ref} />
          </div>
          <div className="flex w-full justify-center mb-8">
            <div className="w-5/6">
              <NextMessageInput
                isShared
                value={value}
                disabled={hasError}
                sendDisabled={sendDisabled}
                conversationId={conversationId}
                onInputChange={handleInputChange}
                onPressEnter={handlePressEnter}
                sendLoading={sendLoading}
                stopOutputMessage={stopOutputMessage}
                onUpload={handleUploadFile}
                isUploading={loading}
              ></NextMessageInput>
            </div>
          </div>
        </div>
      </div>
      {visible && (
        <PdfDrawer
          visible={visible}
          hideModal={hideModal}
          documentId={documentId}
          chunk={selectedChunk}
        ></PdfDrawer>
      )}
      {parameterDialogVisible && (
        <ParameterDialog
          hideModal={hideParameterDialog}
          ok={ok}
        ></ParameterDialog>
      )}
    </section>
  );
};

export default forwardRef(ChatContainer);<|MERGE_RESOLUTION|>--- conflicted
+++ resolved
@@ -112,10 +112,7 @@
                     }
                     setCurrentMessageId={setCurrentMessageId}
                     key={buildMessageUuidWithRole(message)}
-<<<<<<< HEAD
                     avatarDialog={avatarData.avatar}
-=======
->>>>>>> 6a170b2f
                     item={message}
                     nickname="You"
                     reference={findReferenceByMessageId(message.id)}
