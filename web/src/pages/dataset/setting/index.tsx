import { Form } from '@/components/ui/form';
import {
  Tabs,
  TabsContent,
  TabsList,
  TabsTrigger,
} from '@/components/ui/tabs-underlined';
import { DocumentParserType } from '@/constants/knowledge';
import { PermissionRole } from '@/constants/permission';
import { zodResolver } from '@hookform/resolvers/zod';
import { useState } from 'react';
import { useForm, useWatch } from 'react-hook-form';
import { useTranslation } from 'react-i18next';
import { z } from 'zod';
import { TopTitle } from '../dataset-title';
import { ChunkMethodForm } from './chunk-method-form';
import ChunkMethodLearnMore from './chunk-method-learn-more';
import { formSchema } from './form-schema';
import { GeneralForm } from './general-form';
import { useFetchKnowledgeConfigurationOnMount } from './hooks';

const enum DocumentType {
  DeepDOC = 'DeepDOC',
  PlainText = 'Plain Text',
}

const initialEntityTypes = [
  'organization',
  'person',
  'geo',
  'event',
  'category',
];

const enum MethodValue {
  General = 'general',
  Light = 'light',
}

export default function DatasetSettings() {
  const { t } = useTranslation();
  const form = useForm<z.infer<typeof formSchema>>({
    resolver: zodResolver(formSchema),
    defaultValues: {
      name: '',
      parser_id: DocumentParserType.Naive,
      permission: PermissionRole.Me,
      parser_config: {
        layout_recognize: DocumentType.DeepDOC,
        chunk_token_num: 512,
        delimiter: `\n`,
        auto_keywords: 0,
        auto_questions: 0,
        html4excel: false,
        topn_tags: 3,
        raptor: {
          use_raptor: false,
        },
        graphrag: {
          use_graphrag: false,
          entity_types: initialEntityTypes,
          method: MethodValue.Light,
        },
      },
      pagerank: 0,
    },
  });

  useFetchKnowledgeConfigurationOnMount(form);

  const [currentTab, setCurrentTab] = useState<
    'generalForm' | 'chunkMethodForm'
  >('generalForm'); // currnet Tab state

  const parserId = useWatch({
    control: form.control,
    name: 'parser_id',
  });

  async function onSubmit(data: z.infer<typeof formSchema>) {
    console.log('🚀 ~ DatasetSettings ~ data:', data);
  }

  return (
    <section className="p-5 h-full flex flex-col">
      <TopTitle
        title={t('knowledgeDetails.configuration')}
        description={t('knowledgeConfiguration.titleDescription')}
      ></TopTitle>
      <div className="flex gap-14 flex-1 min-h-0">
        <Form {...form}>
          <form
            onSubmit={form.handleSubmit(onSubmit)}
            className="space-y-6 flex-1"
          >
            <Tabs
              defaultValue="generalForm"
              onValueChange={(val) => {
                setCurrentTab(val);
              }}
              className="h-full flex flex-col"
            >
              <TabsList className="grid bg-transparent grid-cols-2 rounded-none text-foreground">
                <TabsTrigger
                  value="generalForm"
                  className="group bg-transparent p-0 !border-transparent"
                >
                  <div className="flex w-full h-full justify-center	items-center">
                    <span className="h-full group-data-[state=active]:border-b-2 border-foreground	">
                      {t('knowledgeDetails.general')}
                    </span>
                  </div>
                </TabsTrigger>
                <TabsTrigger
                  value="chunkMethodForm"
                  className="group bg-transparent p-0 !border-transparent"
                >
                  <div className="flex w-full h-full justify-center	items-center">
                    <span className="h-full group-data-[state=active]:border-b-2 border-foreground	">
<<<<<<< HEAD
                      Chunking method
=======
                      {t('knowledgeDetails.chunkMethodTab')}
>>>>>>> 2b4bca44
                    </span>
                  </div>
                </TabsTrigger>
              </TabsList>
              <TabsContent value="generalForm" className="flex-1 min-h-0">
                <GeneralForm></GeneralForm>
              </TabsContent>
              <TabsContent value="chunkMethodForm" className="flex-1 min-h-0">
                <ChunkMethodForm></ChunkMethodForm>
              </TabsContent>
            </Tabs>
          </form>
        </Form>
        <ChunkMethodLearnMore tab={currentTab} parserId={parserId} />
      </div>
    </section>
  );
}<|MERGE_RESOLUTION|>--- conflicted
+++ resolved
@@ -117,11 +117,7 @@
                 >
                   <div className="flex w-full h-full justify-center	items-center">
                     <span className="h-full group-data-[state=active]:border-b-2 border-foreground	">
-<<<<<<< HEAD
-                      Chunking method
-=======
                       {t('knowledgeDetails.chunkMethodTab')}
->>>>>>> 2b4bca44
                     </span>
                   </div>
                 </TabsTrigger>
