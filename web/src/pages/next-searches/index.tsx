import { IconFont } from '@/components/icon-font';
import ListFilterBar from '@/components/list-filter-bar';
import { RenameDialog } from '@/components/rename-dialog';
import { Button } from '@/components/ui/button';
import { RAGFlowPagination } from '@/components/ui/ragflow-pagination';
import { useTranslate } from '@/hooks/common-hooks';
import { useNavigatePage } from '@/hooks/logic-hooks/navigate-hooks';
<<<<<<< HEAD
import { pick } from 'lodash';
import { Plus } from 'lucide-react';
=======
import searchService from '@/services/search-service';
import { zodResolver } from '@hookform/resolvers/zod';
import { Plus, Search } from 'lucide-react';
>>>>>>> 4179ecd4
import { useState } from 'react';
import { z } from 'zod';
import {
  ISearchAppProps,
  useCreateSearch,
  useFetchSearchList,
  useRenameSearch,
} from './hooks';
import { SearchCard } from './search-card';
const searchFormSchema = z.object({
  name: z.string().min(1, {
    message: 'Name is required',
  }),
});

type SearchFormValues = z.infer<typeof searchFormSchema> & {
  search_id?: string;
};

export default function SearchList() {
  // const { data } = useFetchFlowList();
  const { t } = useTranslate('search');
  const { navigateToSearch } = useNavigatePage();
  const { isLoading, createSearch } = useCreateSearch();
  const [isEdit, setIsEdit] = useState(false);
  const [searchData, setSearchData] = useState<ISearchAppProps | null>(null);
  const {
    data: list,
    searchParams,
    setSearchListParams,
    refetch: refetchList,
  } = useFetchSearchList();
  const {
    openCreateModal,
    showSearchRenameModal,
    hideSearchRenameModal,
    searchRenameLoading,
    onSearchRenameOk,
    initialSearchName,
  } = useRenameSearch();
  const handleSearchChange = (value: string) => {
    console.log(value);
  };
  const onSearchRenameConfirm = (name: string) => {
    onSearchRenameOk(name, () => {
      refetchList();
    });
  };
  const openCreateModalFun = () => {
    setIsEdit(false);
    showSearchRenameModal();
  };
  const handlePageChange = (page: number, pageSize: number) => {
    setIsEdit(false);
    setSearchListParams({ ...searchParams, page, page_size: pageSize });
  };

  return (
    <section className="w-full h-full flex flex-col">
      <div className="px-8 pt-8">
        <ListFilterBar
          icon="search"
          title="Search apps"
          showFilter={false}
          onSearchChange={(e) => handleSearchChange(e.target.value)}
        >
          <Button
            variant={'default'}
            onClick={() => {
              openCreateModalFun();
            }}
          >
            <Plus className="mr-2 h-4 w-4" />
            {t('createSearch')}
          </Button>
        </ListFilterBar>
      </div>
      <div className="flex-1">
        <div className="grid gap-6 sm:grid-cols-1 md:grid-cols-2 lg:grid-cols-3 xl:grid-cols-4 2xl:grid-cols-5 max-h-[calc(100dvh-280px)] overflow-auto px-8">
          {list?.data.search_apps.map((x) => {
            return (
              <SearchCard
                key={x.id}
                data={x}
                showSearchRenameModal={() => {
                  showSearchRenameModal(x);
                }}
              ></SearchCard>
            );
          })}
        </div>
      </div>
      {list?.data.total && list?.data.total > 0 && (
        <div className="px-8 mb-4">
          <RAGFlowPagination
            current={searchParams.page}
            pageSize={searchParams.page_size}
            total={list?.data.total}
            onChange={handlePageChange}
          />
        </div>
      )}

      {openCreateModal && (
        <RenameDialog
          hideModal={hideSearchRenameModal}
          onOk={onSearchRenameConfirm}
          initialName={initialSearchName}
          loading={searchRenameLoading}
          title={<IconFont name="search" className="size-6"></IconFont>}
        ></RenameDialog>
      )}
    </section>
  );
}<|MERGE_RESOLUTION|>--- conflicted
+++ resolved
@@ -4,41 +4,15 @@
 import { Button } from '@/components/ui/button';
 import { RAGFlowPagination } from '@/components/ui/ragflow-pagination';
 import { useTranslate } from '@/hooks/common-hooks';
-import { useNavigatePage } from '@/hooks/logic-hooks/navigate-hooks';
-<<<<<<< HEAD
-import { pick } from 'lodash';
 import { Plus } from 'lucide-react';
-=======
-import searchService from '@/services/search-service';
-import { zodResolver } from '@hookform/resolvers/zod';
-import { Plus, Search } from 'lucide-react';
->>>>>>> 4179ecd4
 import { useState } from 'react';
-import { z } from 'zod';
-import {
-  ISearchAppProps,
-  useCreateSearch,
-  useFetchSearchList,
-  useRenameSearch,
-} from './hooks';
+import { useFetchSearchList, useRenameSearch } from './hooks';
 import { SearchCard } from './search-card';
-const searchFormSchema = z.object({
-  name: z.string().min(1, {
-    message: 'Name is required',
-  }),
-});
-
-type SearchFormValues = z.infer<typeof searchFormSchema> & {
-  search_id?: string;
-};
 
 export default function SearchList() {
   // const { data } = useFetchFlowList();
   const { t } = useTranslate('search');
-  const { navigateToSearch } = useNavigatePage();
-  const { isLoading, createSearch } = useCreateSearch();
   const [isEdit, setIsEdit] = useState(false);
-  const [searchData, setSearchData] = useState<ISearchAppProps | null>(null);
   const {
     data: list,
     searchParams,
