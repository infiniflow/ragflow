--- conflicted
+++ resolved
@@ -94,13 +94,8 @@
               horizontal: true,
               // placeholder: t('memory.config.storageTypePlaceholder'),
               options: [
-<<<<<<< HEAD
-                // { label: 'Lru', value: 'lru' },
-                { label: 'fifo', value: 'fifo' },
-=======
                 // { label: 'LRU', value: 'LRU' },
-                { label: 'FIFO', value: 'FIFO' },
->>>>>>> 60443148
+                { label: 'FIFO', value: 'fifo' },
               ],
               required: false,
             }}
