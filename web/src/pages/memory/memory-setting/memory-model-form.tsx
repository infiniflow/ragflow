import { FormFieldType, RenderField } from '@/components/dynamic-form';
import { useModelOptions } from '@/components/llm-setting-items/llm-form-field';
import { EmbeddingSelect } from '@/pages/dataset/dataset-setting/configuration/common-item';
import { MemoryOptions, MemoryType } from '@/pages/memories/constants';
import { TFunction } from 'i18next';
import { useTranslation } from 'react-i18next';
import { z } from 'zod';
import { useFetchMemoryMessageList } from '../memory-message/hook';

export const memoryModelFormSchema = (t: TFunction) => ({
  embd_id: z.string(),
  llm_id: z.string(),
  memory_type: z.array(z.string()).superRefine((data, ctx) => {
    if (!data.includes(MemoryType.Raw) || !data.length) {
      ctx.addIssue({
        // path: ['memory_type'],
        message: t('memories.embeddingModelError'),
        code: 'custom',
      });
    }
  }),
  memory_size: z.number().optional(),
});
export const defaultMemoryModelForm = {
  embd_id: '',
  llm_id: '',
  memory_type: [],
  memory_size: 0,
};
export const MemoryModelForm = () => {
  const { modelOptions } = useModelOptions();
  const { t } = useTranslation();
  const { data } = useFetchMemoryMessageList();
<<<<<<< HEAD

=======
>>>>>>> 3ad147d3
  return (
    <>
      <RenderField
        field={{
          name: 'embd_id',
          label: t('memories.embeddingModel'),
          placeholder: t('memories.selectModel'),
          required: true,
          horizontal: true,
          // hideLabel: true,
          type: FormFieldType.Custom,
          disabled: true,
          render: (field) => (
            <EmbeddingSelect
              field={field}
              isEdit={false}
              disabled={data?.messages?.total_count > 0}
            />
          ),

          tooltip: t('memories.embeddingModelTooltip'),
        }}
      />
      <RenderField
        field={{
          name: 'llm_id',
          label: t('memories.llm'),
          placeholder: t('memories.selectModel'),
          required: true,
          horizontal: true,
          type: FormFieldType.Select,
          disabled: data?.messages?.total_count > 0,
          options: modelOptions as { value: string; label: string }[],
          tooltip: t('memories.llmTooltip'),
        }}
      />
      <RenderField
        field={{
          name: 'memory_type',
          label: t('memories.memoryType'),
          type: FormFieldType.MultiSelect,
          horizontal: true,
          placeholder: t('memories.memoryTypePlaceholder'),
          tooltip: t('memories.memoryTypeTooltip'),
          disabled: data?.messages?.total_count > 0,
          options: MemoryOptions(t),
          customValidate: (value) => {
            if (!value.includes(MemoryType.Raw) || !value.length) {
              return t('memories.embeddingModelError');
            }
            return true;
          },
          required: true,
        }}
      />
      <RenderField
        field={{
          name: 'memory_size',
          label: t('memory.config.memorySize'),
          type: FormFieldType.Number,
          horizontal: true,
          // placeholder: t('memory.config.memorySizePlaceholder'),
          required: false,
        }}
      />
    </>
  );
};<|MERGE_RESOLUTION|>--- conflicted
+++ resolved
@@ -31,10 +31,6 @@
   const { modelOptions } = useModelOptions();
   const { t } = useTranslation();
   const { data } = useFetchMemoryMessageList();
-<<<<<<< HEAD
-
-=======
->>>>>>> 3ad147d3
   return (
     <>
       <RenderField
