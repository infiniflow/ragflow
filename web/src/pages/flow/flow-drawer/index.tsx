import { useTranslate } from '@/hooks/common-hooks';
import { IModalProps } from '@/interfaces/common';
import { CloseOutlined } from '@ant-design/icons';
import { Drawer, Flex, Form, Input } from 'antd';
import { lowerFirst } from 'lodash';
import { useEffect } from 'react';
import { Node } from 'reactflow';
import { Operator, operatorMap } from '../constant';
import AkShareForm from '../form/akshare-form';
import AnswerForm from '../form/answer-form';
import ArXivForm from '../form/arxiv-form';
import BaiduFanyiForm from '../form/baidu-fanyi-form';
import BaiduForm from '../form/baidu-form';
import BeginForm from '../form/begin-form';
import BingForm from '../form/bing-form';
import CategorizeForm from '../form/categorize-form';
import CrawlerForm from '../form/crawler-form';
import DeepLForm from '../form/deepl-form';
import DuckDuckGoForm from '../form/duckduckgo-form';
import EmailForm from '../form/email-form';
import ExeSQLForm from '../form/exesql-form';
import GenerateForm from '../form/generate-form';
import GithubForm from '../form/github-form';
import GoogleForm from '../form/google-form';
import GoogleScholarForm from '../form/google-scholar-form';
import InvokeForm from '../form/invoke-form';
import Jin10Form from '../form/jin10-form';
import KeywordExtractForm from '../form/keyword-extract-form';
import MessageForm from '../form/message-form';
import PubMedForm from '../form/pubmed-form';
import QWeatherForm from '../form/qweather-form';
import RelevantForm from '../form/relevant-form';
import RetrievalForm from '../form/retrieval-form';
import RewriteQuestionForm from '../form/rewrite-question-form';
import SwitchForm from '../form/switch-form';
import TemplateForm from '../form/template-form';
import TuShareForm from '../form/tushare-form';
import WenCaiForm from '../form/wencai-form';
import WikipediaForm from '../form/wikipedia-form';
import YahooFinanceForm from '../form/yahoo-finance-form';
import { useHandleFormValuesChange, useHandleNodeNameChange } from '../hooks';
import OperatorIcon from '../operator-icon';
<<<<<<< HEAD
=======

import { CloseOutlined } from '@ant-design/icons';
import { lowerFirst } from 'lodash';
import EmailForm from '../form/email-form';
import TemplateForm from '../form/template-form';
>>>>>>> 1b817a5b
import { getDrawerWidth } from '../utils';
import styles from './index.less';

interface IProps {
  node?: Node;
}

const FormMap = {
  [Operator.Begin]: BeginForm,
  [Operator.Retrieval]: RetrievalForm,
  [Operator.Generate]: GenerateForm,
  [Operator.Answer]: AnswerForm,
  [Operator.Categorize]: CategorizeForm,
  [Operator.Message]: MessageForm,
  [Operator.Relevant]: RelevantForm,
  [Operator.RewriteQuestion]: RewriteQuestionForm,
  [Operator.Baidu]: BaiduForm,
  [Operator.DuckDuckGo]: DuckDuckGoForm,
  [Operator.KeywordExtract]: KeywordExtractForm,
  [Operator.Wikipedia]: WikipediaForm,
  [Operator.PubMed]: PubMedForm,
  [Operator.ArXiv]: ArXivForm,
  [Operator.Google]: GoogleForm,
  [Operator.Bing]: BingForm,
  [Operator.GoogleScholar]: GoogleScholarForm,
  [Operator.DeepL]: DeepLForm,
  [Operator.GitHub]: GithubForm,
  [Operator.BaiduFanyi]: BaiduFanyiForm,
  [Operator.QWeather]: QWeatherForm,
  [Operator.ExeSQL]: ExeSQLForm,
  [Operator.Switch]: SwitchForm,
  [Operator.WenCai]: WenCaiForm,
  [Operator.AkShare]: AkShareForm,
  [Operator.YahooFinance]: YahooFinanceForm,
  [Operator.Jin10]: Jin10Form,
  [Operator.TuShare]: TuShareForm,
  [Operator.Crawler]: CrawlerForm,
  [Operator.Invoke]: InvokeForm,
  [Operator.Concentrator]: () => <></>,
  [Operator.Note]: () => <></>,
  [Operator.Template]: TemplateForm,
  [Operator.Email]: EmailForm,
};

const EmptyContent = () => <div></div>;

const FormDrawer = ({
  visible,
  hideModal,
  node,
}: IModalProps<any> & IProps) => {
  const operatorName: Operator = node?.data.label;
  const OperatorForm = FormMap[operatorName] ?? EmptyContent;
  const [form] = Form.useForm();
  const { name, handleNameBlur, handleNameChange } = useHandleNodeNameChange({
    id: node?.id,
    data: node?.data,
  });
  const { t } = useTranslate('flow');

  const { handleValuesChange } = useHandleFormValuesChange(node?.id);

  useEffect(() => {
    if (visible) {
      form.setFieldsValue(node?.data?.form);
    }
  }, [visible, form, node?.data?.form]);

  return (
    <Drawer
      title={
        <Flex vertical>
          <Flex gap={'middle'} align="center">
            <OperatorIcon
              name={operatorName}
              color={operatorMap[operatorName]?.color}
            ></OperatorIcon>
            <Flex align="center" gap={'small'} flex={1}>
              <label htmlFor="" className={styles.title}>
                {t('title')}
              </label>
              <Input
                value={name}
                onBlur={handleNameBlur}
                onChange={handleNameChange}
              ></Input>
            </Flex>
            <CloseOutlined onClick={hideModal} />
          </Flex>
          <span className={styles.operatorDescription}>
            {t(`${lowerFirst(operatorName)}Description`)}
          </span>
        </Flex>
      }
      placement="right"
      onClose={hideModal}
      open={visible}
      getContainer={false}
      mask={false}
      width={getDrawerWidth()}
      closeIcon={null}
    >
      <section className={styles.formWrapper}>
        {visible && (
          <OperatorForm
            onValuesChange={handleValuesChange}
            form={form}
            node={node}
          ></OperatorForm>
        )}
      </section>
    </Drawer>
  );
};

export default FormDrawer;<|MERGE_RESOLUTION|>--- conflicted
+++ resolved
@@ -40,14 +40,10 @@
 import YahooFinanceForm from '../form/yahoo-finance-form';
 import { useHandleFormValuesChange, useHandleNodeNameChange } from '../hooks';
 import OperatorIcon from '../operator-icon';
-<<<<<<< HEAD
-=======
-
 import { CloseOutlined } from '@ant-design/icons';
 import { lowerFirst } from 'lodash';
 import EmailForm from '../form/email-form';
 import TemplateForm from '../form/template-form';
->>>>>>> 1b817a5b
 import { getDrawerWidth } from '../utils';
 import styles from './index.less';
 
