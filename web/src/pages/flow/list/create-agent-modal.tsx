--- conflicted
+++ resolved
@@ -95,7 +95,6 @@
           required={false} // 添加这一行，禁用自动星号  
           rules={[{ required: true, message: t('namePlaceholder') }]}
         >
-<<<<<<< HEAD
           <Input placeholder={t('namePlaceholder')} />
         </Form.Item>
 
@@ -132,9 +131,6 @@
             mode="multiple"
             options={options}
           />
-=======
-          <Input onKeyDown={handleKeyDown} />
->>>>>>> fa32a2d0
         </Form.Item>
       </Form>
       
