import EmbedModal from '@/components/api-service/embed-modal';
import { useShowEmbedModal } from '@/components/api-service/hooks';
import { SharedFrom } from '@/constants/chat';
import { useTranslate } from '@/hooks/common-hooks';
import { useFetchFlow } from '@/hooks/flow-hooks';
import { useFetchUserInfo } from '@/hooks/user-setting-hooks';
import { ArrowLeftOutlined } from '@ant-design/icons';
import { Badge, Button, Flex, Space } from 'antd';
import classNames from 'classnames';
import { useCallback } from 'react';
import { Link, useParams } from 'umi';
import { FlowSettingModal, useFlowSettingModal } from '../flow-setting';
import {
  useGetBeginNodeDataQuery,
  useGetBeginNodeDataQueryIsSafe,
} from '../hooks/use-get-begin-query';
import {
  useSaveGraph,
  useSaveGraphBeforeOpeningDebugDrawer,
  useWatchAgentChange,
} from '../hooks/use-save-graph';
import { BeginQuery } from '../interface';
<<<<<<< HEAD
=======

import {
  HistoryVersionModal,
  useHistoryVersionModal,
} from '../history-version-modal';
>>>>>>> 53ac27c3
import styles from './index.less';

interface IProps {
  showChatDrawer(): void;
  chatDrawerVisible: boolean;
}

const FlowHeader = ({ showChatDrawer, chatDrawerVisible }: IProps) => {
  const { saveGraph } = useSaveGraph();
  const { handleRun } = useSaveGraphBeforeOpeningDebugDrawer(showChatDrawer);
  const { data: userInfo } = useFetchUserInfo();

  const { data } = useFetchFlow();
  const { t } = useTranslate('flow');
  const { id } = useParams();
  const time = useWatchAgentChange(chatDrawerVisible);
  const getBeginNodeDataQuery = useGetBeginNodeDataQuery();
  const { showEmbedModal, hideEmbedModal, embedVisible, beta } =
    useShowEmbedModal();
  const { setVisibleSettingMModal, visibleSettingModal } =
    useFlowSettingModal();
  const isBeginNodeDataQuerySafe = useGetBeginNodeDataQueryIsSafe();
  const { setVisibleHistoryVersionModal, visibleHistoryVersionModal } =
    useHistoryVersionModal();
  const handleShowEmbedModal = useCallback(() => {
    showEmbedModal();
  }, [showEmbedModal]);

  const handleRunAgent = useCallback(() => {
    const query: BeginQuery[] = getBeginNodeDataQuery();
    if (query.length > 0) {
      showChatDrawer();
    } else {
      handleRun();
    }
  }, [getBeginNodeDataQuery, handleRun, showChatDrawer]);

<<<<<<< HEAD
  const showSetting = useCallback(() => {
    setVisibleSettingMModal(true);
  }, [setVisibleSettingMModal]);
=======
  const showListVersion = useCallback(() => {
    setVisibleHistoryVersionModal(true);
  }, [setVisibleHistoryVersionModal]);
>>>>>>> 53ac27c3
  return (
    <>
      <Flex
        align="center"
        justify={'space-between'}
        gap={'large'}
        className={styles.flowHeader}
      >
        <Badge.Ribbon
          text={data?.nickname}
          style={{ marginRight: -data?.nickname?.length * 5 }}
          color={userInfo?.nickname === data?.nickname ? '#1677ff' : 'pink'}
          className={classNames(styles.ribbon, {
            [styles.hideRibbon]: data.permission !== 'team',
          })}
        >
          <Space className={styles.headerTitle} size={'large'}>
            <Link to={`/flow`}>
              <ArrowLeftOutlined />
            </Link>
            <div className="flex flex-col">
              <span className="font-semibold text-[18px]">{data.title}</span>
              <span className="font-normal text-sm">
                {t('autosaved')} {time}
              </span>
            </div>
          </Space>
        </Badge.Ribbon>
        <Space size={'large'}>
          <Button
            disabled={userInfo.nickname !== data.nickname}
            onClick={handleRunAgent}
          >
            <b>{t('run')}</b>
          </Button>
          <Button
            disabled={userInfo.nickname !== data.nickname}
            type="primary"
            onClick={() => saveGraph()}
          >
            <b>{t('save')}</b>
          </Button>
          <Button
            type="primary"
            onClick={handleShowEmbedModal}
            disabled={
              !isBeginNodeDataQuerySafe || userInfo.nickname !== data.nickname
            }
          >
            <b>{t('embedIntoSite', { keyPrefix: 'common' })}</b>
          </Button>
<<<<<<< HEAD
          <Button
            disabled={userInfo.nickname !== data.nickname}
            type="primary"
            onClick={showSetting}
          >
            <b>{t('setting')}</b>
=======
          <Button type="primary" onClick={showListVersion}>
            <b>{t('historyversion')}</b>
>>>>>>> 53ac27c3
          </Button>
        </Space>
      </Flex>

      {embedVisible && (
        <EmbedModal
          visible={embedVisible}
          hideModal={hideEmbedModal}
          token={id!}
          form={SharedFrom.Agent}
          beta={beta}
          isAgent
        ></EmbedModal>
      )}
<<<<<<< HEAD

      {visibleSettingModal && (
        <FlowSettingModal
          id={id || ''}
          visible={visibleSettingModal}
          hideModal={() => setVisibleSettingMModal(false)}
        ></FlowSettingModal>
=======
      {visibleHistoryVersionModal && (
        <HistoryVersionModal
          id={id || ''}
          visible={visibleHistoryVersionModal}
          hideModal={() => setVisibleHistoryVersionModal(false)}
        ></HistoryVersionModal>
>>>>>>> 53ac27c3
      )}
    </>
  );
};

export default FlowHeader;<|MERGE_RESOLUTION|>--- conflicted
+++ resolved
@@ -20,14 +20,11 @@
   useWatchAgentChange,
 } from '../hooks/use-save-graph';
 import { BeginQuery } from '../interface';
-<<<<<<< HEAD
-=======
 
 import {
   HistoryVersionModal,
   useHistoryVersionModal,
 } from '../history-version-modal';
->>>>>>> 53ac27c3
 import styles from './index.less';
 
 interface IProps {
@@ -65,15 +62,13 @@
     }
   }, [getBeginNodeDataQuery, handleRun, showChatDrawer]);
 
-<<<<<<< HEAD
   const showSetting = useCallback(() => {
     setVisibleSettingMModal(true);
   }, [setVisibleSettingMModal]);
-=======
+
   const showListVersion = useCallback(() => {
     setVisibleHistoryVersionModal(true);
   }, [setVisibleHistoryVersionModal]);
->>>>>>> 53ac27c3
   return (
     <>
       <Flex
@@ -125,21 +120,18 @@
           >
             <b>{t('embedIntoSite', { keyPrefix: 'common' })}</b>
           </Button>
-<<<<<<< HEAD
           <Button
             disabled={userInfo.nickname !== data.nickname}
             type="primary"
             onClick={showSetting}
           >
             <b>{t('setting')}</b>
-=======
+          </Button>
           <Button type="primary" onClick={showListVersion}>
             <b>{t('historyversion')}</b>
->>>>>>> 53ac27c3
           </Button>
         </Space>
       </Flex>
-
       {embedVisible && (
         <EmbedModal
           visible={embedVisible}
@@ -150,22 +142,19 @@
           isAgent
         ></EmbedModal>
       )}
-<<<<<<< HEAD
-
       {visibleSettingModal && (
         <FlowSettingModal
           id={id || ''}
           visible={visibleSettingModal}
           hideModal={() => setVisibleSettingMModal(false)}
         ></FlowSettingModal>
-=======
+      )}
       {visibleHistoryVersionModal && (
         <HistoryVersionModal
           id={id || ''}
           visible={visibleHistoryVersionModal}
           hideModal={() => setVisibleHistoryVersionModal(false)}
         ></HistoryVersionModal>
->>>>>>> 53ac27c3
       )}
     </>
   );
