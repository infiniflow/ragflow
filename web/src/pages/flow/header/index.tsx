import EmbedModal from '@/components/api-service/embed-modal';
import { useShowEmbedModal } from '@/components/api-service/hooks';
import { SharedFrom } from '@/constants/chat';
import { useTranslate } from '@/hooks/common-hooks';
import { useFetchFlow } from '@/hooks/flow-hooks';
import { useFetchUserInfo } from '@/hooks/user-setting-hooks';
import { ArrowLeftOutlined } from '@ant-design/icons';
import { Badge, Button, Flex, Space } from 'antd';
import classNames from 'classnames';
import { useCallback } from 'react';
import { Link, useParams } from 'umi';
import {
  useGetBeginNodeDataQuery,
  useGetBeginNodeDataQueryIsSafe,
} from '../hooks/use-get-begin-query';
import {
  useSaveGraph,
  useSaveGraphBeforeOpeningDebugDrawer,
  useWatchAgentChange,
} from '../hooks/use-save-graph';
import { BeginQuery } from '../interface';
<<<<<<< HEAD
=======

import { FlowSettingModal, useFlowSettingModal } from '../flow-setting';
>>>>>>> c9e1f824
import styles from './index.less';

interface IProps {
  showChatDrawer(): void;
  chatDrawerVisible: boolean;
}

const FlowHeader = ({ showChatDrawer, chatDrawerVisible }: IProps) => {
  const { saveGraph } = useSaveGraph();
  const { handleRun } = useSaveGraphBeforeOpeningDebugDrawer(showChatDrawer);
  const { data: userInfo } = useFetchUserInfo();

  const { data } = useFetchFlow();
  const { t } = useTranslate('flow');
  const { id } = useParams();
  const time = useWatchAgentChange(chatDrawerVisible);
  const getBeginNodeDataQuery = useGetBeginNodeDataQuery();
  const { showEmbedModal, hideEmbedModal, embedVisible, beta } =
    useShowEmbedModal();
  const { setVisibleSettingMModal, visibleSettingModal } =
    useFlowSettingModal();
  const isBeginNodeDataQuerySafe = useGetBeginNodeDataQueryIsSafe();

  const handleShowEmbedModal = useCallback(() => {
    showEmbedModal();
  }, [showEmbedModal]);

  const handleRunAgent = useCallback(() => {
    const query: BeginQuery[] = getBeginNodeDataQuery();
    if (query.length > 0) {
      showChatDrawer();
    } else {
      handleRun();
    }
  }, [getBeginNodeDataQuery, handleRun, showChatDrawer]);

  const showSetting = useCallback(() => {
    setVisibleSettingMModal(true);
  }, [setVisibleSettingMModal]);
  return (
    <>
      <Flex
        align="center"
        justify={'space-between'}
        gap={'large'}
        className={styles.flowHeader}
      >
        {' '}
        <Badge.Ribbon
          text={data?.nickname}
          color={userInfo?.nickname === data?.nickname ? '#1677ff' : 'pink'}
          className={classNames(styles.ribbon, {
            [styles.hideRibbon]: data.permission !== 'team',
          })}
        >
          <Space size={'large'}>
            <Link to={`/flow`}>
              <ArrowLeftOutlined />
            </Link>
            <div className="flex flex-col">
              <span className="font-semibold text-[18px]">{data.title}</span>
              <span className="font-normal text-sm">
                {t('autosaved')} {time}
              </span>
            </div>
          </Space>
        </Badge.Ribbon>
        <Space size={'large'}>
          <Button
            disabled={userInfo.nickname !== data.nickname}
            onClick={handleRunAgent}
          >
            <b>{t('run')}</b>
          </Button>
          <Button
            disabled={userInfo.nickname !== data.nickname}
            type="primary"
            onClick={() => saveGraph()}
          >
            <b>{t('save')}</b>
          </Button>
          <Button
            type="primary"
            onClick={handleShowEmbedModal}
            disabled={
              !isBeginNodeDataQuerySafe || userInfo.nickname !== data.nickname
            }
          >
            <b>{t('embedIntoSite', { keyPrefix: 'common' })}</b>
          </Button>
          <Button type="primary" onClick={showSetting}>
            <b>{t('setting')}</b>
          </Button>
        </Space>
      </Flex>

      {embedVisible && (
        <EmbedModal
          visible={embedVisible}
          hideModal={hideEmbedModal}
          token={id!}
          form={SharedFrom.Agent}
          beta={beta}
          isAgent
        ></EmbedModal>
      )}

      {visibleSettingModal && (
        <FlowSettingModal
          id={id || ''}
          visible={visibleSettingModal}
          hideModal={() => setVisibleSettingMModal(false)}
        ></FlowSettingModal>
      )}
    </>
  );
};

export default FlowHeader;<|MERGE_RESOLUTION|>--- conflicted
+++ resolved
@@ -9,6 +9,7 @@
 import classNames from 'classnames';
 import { useCallback } from 'react';
 import { Link, useParams } from 'umi';
+import { FlowSettingModal, useFlowSettingModal } from '../flow-setting';
 import {
   useGetBeginNodeDataQuery,
   useGetBeginNodeDataQueryIsSafe,
@@ -19,11 +20,6 @@
   useWatchAgentChange,
 } from '../hooks/use-save-graph';
 import { BeginQuery } from '../interface';
-<<<<<<< HEAD
-=======
-
-import { FlowSettingModal, useFlowSettingModal } from '../flow-setting';
->>>>>>> c9e1f824
 import styles from './index.less';
 
 interface IProps {
