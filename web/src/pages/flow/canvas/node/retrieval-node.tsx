--- conflicted
+++ resolved
@@ -1,9 +1,5 @@
-<<<<<<< HEAD
 import { useTheme } from '@/components/theme-provider';
-import { useNextFetchKnowledgeList } from '@/hooks/knowledge-hooks';
-=======
 import { useFetchKnowledgeList } from '@/hooks/knowledge-hooks';
->>>>>>> 84afb425
 import { UserOutlined } from '@ant-design/icons';
 import { Avatar, Flex } from 'antd';
 import classNames from 'classnames';
@@ -22,12 +18,8 @@
   selected,
 }: NodeProps<NodeData>) {
   const knowledgeBaseIds: string[] = get(data, 'form.kb_ids', []);
-<<<<<<< HEAD
   const { theme } = useTheme();
-  const { list: knowledgeList } = useNextFetchKnowledgeList(true);
-=======
   const { list: knowledgeList } = useFetchKnowledgeList(true);
->>>>>>> 84afb425
   const knowledgeBases = useMemo(() => {
     return knowledgeBaseIds.map((x) => {
       const item = knowledgeList.find((y) => x === y.id);
