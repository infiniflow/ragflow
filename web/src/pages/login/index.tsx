--- conflicted
+++ resolved
@@ -11,17 +11,10 @@
 import { Button, Checkbox, Form, Input, message } from 'antd';
 import { useCallback, useEffect, useState } from 'react';
 import { useTranslation } from 'react-i18next';
-<<<<<<< HEAD
-import { Icon, useNavigate, useSearchParams } from 'umi';
+import { useNavigate, useSearchParams } from 'umi';
 import RightPanel from './right-panel';
 
-import { Domain } from '@/constants/common';
 import { LoginType } from '@/utils/authorization-util';
-=======
-import { useNavigate } from 'umi';
-import RightPanel from './right-panel';
-
->>>>>>> ce81e470
 import styles from './index.less';
 
 const Login = () => {
@@ -98,12 +91,6 @@
     // wrapperCol: { span: 8 },
   };
 
-<<<<<<< HEAD
-  const toGoogle = () => {
-    window.location.href =
-      'https://github.com/login/oauth/authorize?scope=user:email&client_id=302129228f0d96055bee';
-  };
-
   const autoLogin = useCallback(() => {
     // setIsAutoLogin(true);
     // window.location.href = `${OP_URL}/op/auth?${searchParams.toString()}`;
@@ -131,8 +118,6 @@
     return <div></div>;
   }
 
-=======
->>>>>>> ce81e470
   return (
     <div className={styles.loginPage}>
       <div className={styles.loginLeft}>
