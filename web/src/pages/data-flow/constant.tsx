--- conflicted
+++ resolved
@@ -185,15 +185,9 @@
       type: 'string',
       value: '',
     },
-<<<<<<< HEAD
-    json: {
-      type: 'Array<Object>',
-      value: [],
-=======
     file: {
       type: 'Object',
       value: {},
->>>>>>> 32dbed36
     },
   },
 };
