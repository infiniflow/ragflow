import { ReactComponent as ChatAppCube } from '@/assets/svg/chat-app-cube.svg';
import RenameModal from '@/components/rename-modal';
import { DeleteOutlined, EditOutlined, KeyOutlined } from '@ant-design/icons';
import {
  Avatar,
  Button,
  Card,
  Divider,
  Dropdown,
  Flex,
  MenuProps,
  Space,
  Spin,
  Tag,
  Tooltip,
  Typography,
} from 'antd';
import { MenuItemProps } from 'antd/lib/menu/MenuItem';
import classNames from 'classnames';
import { useCallback, useState } from 'react';
import ChatConfigurationModal from './chat-configuration-modal';
import ChatContainer from './chat-container';
import {
  useDeleteConversation,
  useDeleteDialog,
  useEditDialog,
  useHandleItemHover,
  useRenameConversation,
  useSelectDerivedConversationList,
} from './hooks';

import EmbedModal from '@/components/api-service/embed-modal';
import { useShowEmbedModal } from '@/components/api-service/hooks';
import SvgIcon from '@/components/svg-icon';
<<<<<<< HEAD
import { SharedFrom } from '@/constants/chat';
=======
import { useTheme } from '@/components/theme-provider';
>>>>>>> d5a322a3
import {
  useClickConversationCard,
  useClickDialogCard,
  useFetchNextDialogList,
  useGetChatSearchParams,
} from '@/hooks/chat-hooks';
import { useTranslate } from '@/hooks/common-hooks';
import { useSetSelectedRecord } from '@/hooks/logic-hooks';
import { IDialog } from '@/interfaces/database/chat';
import styles from './index.less';

const { Text } = Typography;

const Chat = () => {
  const { data: dialogList, loading: dialogLoading } = useFetchNextDialogList();
  const { onRemoveDialog } = useDeleteDialog();
  const { onRemoveConversation } = useDeleteConversation();
  const { handleClickDialog } = useClickDialogCard();
  const { handleClickConversation } = useClickConversationCard();
  const { dialogId, conversationId } = useGetChatSearchParams();
  const { theme } = useTheme();
  const {
    list: conversationList,
    addTemporaryConversation,
    loading: conversationLoading,
  } = useSelectDerivedConversationList();
  const { activated, handleItemEnter, handleItemLeave } = useHandleItemHover();
  const {
    activated: conversationActivated,
    handleItemEnter: handleConversationItemEnter,
    handleItemLeave: handleConversationItemLeave,
  } = useHandleItemHover();
  const {
    conversationRenameLoading,
    initialConversationName,
    onConversationRenameOk,
    conversationRenameVisible,
    hideConversationRenameModal,
    showConversationRenameModal,
  } = useRenameConversation();
  const {
    dialogSettingLoading,
    initialDialog,
    onDialogEditOk,
    dialogEditVisible,
    clearDialog,
    hideDialogEditModal,
    showDialogEditModal,
  } = useEditDialog();
  const { t } = useTranslate('chat');
  const { currentRecord, setRecord } = useSetSelectedRecord<IDialog>();
  const [controller, setController] = useState(new AbortController());
  const { showEmbedModal, hideEmbedModal, embedVisible, beta } =
    useShowEmbedModal();

  const handleAppCardEnter = (id: string) => () => {
    handleItemEnter(id);
  };

  const handleConversationCardEnter = (id: string) => () => {
    handleConversationItemEnter(id);
  };

  const handleShowChatConfigurationModal =
    (dialogId?: string): any =>
    (info: any) => {
      info?.domEvent?.preventDefault();
      info?.domEvent?.stopPropagation();
      showDialogEditModal(dialogId);
    };

  const handleRemoveDialog =
    (dialogId: string): MenuItemProps['onClick'] =>
    ({ domEvent }) => {
      domEvent.preventDefault();
      domEvent.stopPropagation();
      onRemoveDialog([dialogId]);
    };

  const handleShowOverviewModal =
    (dialog: IDialog): any =>
    (info: any) => {
      info?.domEvent?.preventDefault();
      info?.domEvent?.stopPropagation();
      setRecord(dialog);
      showEmbedModal();
    };

  const handleRemoveConversation =
    (conversationId: string): MenuItemProps['onClick'] =>
    ({ domEvent }) => {
      domEvent.preventDefault();
      domEvent.stopPropagation();
      onRemoveConversation([conversationId]);
    };

  const handleShowConversationRenameModal =
    (conversationId: string): MenuItemProps['onClick'] =>
    ({ domEvent }) => {
      domEvent.preventDefault();
      domEvent.stopPropagation();
      showConversationRenameModal(conversationId);
    };

  const handleDialogCardClick = useCallback(
    (dialogId: string) => () => {
      handleClickDialog(dialogId);
    },
    [handleClickDialog],
  );

  const handleConversationCardClick = useCallback(
    (conversationId: string, isNew: boolean) => () => {
      handleClickConversation(conversationId, isNew ? 'true' : '');
      setController((pre) => {
        pre.abort();
        return new AbortController();
      });
    },
    [handleClickConversation],
  );

  const handleCreateTemporaryConversation = useCallback(() => {
    addTemporaryConversation();
  }, [addTemporaryConversation]);

  const buildAppItems = (dialog: IDialog) => {
    const dialogId = dialog.id;

    const appItems: MenuProps['items'] = [
      {
        key: '1',
        onClick: handleShowChatConfigurationModal(dialogId),
        label: (
          <Space>
            <EditOutlined />
            {t('edit', { keyPrefix: 'common' })}
          </Space>
        ),
      },
      { type: 'divider' },
      {
        key: '2',
        onClick: handleRemoveDialog(dialogId),
        label: (
          <Space>
            <DeleteOutlined />
            {t('delete', { keyPrefix: 'common' })}
          </Space>
        ),
      },
      { type: 'divider' },
      {
        key: '3',
        onClick: handleShowOverviewModal(dialog),
        label: (
          <Space>
            <KeyOutlined />
            {t('publish', { keyPrefix: 'flow' })}
          </Space>
        ),
      },
    ];

    return appItems;
  };

  const buildConversationItems = (conversationId: string) => {
    const appItems: MenuProps['items'] = [
      {
        key: '1',
        onClick: handleShowConversationRenameModal(conversationId),
        label: (
          <Space>
            <EditOutlined />
            {t('rename', { keyPrefix: 'common' })}
          </Space>
        ),
      },
      { type: 'divider' },
      {
        key: '2',
        onClick: handleRemoveConversation(conversationId),
        label: (
          <Space>
            <DeleteOutlined />
            {t('delete', { keyPrefix: 'common' })}
          </Space>
        ),
      },
    ];

    return appItems;
  };

  return (
    <Flex className={styles.chatWrapper}>
      <Flex className={styles.chatAppWrapper}>
        <Flex flex={1} vertical>
          <Button type="primary" onClick={handleShowChatConfigurationModal()}>
            {t('createAssistant')}
          </Button>
          <Divider></Divider>
          <Flex className={styles.chatAppContent} vertical gap={10}>
            <Spin spinning={dialogLoading} wrapperClassName={styles.chatSpin}>
              {dialogList.map((x) => (
                <Card
                  key={x.id}
                  hoverable
                  className={classNames(styles.chatAppCard, {
                    [theme === 'dark'
                      ? styles.chatAppCardSelectedDark
                      : styles.chatAppCardSelected]: dialogId === x.id,
                  })}
                  onMouseEnter={handleAppCardEnter(x.id)}
                  onMouseLeave={handleItemLeave}
                  onClick={handleDialogCardClick(x.id)}
                >
                  <Flex justify="space-between" align="center">
                    <Space size={15}>
                      <Avatar src={x.icon} shape={'square'} />
                      <section>
                        <b>
                          <Text
                            ellipsis={{ tooltip: x.name }}
                            style={{ width: 130 }}
                          >
                            {x.name}
                          </Text>
                        </b>
                        <div>{x.description}</div>
                      </section>
                    </Space>
                    {activated === x.id && (
                      <section>
                        <Dropdown menu={{ items: buildAppItems(x) }}>
                          <ChatAppCube
                            className={styles.cubeIcon}
                          ></ChatAppCube>
                        </Dropdown>
                      </section>
                    )}
                  </Flex>
                </Card>
              ))}
            </Spin>
          </Flex>
        </Flex>
      </Flex>
      <Divider type={'vertical'} className={styles.divider}></Divider>
      <Flex className={styles.chatTitleWrapper}>
        <Flex flex={1} vertical>
          <Flex
            justify={'space-between'}
            align="center"
            className={styles.chatTitle}
          >
            <Space>
              <b>{t('chat')}</b>
              <Tag>{conversationList.length}</Tag>
            </Space>
            <Tooltip title={t('newChat')}>
              <div>
                <SvgIcon
                  name="plus-circle-fill"
                  width={20}
                  onClick={handleCreateTemporaryConversation}
                ></SvgIcon>
              </div>
            </Tooltip>
          </Flex>
          <Divider></Divider>
          <Flex vertical gap={10} className={styles.chatTitleContent}>
            <Spin
              spinning={conversationLoading}
              wrapperClassName={styles.chatSpin}
            >
              {conversationList.map((x) => (
                <Card
                  key={x.id}
                  hoverable
                  onClick={handleConversationCardClick(x.id, x.is_new)}
                  onMouseEnter={handleConversationCardEnter(x.id)}
                  onMouseLeave={handleConversationItemLeave}
                  className={classNames(styles.chatTitleCard, {
                    [theme === 'dark'
                      ? styles.chatTitleCardSelectedDark
                      : styles.chatTitleCardSelected]: x.id === conversationId,
                  })}
                >
                  <Flex justify="space-between" align="center">
                    <div>
                      <Text
                        ellipsis={{ tooltip: x.name }}
                        style={{ width: 150 }}
                      >
                        {x.name}
                      </Text>
                    </div>
                    {conversationActivated === x.id &&
                      x.id !== '' &&
                      !x.is_new && (
                        <section>
                          <Dropdown
                            menu={{ items: buildConversationItems(x.id) }}
                          >
                            <ChatAppCube
                              className={styles.cubeIcon}
                            ></ChatAppCube>
                          </Dropdown>
                        </section>
                      )}
                  </Flex>
                </Card>
              ))}
            </Spin>
          </Flex>
        </Flex>
      </Flex>
      <Divider type={'vertical'} className={styles.divider}></Divider>
      <ChatContainer controller={controller}></ChatContainer>
      {dialogEditVisible && (
        <ChatConfigurationModal
          visible={dialogEditVisible}
          initialDialog={initialDialog}
          showModal={showDialogEditModal}
          hideModal={hideDialogEditModal}
          loading={dialogSettingLoading}
          onOk={onDialogEditOk}
          clearDialog={clearDialog}
        ></ChatConfigurationModal>
      )}
      <RenameModal
        visible={conversationRenameVisible}
        hideModal={hideConversationRenameModal}
        onOk={onConversationRenameOk}
        initialName={initialConversationName}
        loading={conversationRenameLoading}
      ></RenameModal>

      {embedVisible && (
        <EmbedModal
          visible={embedVisible}
          hideModal={hideEmbedModal}
          token={currentRecord.id}
          form={SharedFrom.Chat}
          beta={beta}
          isAgent={false}
        ></EmbedModal>
      )}
    </Flex>
  );
};

export default Chat;<|MERGE_RESOLUTION|>--- conflicted
+++ resolved
@@ -32,11 +32,8 @@
 import EmbedModal from '@/components/api-service/embed-modal';
 import { useShowEmbedModal } from '@/components/api-service/hooks';
 import SvgIcon from '@/components/svg-icon';
-<<<<<<< HEAD
+import { useTheme } from '@/components/theme-provider';
 import { SharedFrom } from '@/constants/chat';
-=======
-import { useTheme } from '@/components/theme-provider';
->>>>>>> d5a322a3
 import {
   useClickConversationCard,
   useClickDialogCard,
