--- conflicted
+++ resolved
@@ -462,10 +462,7 @@
                 </FormItem>
               )}
             />
-<<<<<<< HEAD
-=======
             <MetadataFilter prefix="search_config."></MetadataFilter>
->>>>>>> a41a6469
             <FormField
               control={formMethods.control}
               name="search_config.similarity_threshold"
@@ -653,10 +650,7 @@
                 </FormItem>
               )}
             /> */}
-<<<<<<< HEAD
-
-=======
->>>>>>> a41a6469
+
             <FormField
               control={formMethods.control}
               name="search_config.related_search"
