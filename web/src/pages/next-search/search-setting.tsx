// src/pages/next-search/search-setting.tsx

import { Input } from '@/components/originui/input';
import { RAGFlowAvatar } from '@/components/ragflow-avatar';
import { Button } from '@/components/ui/button';
import { SingleFormSlider } from '@/components/ui/dual-range-slider';
import {
  Form,
  FormControl,
  FormField,
  FormItem,
  FormLabel,
  FormMessage,
} from '@/components/ui/form';
import {
  MultiSelect,
  MultiSelectOptionType,
} from '@/components/ui/multi-select';
import { RAGFlowSelect } from '@/components/ui/select';
import { Switch } from '@/components/ui/switch';
import { useFetchKnowledgeList } from '@/hooks/knowledge-hooks';
import {
  useComposeLlmOptionsByModelTypes,
  useSelectLlmOptionsByModelType,
} from '@/hooks/llm-hooks';
import { useFetchTenantInfo } from '@/hooks/user-setting-hooks';
import { IKnowledge } from '@/interfaces/database/knowledge';
import { cn } from '@/lib/utils';
import { transformFile2Base64 } from '@/utils/file-util';
import { zodResolver } from '@hookform/resolvers/zod';
import { t } from 'i18next';
import { Pencil, Upload, X } from 'lucide-react';
import { useCallback, useEffect, useMemo, useState } from 'react';
import { useForm, useWatch } from 'react-hook-form';
import { z } from 'zod';
import {
  LlmModelType,
  ModelVariableType,
  settledModelVariableMap,
} from '../dataset/dataset/constant';
import {
  ISearchAppDetailProps,
  IUpdateSearchProps,
  IllmSettingProps,
  useUpdateSearch,
} from '../next-searches/hooks';
import {
  LlmSettingFieldItems,
  LlmSettingSchema,
} from './search-setting-aisummery-config';

interface SearchSettingProps {
  open: boolean;
  setOpen: (open: boolean) => void;
  className?: string;
  data: ISearchAppDetailProps;
}
<<<<<<< HEAD
=======
interface ISubmitLlmSettingProps {
  llm_id: string;
  parameter: string;
  temperature?: number;
  top_p?: number;
  frequency_penalty?: number;
  presence_penalty?: number;
}
>>>>>>> 30ae7875

const SearchSettingFormSchema = z
  .object({
    search_id: z.string().optional(),
    name: z.string().min(1, 'Name is required'),
    avatar: z.string().optional(),
    description: z.string().optional(),
    search_config: z.object({
      kb_ids: z.array(z.string()).min(1, 'At least one dataset is required'),
      vector_similarity_weight: z.number().min(0).max(100),
      web_search: z.boolean(),
      similarity_threshold: z.number(),
      use_kg: z.boolean(),
      rerank_id: z.string(),
      use_rerank: z.boolean(),
      top_k: z.number(),
      summary: z.boolean(),
      llm_setting: z.object(LlmSettingSchema),
      related_search: z.boolean(),
      query_mindmap: z.boolean(),
    }),
  })
  .superRefine((data, ctx) => {
    if (data.search_config.use_rerank && !data.search_config.rerank_id) {
      ctx.addIssue({
        path: ['search_config', 'rerank_id'],
        message: 'Rerank model is required when rerank is enabled',
        code: z.ZodIssueCode.custom,
      });
    }

    if (data.search_config.summary && !data.search_config.llm_setting?.llm_id) {
      ctx.addIssue({
        path: ['search_config', 'llm_setting', 'llm_id'],
        message: 'Model is required when AI Summary is enabled',
        code: z.ZodIssueCode.custom,
      });
    }
  });
type SearchSettingFormData = z.infer<typeof SearchSettingFormSchema>;
const SearchSetting: React.FC<SearchSettingProps> = ({
  open = false,
  setOpen,
  className,
  data,
}) => {
  const [width0, setWidth0] = useState('w-[440px]');
  const { search_config } = data || {};
  const { llm_setting } = search_config || {};
  const formMethods = useForm<SearchSettingFormData>({
    resolver: zodResolver(SearchSettingFormSchema),
  });

  const [avatarFile, setAvatarFile] = useState<File | null>(null);
  const [avatarBase64Str, setAvatarBase64Str] = useState(''); // Avatar Image base64
  const [datasetList, setDatasetList] = useState<MultiSelectOptionType[]>([]);
  const [datasetSelectEmbdId, setDatasetSelectEmbdId] = useState('');
  const descriptionDefaultValue = 'You are an intelligent assistant.';
  const resetForm = useCallback(() => {
    formMethods.reset({
      search_id: data?.id,
      name: data?.name || '',
      avatar: data?.avatar || '',
      description: data?.description || descriptionDefaultValue,
      search_config: {
        kb_ids: search_config?.kb_ids || [],
        vector_similarity_weight:
          (search_config?.vector_similarity_weight
            ? 1 - search_config?.vector_similarity_weight
            : 0.3) || 0.3,
        web_search: search_config?.web_search || false,
        doc_ids: [],
        similarity_threshold: 0.0,
        use_kg: false,
        rerank_id: search_config?.rerank_id || '',
        use_rerank: search_config?.rerank_id ? true : false,
        top_k: search_config?.top_k || 1024,
        summary: search_config?.summary || false,
        chat_id: '',
        llm_setting: {
          llm_id: llm_setting?.llm_id || '',
          parameter: llm_setting?.parameter || ModelVariableType.Improvise,
          temperature:
            llm_setting?.temperature ||
            settledModelVariableMap[ModelVariableType.Improvise].temperature,
          top_p:
            llm_setting?.top_p ||
            settledModelVariableMap[ModelVariableType.Improvise].top_p,
          frequency_penalty:
            llm_setting?.frequency_penalty ||
            settledModelVariableMap[ModelVariableType.Improvise]
              .frequency_penalty,
          presence_penalty:
            llm_setting?.presence_penalty ||
            settledModelVariableMap[ModelVariableType.Improvise]
              .presence_penalty,
          temperatureEnabled: llm_setting?.temperature ? true : false,
          topPEnabled: llm_setting?.top_p ? true : false,
          presencePenaltyEnabled: llm_setting?.presence_penalty ? true : false,
          frequencyPenaltyEnabled: llm_setting?.frequency_penalty
            ? true
            : false,
        },
        chat_settingcross_languages: [],
        highlight: false,
        keyword: false,
        related_search: search_config?.related_search || false,
        query_mindmap: search_config?.query_mindmap || false,
      },
    });
  }, [data, search_config, llm_setting, formMethods]);

  useEffect(() => {
    resetForm();
  }, [resetForm]);

  useEffect(() => {
    if (!open) {
      setTimeout(() => {
        setWidth0('w-0 hidden');
      }, 500);
    } else {
      setWidth0('w-[440px]');
    }
  }, [open]);
  useEffect(() => {
    if (!avatarFile) {
      setAvatarBase64Str(data?.avatar);
    }
  }, [avatarFile, data?.avatar]);
  useEffect(() => {
    if (avatarFile) {
      (async () => {
        // make use of img compression transformFile2Base64
        setAvatarBase64Str(await transformFile2Base64(avatarFile));
      })();
    }
  }, [avatarFile]);
  const { list: datasetListOrigin } = useFetchKnowledgeList();

  useEffect(() => {
    const datasetListMap = datasetListOrigin.map((item: IKnowledge) => {
      return {
        label: item.name,
        suffix: (
          <div className="text-xs px-4 p-1 bg-bg-card text-text-secondary rounded-lg border border-bg-card">
            {item.embd_id}
          </div>
        ),
        value: item.id,
        disabled:
          item.embd_id !== datasetSelectEmbdId && datasetSelectEmbdId !== '',
      };
    });
    setDatasetList(datasetListMap);
  }, [datasetListOrigin, datasetSelectEmbdId]);

  const handleDatasetSelectChange = (
    value: string[],
    onChange: (value: string[]) => void,
  ) => {
    console.log(value);
    if (value.length) {
      const data = datasetListOrigin?.find((item) => item.id === value[0]);
      setDatasetSelectEmbdId(data?.embd_id ?? '');
    } else {
      setDatasetSelectEmbdId('');
    }
    formMethods.setValue('search_config.kb_ids', value);
    onChange?.(value);
  };

  const allOptions = useSelectLlmOptionsByModelType();
  const rerankModelOptions = useMemo(() => {
    return allOptions[LlmModelType.Rerank];
  }, [allOptions]);

  const aiSummeryModelOptions = useComposeLlmOptionsByModelTypes([
    LlmModelType.Chat,
    LlmModelType.Image2text,
  ]);

  const rerankModelDisabled = useWatch({
    control: formMethods.control,
    name: 'search_config.use_rerank',
  });
  const aiSummaryDisabled = useWatch({
    control: formMethods.control,
    name: 'search_config.summary',
  });

  const { updateSearch } = useUpdateSearch();
  const { data: systemSetting } = useFetchTenantInfo();
  const onSubmit = async (
    formData: IUpdateSearchProps & { tenant_id: string },
  ) => {
    try {
      const { search_config, ...other_formdata } = formData;
<<<<<<< HEAD
      const { llm_setting, vector_similarity_weight, ...other_config } =
        search_config;
=======
      const { llm_setting, ...other_config } = search_config;
>>>>>>> 30ae7875
      const llmSetting = {
        llm_id: llm_setting.llm_id,
        parameter: llm_setting.parameter,
        temperature: llm_setting.temperature,
        top_p: llm_setting.top_p,
        frequency_penalty: llm_setting.frequency_penalty,
        presence_penalty: llm_setting.presence_penalty,
<<<<<<< HEAD
      } as IllmSettingProps;

=======
      } as ISubmitLlmSettingProps;
>>>>>>> 30ae7875
      if (!llm_setting.frequencyPenaltyEnabled) {
        delete llmSetting.frequency_penalty;
      }
      if (!llm_setting.presencePenaltyEnabled) {
        delete llmSetting.presence_penalty;
      }
      if (!llm_setting.temperatureEnabled) {
        delete llmSetting.temperature;
      }
      if (!llm_setting.topPEnabled) {
        delete llmSetting.top_p;
      }
      await updateSearch({
        ...other_formdata,
        search_config: {
          ...other_config,
<<<<<<< HEAD
          vector_similarity_weight: 1 - vector_similarity_weight,
=======
>>>>>>> 30ae7875
          llm_setting: { ...llmSetting },
        },
        tenant_id: systemSetting.tenant_id,
        avatar: avatarBase64Str,
      });
      setOpen(false);
    } catch (error) {
      console.error('Failed to update search:', error);
    }
  };
  return (
    <div
      className={cn(
        'text-text-primary border p-4 rounded-lg',
        {
          'animate-fade-in-right': open,
          'animate-fade-out-right': !open,
        },
        width0,
        className,
      )}
      style={{ maxHeight: 'calc(100dvh - 170px)' }}
    >
      <div className="flex justify-between items-center text-base mb-8">
        <div className="text-text-primary">Search Settings</div>
        <div onClick={() => setOpen(false)}>
          <X size={16} className="text-text-primary cursor-pointer" />
        </div>
      </div>
      <div
        style={{ maxHeight: 'calc(100dvh - 270px)' }}
        className="overflow-y-auto scrollbar-auto p-1 text-text-secondary"
      >
        <Form {...formMethods}>
          <form
            onSubmit={formMethods.handleSubmit(
              (data) => {
                console.log('Form submitted with data:', data);
                onSubmit(data as unknown as IUpdateSearchProps);
              },
              (errors) => {
                console.log('Validation errors:', errors);
              },
            )}
            className="space-y-6"
          >
            {/* Name */}
            <FormField
              control={formMethods.control}
              name="name"
              render={({ field }) => (
                <FormItem>
                  <FormLabel>
                    <span className="text-destructive mr-1"> *</span>Name
                  </FormLabel>
                  <FormControl>
                    <Input placeholder="Name" {...field} />
                  </FormControl>
                  <FormMessage />
                </FormItem>
              )}
            />

            {/* Avatar */}
            <FormField
              control={formMethods.control}
              name="avatar"
              render={() => (
                <FormItem>
                  <FormLabel>Avatar</FormLabel>
                  <FormControl>
                    <div className="relative group flex items-end gap-2">
                      <div>
                        {!avatarBase64Str ? (
                          <div className="w-[64px] h-[64px] grid place-content-center border border-dashed	rounded-md">
                            <div className="flex flex-col items-center">
                              <Upload />
                              <p>{t('common.upload')}</p>
                            </div>
                          </div>
                        ) : (
                          <div className="w-[64px] h-[64px] relative grid place-content-center">
                            <RAGFlowAvatar
                              avatar={avatarBase64Str}
                              name={data.name}
                              className="w-[64px] h-[64px] rounded-md block"
                            />
                            <div className="absolute inset-0 bg-[#000]/20 group-hover:bg-[#000]/60">
                              <Pencil
                                size={20}
                                className="absolute right-2 bottom-0 opacity-50 hidden group-hover:block"
                              />
                            </div>
                          </div>
                        )}
                        <input
                          placeholder=""
                          // {...field}
                          type="file"
                          title=""
                          accept="image/*"
                          className="absolute w-[64px] top-0 left-0 h-full opacity-0 cursor-pointer"
                          onChange={(ev) => {
                            const file = ev.target?.files?.[0];
                            if (
                              /\.(jpg|jpeg|png|webp|bmp)$/i.test(
                                file?.name ?? '',
                              )
                            ) {
                              setAvatarFile(file!);
                            }
                            ev.target.value = '';
                          }}
                        />
                      </div>

                      <div className="margin-1 text-muted-foreground">
                        {t('knowledgeConfiguration.photoTip')}
                      </div>
                    </div>
                  </FormControl>
                  <FormMessage />
                </FormItem>
              )}
            />

            {/* Description */}
            <FormField
              control={formMethods.control}
              name="description"
              render={({ field }) => (
                <FormItem>
                  <FormLabel>Description</FormLabel>
                  <FormControl>
                    <Input
                      placeholder="You are an intelligent assistant."
                      {...field}
                      onFocus={() => {
                        if (field.value === descriptionDefaultValue) {
                          field.onChange('');
                        }
                      }}
                      onBlur={() => {
                        if (field.value === '') {
                          field.onChange(descriptionDefaultValue);
                        }
                      }}
                    />
                  </FormControl>
                  <FormMessage />
                </FormItem>
              )}
            />

            {/* Datasets */}
            <FormField
              control={formMethods.control}
              name="search_config.kb_ids"
              rules={{ required: 'Datasets is required' }}
              render={({ field }) => (
                <FormItem>
                  <FormLabel>
                    <span className="text-destructive mr-1"> *</span>Datasets
                  </FormLabel>
                  <FormControl>
                    <MultiSelect
                      options={datasetList}
                      onValueChange={(value) => {
                        handleDatasetSelectChange(value, field.onChange);
                      }}
                      showSelectAll={false}
                      placeholder={t('chat.knowledgeBasesMessage')}
                      variant="inverted"
                      maxCount={10}
                      defaultValue={field.value}
                      {...field}
                    />
                  </FormControl>
                  <FormMessage />
                </FormItem>
              )}
            />

            {/* Keyword Similarity Weight */}
            <FormField
              control={formMethods.control}
              name="search_config.vector_similarity_weight"
              render={({ field }) => (
                <FormItem>
                  <FormLabel>
                    <span className="text-destructive mr-1"> *</span>Keyword
                    Similarity Weight
                  </FormLabel>
                  <div
                    className={cn(
                      'flex items-center gap-4 justify-between',
                      className,
                    )}
                  >
                    <FormControl>
                      <SingleFormSlider
                        {...field}
                        max={1}
                        min={0}
                        step={0.01}
                      ></SingleFormSlider>
                    </FormControl>
                    <FormControl>
                      <Input
                        type={'number'}
                        className="h-7 w-20 bg-bg-card"
                        max={1}
                        min={0}
                        step={0.01}
                        {...field}
                      ></Input>
                    </FormControl>
                  </div>
                  <FormMessage />
                </FormItem>
                // <FormItem className="flex flex-col">
                //   <FormLabel>
                //     <span className="text-destructive mr-1"> *</span>Keyword
                //     Similarity Weight
                //   </FormLabel>
                //   <FormControl>
                //     {/* <div className="flex justify-between items-center">
                //       <SingleFormSlider
                //         max={100}
                //         step={1}
                //         value={field.value as number}
                //         onChange={(values) => field.onChange(values)}
                //       ></SingleFormSlider>
                //       <Label className="w-10 h-6 bg-bg-card flex justify-center items-center rounded-lg ml-20">
                //         {field.value}
                //       </Label>
                //     </div> */}
                //   </FormControl>
                //   <FormMessage />
                // </FormItem>
              )}
            />

            {/* Rerank Model */}
            <FormField
              control={formMethods.control}
              name="search_config.use_rerank"
              render={({ field }) => (
                <FormItem className="flex flex-row items-start space-x-3 space-y-0">
                  <FormControl>
                    <Switch
                      checked={field.value}
                      onCheckedChange={field.onChange}
                    />
                  </FormControl>
                  <FormLabel>Rerank Model</FormLabel>
                </FormItem>
              )}
            />
            {rerankModelDisabled && (
              <>
                <FormField
                  control={formMethods.control}
                  name={'search_config.rerank_id'}
                  // rules={{ required: 'Model is required' }}
                  render={({ field }) => (
                    <FormItem className="flex flex-col">
                      <FormLabel>
                        <span className="text-destructive mr-1"> *</span>Model
                      </FormLabel>
                      <FormControl>
                        <RAGFlowSelect
                          {...field}
                          options={rerankModelOptions}
                          // disabled={disabled}
                          placeholder={'model'}
                        />
                      </FormControl>
                      <FormMessage />
                    </FormItem>
                  )}
                />
                <FormField
                  control={formMethods.control}
                  name="search_config.top_k"
                  render={({ field }) => (
                    <FormItem>
                      <FormLabel>Top K</FormLabel>
                      <div
                        className={cn(
                          'flex items-center gap-4 justify-between',
                          className,
                        )}
                      >
                        <FormControl>
                          <SingleFormSlider
                            {...field}
<<<<<<< HEAD
                            max={2048}
=======
                            max={100}
>>>>>>> 30ae7875
                            min={0}
                            step={1}
                          ></SingleFormSlider>
                        </FormControl>
                        <FormControl>
                          <Input
                            type={'number'}
                            className="h-7 w-20 bg-bg-card"
<<<<<<< HEAD
                            max={2048}
=======
                            max={100}
>>>>>>> 30ae7875
                            min={0}
                            step={1}
                            {...field}
                          ></Input>
                        </FormControl>
                      </div>
                      <FormMessage />
                    </FormItem>
                  )}
                />
              </>
            )}

            {/* AI Summary */}
            <FormField
              control={formMethods.control}
              name="search_config.summary"
              render={({ field }) => (
                <FormItem className="flex flex-row items-start space-x-3 space-y-0">
                  <FormControl>
                    <Switch
                      checked={field.value}
                      onCheckedChange={field.onChange}
                    />
                  </FormControl>
                  <FormLabel>AI Summary</FormLabel>
                </FormItem>
              )}
            />

            {aiSummaryDisabled && (
              <LlmSettingFieldItems
                prefix="search_config.llm_setting"
                options={aiSummeryModelOptions}
              ></LlmSettingFieldItems>
            )}

            {/* Feature Controls */}
            <FormField
              control={formMethods.control}
              name="search_config.web_search"
              render={({ field }) => (
                <FormItem className="flex flex-row items-start space-x-3 space-y-0">
                  <FormControl>
                    <Switch
                      checked={field.value}
                      onCheckedChange={field.onChange}
                    />
                  </FormControl>
                  <FormLabel>Enable Web Search</FormLabel>
                </FormItem>
              )}
            />

            <FormField
              control={formMethods.control}
              name="search_config.related_search"
              render={({ field }) => (
                <FormItem className="flex flex-row items-start space-x-3 space-y-0">
                  <FormControl>
                    <Switch
                      checked={field.value}
                      onCheckedChange={field.onChange}
                    />
                  </FormControl>
                  <FormLabel>Enable Related Search</FormLabel>
                </FormItem>
              )}
            />

            <FormField
              control={formMethods.control}
              name="search_config.query_mindmap"
              render={({ field }) => (
                <FormItem className="flex flex-row items-start space-x-3 space-y-0">
                  <FormControl>
                    <Switch
                      checked={field.value}
                      onCheckedChange={field.onChange}
                    />
                  </FormControl>
                  <FormLabel>Show Query Mindmap</FormLabel>
                </FormItem>
              )}
            />
            {/* Submit Button */}
            <div className="flex justify-end"></div>
            <div className="flex justify-end gap-2">
              <Button
                type="reset"
                variant={'transparent'}
                onClick={() => {
                  resetForm();
                  setOpen(false);
                }}
              >
                Cancel
              </Button>
              <Button type="submit">Confirm</Button>
            </div>
          </form>
        </Form>
      </div>
    </div>
  );
};

export { SearchSetting };<|MERGE_RESOLUTION|>--- conflicted
+++ resolved
@@ -55,17 +55,6 @@
   className?: string;
   data: ISearchAppDetailProps;
 }
-<<<<<<< HEAD
-=======
-interface ISubmitLlmSettingProps {
-  llm_id: string;
-  parameter: string;
-  temperature?: number;
-  top_p?: number;
-  frequency_penalty?: number;
-  presence_penalty?: number;
-}
->>>>>>> 30ae7875
 
 const SearchSettingFormSchema = z
   .object({
@@ -264,12 +253,8 @@
   ) => {
     try {
       const { search_config, ...other_formdata } = formData;
-<<<<<<< HEAD
       const { llm_setting, vector_similarity_weight, ...other_config } =
         search_config;
-=======
-      const { llm_setting, ...other_config } = search_config;
->>>>>>> 30ae7875
       const llmSetting = {
         llm_id: llm_setting.llm_id,
         parameter: llm_setting.parameter,
@@ -277,12 +262,8 @@
         top_p: llm_setting.top_p,
         frequency_penalty: llm_setting.frequency_penalty,
         presence_penalty: llm_setting.presence_penalty,
-<<<<<<< HEAD
       } as IllmSettingProps;
 
-=======
-      } as ISubmitLlmSettingProps;
->>>>>>> 30ae7875
       if (!llm_setting.frequencyPenaltyEnabled) {
         delete llmSetting.frequency_penalty;
       }
@@ -299,10 +280,7 @@
         ...other_formdata,
         search_config: {
           ...other_config,
-<<<<<<< HEAD
           vector_similarity_weight: 1 - vector_similarity_weight,
-=======
->>>>>>> 30ae7875
           llm_setting: { ...llmSetting },
         },
         tenant_id: systemSetting.tenant_id,
@@ -600,24 +578,15 @@
                         <FormControl>
                           <SingleFormSlider
                             {...field}
-<<<<<<< HEAD
                             max={2048}
-=======
-                            max={100}
->>>>>>> 30ae7875
                             min={0}
                             step={1}
                           ></SingleFormSlider>
                         </FormControl>
                         <FormControl>
                           <Input
-                            type={'number'}
                             className="h-7 w-20 bg-bg-card"
-<<<<<<< HEAD
                             max={2048}
-=======
-                            max={100}
->>>>>>> 30ae7875
                             min={0}
                             step={1}
                             {...field}
