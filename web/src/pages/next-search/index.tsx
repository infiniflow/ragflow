import { useFetchTokenListBeforeOtherStep } from '@/components/embed-dialog/use-show-embed-dialog';
import { PageHeader } from '@/components/page-header';
import {
  Breadcrumb,
  BreadcrumbItem,
  BreadcrumbLink,
  BreadcrumbList,
  BreadcrumbPage,
  BreadcrumbSeparator,
} from '@/components/ui/breadcrumb';
import { Button } from '@/components/ui/button';
import { SharedFrom } from '@/constants/chat';
import { useNavigatePage } from '@/hooks/logic-hooks/navigate-hooks';
import { useFetchTenantInfo } from '@/hooks/user-setting-hooks';
import { Send, Settings } from 'lucide-react';
import { useEffect, useState } from 'react';
<<<<<<< HEAD
=======
import { useTranslation } from 'react-i18next';
>>>>>>> fe329528
import {
  ISearchAppDetailProps,
  useFetchSearchDetail,
} from '../next-searches/hooks';
import EmbedAppModal from './embed-app-modal';
import { useCheckSettings } from './hooks';
import './index.less';
import SearchHome from './search-home';
import { SearchSetting } from './search-setting';
import SearchingPage from './searching';

export default function SearchPage() {
  const { navigateToSearchList } = useNavigatePage();
  const [isSearching, setIsSearching] = useState(false);
  const { data: SearchData } = useFetchSearchDetail();

  const [openSetting, setOpenSetting] = useState(false);
  const [openEmbed, setOpenEmbed] = useState(false);
  const [searchText, setSearchText] = useState('');
  const { data: tenantInfo } = useFetchTenantInfo();
  const tenantId = tenantInfo.tenant_id;
  const { t } = useTranslation();
  const { openSetting: checkOpenSetting } = useCheckSettings(
    SearchData as ISearchAppDetailProps,
  );
  useEffect(() => {
    setOpenSetting(checkOpenSetting);
  }, [checkOpenSetting]);

  useEffect(() => {
    if (isSearching) {
      setOpenSetting(false);
    }
  }, [isSearching]);

  return (
    <section>
      <PageHeader>
        <Breadcrumb>
          <BreadcrumbList>
            <BreadcrumbItem>
              <BreadcrumbLink onClick={navigateToSearchList}>
                Search
              </BreadcrumbLink>
            </BreadcrumbItem>
            <BreadcrumbSeparator />
            <BreadcrumbItem>
              <BreadcrumbPage>{SearchData?.name}</BreadcrumbPage>
            </BreadcrumbItem>
          </BreadcrumbList>
        </Breadcrumb>
      </PageHeader>
      <div className="flex gap-3 w-full bg-bg-base">
        <div className="flex-1">
          {!isSearching && (
            <div className="animate-fade-in-down">
              <SearchHome
                setIsSearching={setIsSearching}
                isSearching={isSearching}
                searchText={searchText}
                setSearchText={setSearchText}
              />
            </div>
          )}
          {isSearching && (
            <div className="animate-fade-in-up">
              <SearchingPage
                setIsSearching={setIsSearching}
                searchText={searchText}
                setSearchText={setSearchText}
                data={SearchData as ISearchAppDetailProps}
              />
            </div>
          )}
        </div>
        {openSetting && (
          <SearchSetting
            className="mt-20 mr-2"
            open={openSetting}
            setOpen={setOpenSetting}
            data={SearchData as ISearchAppDetailProps}
          />
        )}
        {
          <EmbedAppModal
            open={openEmbed}
            setOpen={setOpenEmbed}
            url="/next-search/share"
            token={SearchData?.id as string}
            from={SharedFrom.Search}
            tenantId={tenantId}
          />
        }
        {
          // <EmbedDialog
          //   visible={openEmbed}
          //   hideModal={setOpenEmbed}
          //   token={SearchData?.id as string}
          //   from={SharedFrom.Search}
          //   beta={beta}
          //   isAgent={false}
          // ></EmbedDialog>
        }
      </div>
      <div className="absolute right-5 top-12 ">
        <Button
          className="bg-text-primary  text-bg-base border-b-[#00BEB4] border-b-2"
          onClick={() => setOpenEmbed(!openEmbed)}
        >
          <Send />
          <div>{t('search.embedApp')}</div>
        </Button>
      </div>
      {!isSearching && (
        <div className="absolute left-5 bottom-12 ">
          <Button
            variant="transparent"
            className="bg-bg-card"
            onClick={() => setOpenSetting(!openSetting)}
          >
            <Settings className="text-text-secondary" />
            <div className="text-text-secondary">
              {t('search.searchSettings')}
            </div>
          </Button>
        </div>
      )}
    </section>
  );
}<|MERGE_RESOLUTION|>--- conflicted
+++ resolved
@@ -1,4 +1,3 @@
-import { useFetchTokenListBeforeOtherStep } from '@/components/embed-dialog/use-show-embed-dialog';
 import { PageHeader } from '@/components/page-header';
 import {
   Breadcrumb,
@@ -14,10 +13,7 @@
 import { useFetchTenantInfo } from '@/hooks/user-setting-hooks';
 import { Send, Settings } from 'lucide-react';
 import { useEffect, useState } from 'react';
-<<<<<<< HEAD
-=======
 import { useTranslation } from 'react-i18next';
->>>>>>> fe329528
 import {
   ISearchAppDetailProps,
   useFetchSearchDetail,
