'use client';

import { CheckIcon, ChevronDownIcon } from 'lucide-react';
import {
  Fragment,
  ReactNode,
  forwardRef,
  useCallback,
  useEffect,
  useId,
  useMemo,
  useState,
} from 'react';

import { Button } from '@/components/ui/button';
import {
  Command,
  CommandEmpty,
  CommandGroup,
  CommandInput,
  CommandItem,
  CommandList,
} from '@/components/ui/command';
import {
  Popover,
  PopoverContent,
  PopoverTrigger,
} from '@/components/ui/popover';
import { cn } from '@/lib/utils';
import { RAGFlowSelectOptionType } from '../ui/select';

export type SelectWithSearchFlagOptionType = {
<<<<<<< HEAD
  label: string;
  value?: string;
  options: RAGFlowSelectOptionType[];
=======
  label: ReactNode;
  value?: string;
  disabled?: boolean;
  options?: RAGFlowSelectOptionType[];
>>>>>>> 971f424e
};

export type SelectWithSearchFlagProps = {
  options?: SelectWithSearchFlagOptionType[];
  value?: string;
  onChange?(value: string): void;
  triggerClassName?: string;
};

export const SelectWithSearch = forwardRef<
  React.ElementRef<typeof Button>,
  SelectWithSearchFlagProps
>(({ value: val = '', onChange, options = [], triggerClassName }, ref) => {
  const id = useId();
  const [open, setOpen] = useState<boolean>(false);
  const [value, setValue] = useState<string>('');

  const handleSelect = useCallback(
    (val: string) => {
      setValue(val);
      setOpen(false);
      onChange?.(val);
    },
    [onChange],
  );

  useEffect(() => {
    setValue(val);
  }, [val]);
  const selectLabel = useMemo(() => {
    const optionTemp = options[0];
    if (optionTemp?.options) {
<<<<<<< HEAD
      return optionTemp.options.find((opt) => opt.value === value)?.label || '';
=======
      return options
        .map((group) => group?.options?.find((item) => item.value === value))
        .filter(Boolean)[0]?.label;
>>>>>>> 971f424e
    } else {
      return options.find((opt) => opt.value === value)?.label || '';
    }
  }, [options, value]);
  return (
    <Popover open={open} onOpenChange={setOpen}>
      <PopoverTrigger asChild>
        <Button
          id={id}
          variant="outline"
          role="combobox"
          aria-expanded={open}
          ref={ref}
          className={cn(
            'bg-background hover:bg-background border-input w-full justify-between px-3 font-normal outline-offset-0 outline-none focus-visible:outline-[3px]',
            triggerClassName,
          )}
        >
          {value ? (
            <span className="flex min-w-0 options-center gap-2">
              <span className="text-lg leading-none truncate">
                {selectLabel}
              </span>
            </span>
          ) : (
            <span className="text-muted-foreground">Select value</span>
          )}
          <ChevronDownIcon
            size={16}
            className="text-muted-foreground/80 shrink-0"
            aria-hidden="true"
          />
        </Button>
      </PopoverTrigger>
      <PopoverContent
        className="border-input w-full min-w-[var(--radix-popper-anchor-width)] p-0"
        align="start"
      >
        <Command>
          <CommandInput placeholder="Search ..." />
          <CommandList>
            <CommandEmpty>No data found.</CommandEmpty>
<<<<<<< HEAD
            {options.map((group) => {
              if (group.options) {
                return (
                  <Fragment key={group.label}>
=======
            {options.map((group, idx) => {
              if (group.options) {
                return (
                  <Fragment key={idx}>
>>>>>>> 971f424e
                    <CommandGroup heading={group.label}>
                      {group.options.map((option) => (
                        <CommandItem
                          key={option.value}
                          value={option.value}
<<<<<<< HEAD
=======
                          disabled={option.disabled}
>>>>>>> 971f424e
                          onSelect={handleSelect}
                        >
                          <span className="text-lg leading-none">
                            {option.label}
                          </span>

                          {value === option.value && (
                            <CheckIcon size={16} className="ml-auto" />
                          )}
                        </CommandItem>
                      ))}
                    </CommandGroup>
                  </Fragment>
                );
              } else {
                return (
                  <CommandItem
                    key={group.value}
                    value={group.value}
<<<<<<< HEAD
=======
                    disabled={group.disabled}
>>>>>>> 971f424e
                    onSelect={handleSelect}
                  >
                    <span className="text-lg leading-none">{group.label}</span>

                    {value === group.value && (
                      <CheckIcon size={16} className="ml-auto" />
                    )}
                  </CommandItem>
                );
              }
            })}
          </CommandList>
        </Command>
      </PopoverContent>
    </Popover>
  );
});

SelectWithSearch.displayName = 'SelectWithSearch';<|MERGE_RESOLUTION|>--- conflicted
+++ resolved
@@ -30,16 +30,10 @@
 import { RAGFlowSelectOptionType } from '../ui/select';
 
 export type SelectWithSearchFlagOptionType = {
-<<<<<<< HEAD
-  label: string;
-  value?: string;
-  options: RAGFlowSelectOptionType[];
-=======
   label: ReactNode;
   value?: string;
   disabled?: boolean;
   options?: RAGFlowSelectOptionType[];
->>>>>>> 971f424e
 };
 
 export type SelectWithSearchFlagProps = {
@@ -72,13 +66,7 @@
   const selectLabel = useMemo(() => {
     const optionTemp = options[0];
     if (optionTemp?.options) {
-<<<<<<< HEAD
       return optionTemp.options.find((opt) => opt.value === value)?.label || '';
-=======
-      return options
-        .map((group) => group?.options?.find((item) => item.value === value))
-        .filter(Boolean)[0]?.label;
->>>>>>> 971f424e
     } else {
       return options.find((opt) => opt.value === value)?.label || '';
     }
@@ -121,26 +109,16 @@
           <CommandInput placeholder="Search ..." />
           <CommandList>
             <CommandEmpty>No data found.</CommandEmpty>
-<<<<<<< HEAD
             {options.map((group) => {
               if (group.options) {
                 return (
                   <Fragment key={group.label}>
-=======
-            {options.map((group, idx) => {
-              if (group.options) {
-                return (
-                  <Fragment key={idx}>
->>>>>>> 971f424e
                     <CommandGroup heading={group.label}>
                       {group.options.map((option) => (
                         <CommandItem
                           key={option.value}
                           value={option.value}
-<<<<<<< HEAD
-=======
                           disabled={option.disabled}
->>>>>>> 971f424e
                           onSelect={handleSelect}
                         >
                           <span className="text-lg leading-none">
@@ -160,10 +138,7 @@
                   <CommandItem
                     key={group.value}
                     value={group.value}
-<<<<<<< HEAD
-=======
                     disabled={group.disabled}
->>>>>>> 971f424e
                     onSelect={handleSelect}
                   >
                     <span className="text-lg leading-none">{group.label}</span>
