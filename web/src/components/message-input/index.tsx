import { useTranslate } from '@/hooks/common-hooks';
import {
  useDeleteDocument,
  useFetchDocumentInfosByIds,
  useRemoveNextDocument,
  useUploadAndParseDocument,
} from '@/hooks/document-hooks';
import { getExtension } from '@/utils/document-util';
import { formatBytes } from '@/utils/file-util';
import {
  CloseCircleOutlined,
  InfoCircleOutlined,
  LoadingOutlined,
  PaperClipOutlined,
  SendOutlined,
} from '@ant-design/icons';
import type { GetProp, UploadFile } from 'antd';
import {
  Button,
  Card,
  Divider,
  Flex,
  Input,
  List,
  Space,
  Spin,
  Typography,
  Upload,
  UploadProps,
} from 'antd';
import get from 'lodash/get';
import {
  ChangeEventHandler,
  KeyboardEventHandler,
  memo,
  useCallback,
  useEffect,
  useRef,
  useState,
} from 'react';
import FileIcon from '../file-icon';
import styles from './index.less';

type FileType = Parameters<GetProp<UploadProps, 'beforeUpload'>>[0];
const { Text } = Typography;

const { TextArea } = Input;

const getFileId = (file: UploadFile) => get(file, 'response.data.0');

const getFileIds = (fileList: UploadFile[]) => {
  const ids = fileList.reduce((pre, cur) => {
    return pre.concat(get(cur, 'response.data', []));
  }, []);

  return ids;
};

const isUploadSuccess = (file: UploadFile) => {
  const code = get(file, 'response.code');
  return typeof code === 'number' && code === 0;
};

interface IProps {
  disabled: boolean;
  value: string;
  sendDisabled: boolean;
  sendLoading: boolean;
  onPressEnter(documentIds: string[]): void;
  onInputChange: ChangeEventHandler<HTMLTextAreaElement>;
  conversationId: string;
  uploadMethod?: string;
  isShared?: boolean;
  showUploadIcon?: boolean;
  createConversationBeforeUploadDocument?(message: string): Promise<any>;
}

const getBase64 = (file: FileType): Promise<string> =>
  new Promise((resolve, reject) => {
    const reader = new FileReader();
    reader.readAsDataURL(file as any);
    reader.onload = () => resolve(reader.result as string);
    reader.onerror = (error) => reject(error);
  });

const MessageInput = ({
  isShared = false,
  disabled,
  value,
  onPressEnter,
  sendDisabled,
  sendLoading,
  onInputChange,
  conversationId,
  showUploadIcon = true,
  createConversationBeforeUploadDocument,
  uploadMethod = 'upload_and_parse',
}: IProps) => {
  const { t } = useTranslate('chat');
  const { removeDocument } = useRemoveNextDocument();
  const { deleteDocument } = useDeleteDocument();
  const { data: documentInfos, setDocumentIds } = useFetchDocumentInfosByIds();
  const { uploadAndParseDocument } = useUploadAndParseDocument(uploadMethod);
  const conversationIdRef = useRef(conversationId);

  const [fileList, setFileList] = useState<UploadFile[]>([]);

  const handlePreview = async (file: UploadFile) => {
    if (!file.url && !file.preview) {
      file.preview = await getBase64(file.originFileObj as FileType);
    }
  };

  const handleChange: UploadProps['onChange'] = async ({
    // fileList: newFileList,
    file,
  }) => {
    let nextConversationId: string = conversationId;
    if (createConversationBeforeUploadDocument) {
      const creatingRet = await createConversationBeforeUploadDocument(
        file.name,
      );
      if (creatingRet?.code === 0) {
        nextConversationId = creatingRet.data.id;
      }
    }
    setFileList((list) => {
      list.push({
        ...file,
        status: 'uploading',
        originFileObj: file as any,
      });
      return [...list];
    });
    const ret = await uploadAndParseDocument({
      conversationId: nextConversationId,
      fileList: [file],
    });
    setFileList((list) => {
      const nextList = list.filter((x) => x.uid !== file.uid);
      nextList.push({
        ...file,
        originFileObj: file as any,
        response: ret,
        percent: 100,
        status: ret?.code === 0 ? 'done' : 'error',
      });
      return nextList;
    });
  };

  const isUploadingFile = fileList.some((x) => x.status === 'uploading');

  const handleKeyDown = useCallback(
    async (event: React.KeyboardEvent<HTMLTextAreaElement>) => {
      // check if it was shift + enter
      if (event.key === 'Enter' && event.shiftKey) return;
      if (event.key !== 'Enter') return;
      if (sendDisabled || isUploadingFile || sendLoading) return;

      event.preventDefault();
      handlePressEnter();
    },
    [fileList, onPressEnter, isUploadingFile],
  );

  const handlePressEnter = useCallback(async () => {
    if (isUploadingFile) return;
    const ids = getFileIds(fileList.filter((x) => isUploadSuccess(x)));

    onPressEnter(ids);
    setFileList([]);
  }, [fileList, onPressEnter, isUploadingFile]);

<<<<<<< HEAD
=======
  const [isComposing, setIsComposing] = useState(false);

  const handleCompositionStart = () => setIsComposing(true);
  const handleCompositionEnd = () => setIsComposing(false);

  const handleInputKeyDown: KeyboardEventHandler<HTMLTextAreaElement> = (e) => {
    if (e.key === 'Enter' && !e.nativeEvent.shiftKey) {
      if (isComposing || sendLoading) return;
      e.preventDefault();
      handlePressEnter();
    }
  };

>>>>>>> 8b2c04ab
  const handleRemove = useCallback(
    async (file: UploadFile) => {
      const ids = get(file, 'response.data', []);
      // Upload Successfully
      if (Array.isArray(ids) && ids.length) {
        if (isShared) {
          await deleteDocument(ids);
        } else {
          await removeDocument(ids[0]);
        }
        setFileList((preList) => {
          return preList.filter((x) => getFileId(x) !== ids[0]);
        });
      } else {
        // Upload failed
        setFileList((preList) => {
          return preList.filter((x) => x.uid !== file.uid);
        });
      }
    },
    [removeDocument, deleteDocument, isShared],
  );

  const getDocumentInfoById = useCallback(
    (id: string) => {
      return documentInfos.find((x) => x.id === id);
    },
    [documentInfos],
  );

  useEffect(() => {
    const ids = getFileIds(fileList);
    setDocumentIds(ids);
  }, [fileList, setDocumentIds]);

  useEffect(() => {
    if (
      conversationIdRef.current &&
      conversationId !== conversationIdRef.current
    ) {
      setFileList([]);
    }
    conversationIdRef.current = conversationId;
  }, [conversationId, setFileList]);

  return (
<<<<<<< HEAD
    <Flex gap={1} vertical className={styles.messageInputWrapper}>
      <TextArea
        size="large"
        placeholder={t('sendPlaceholder')}
        value={value}
        allowClear
        disabled={disabled}
        style={{
          border: 'none',
          boxShadow: 'none',
          padding: '0px 10px',
          marginTop: 10,
        }}
        autoSize={{ minRows: 2, maxRows: 10 }}
        onKeyDown={handleKeyDown}
        onChange={onInputChange}
      />
      <Divider style={{ margin: '5px 30px 10px 0px' }} />
      <Flex justify="space-between" align="center">
        {fileList.length > 0 && (
          <List
            grid={{
              gutter: 16,
              xs: 1,
              sm: 1,
              md: 1,
              lg: 1,
              xl: 2,
              xxl: 4,
            }}
            dataSource={fileList}
            className={styles.listWrapper}
            renderItem={(item) => {
              const id = getFileId(item);
              const documentInfo = getDocumentInfoById(id);
              const fileExtension = getExtension(documentInfo?.name ?? '');
              const fileName = item.originFileObj?.name ?? '';

              return (
                <List.Item>
                  <Card className={styles.documentCard}>
                    <Flex gap={10} align="center">
                      {item.status === 'uploading' ? (
                        <Spin
                          indicator={
                            <LoadingOutlined style={{ fontSize: 24 }} spin />
                          }
                        />
                      ) : item.status === 'error' ? (
                        <InfoCircleOutlined size={30}></InfoCircleOutlined>
                      ) : (
                        <FileIcon id={id} name={fileName}></FileIcon>
                      )}
                      <Flex vertical style={{ width: '90%' }}>
                        <Text
                          ellipsis={{ tooltip: fileName }}
                          className={styles.nameText}
                        >
                          <b> {fileName}</b>
                        </Text>
                        {item.status === 'error' ? (
                          t('uploadFailed')
                        ) : (
                          <>
                            {item.percent !== 100 ? (
                              t('uploading')
                            ) : !item.response ? (
                              t('parsing')
                            ) : (
                              <Space>
                                <span>{fileExtension?.toUpperCase()},</span>
                                <span>
                                  {formatBytes(
                                    getDocumentInfoById(id)?.size ?? 0,
                                  )}
                                </span>
                              </Space>
                            )}
                          </>
                        )}
                      </Flex>
                    </Flex>

                    {item.status !== 'uploading' && (
                      <span className={styles.deleteIcon}>
                        <CloseCircleOutlined
                          onClick={() => handleRemove(item)}
                        />
                      </span>
                    )}
                  </Card>
                </List.Item>
              );
            }}
          />
        )}
        <Flex
          gap={5}
          align="center"
          justify="flex-end"
          style={{
            paddingRight: 10,
            paddingBottom: 10,
            width: fileList.length > 0 ? '50%' : '100%',
          }}
        >
=======
    <Flex gap={20} vertical className={styles.messageInputWrapper}>
      <Flex align="center" gap={8}>
        <Input.TextArea
          size="large"
          placeholder={t('sendPlaceholder')}
          value={value}
          disabled={disabled}
          className={classNames({
            [styles.inputWrapper]: fileList.length === 0,
          })}
          onKeyDown={handleInputKeyDown}
          onChange={onInputChange}
          onCompositionStart={handleCompositionStart}
          onCompositionEnd={handleCompositionEnd}
          autoSize={{ minRows: 1, maxRows: 6 }}
        />
        <Space>
>>>>>>> 8b2c04ab
          {showUploadIcon && (
            <Upload
              onPreview={handlePreview}
              onChange={handleChange}
              multiple={false}
              onRemove={handleRemove}
              showUploadList={false}
              beforeUpload={() => {
                return false;
              }}
            >
              <Button type={'primary'} disabled={disabled}>
                <PaperClipOutlined />
              </Button>
            </Upload>
          )}
          <Button
            type="primary"
            onClick={handlePressEnter}
            loading={sendLoading}
            disabled={sendDisabled || isUploadingFile || sendLoading}
          >
            <SendOutlined />
          </Button>
        </Flex>
      </Flex>
    </Flex>
  );
};

export default memo(MessageInput);<|MERGE_RESOLUTION|>--- conflicted
+++ resolved
@@ -31,7 +31,6 @@
 import get from 'lodash/get';
 import {
   ChangeEventHandler,
-  KeyboardEventHandler,
   memo,
   useCallback,
   useEffect,
@@ -172,22 +171,11 @@
     setFileList([]);
   }, [fileList, onPressEnter, isUploadingFile]);
 
-<<<<<<< HEAD
-=======
   const [isComposing, setIsComposing] = useState(false);
 
   const handleCompositionStart = () => setIsComposing(true);
   const handleCompositionEnd = () => setIsComposing(false);
 
-  const handleInputKeyDown: KeyboardEventHandler<HTMLTextAreaElement> = (e) => {
-    if (e.key === 'Enter' && !e.nativeEvent.shiftKey) {
-      if (isComposing || sendLoading) return;
-      e.preventDefault();
-      handlePressEnter();
-    }
-  };
-
->>>>>>> 8b2c04ab
   const handleRemove = useCallback(
     async (file: UploadFile) => {
       const ids = get(file, 'response.data', []);
@@ -234,7 +222,6 @@
   }, [conversationId, setFileList]);
 
   return (
-<<<<<<< HEAD
     <Flex gap={1} vertical className={styles.messageInputWrapper}>
       <TextArea
         size="large"
@@ -251,6 +238,8 @@
         autoSize={{ minRows: 2, maxRows: 10 }}
         onKeyDown={handleKeyDown}
         onChange={onInputChange}
+        onCompositionStart={handleCompositionStart}
+        onCompositionEnd={handleCompositionEnd}
       />
       <Divider style={{ margin: '5px 30px 10px 0px' }} />
       <Flex justify="space-between" align="center">
@@ -341,25 +330,6 @@
             width: fileList.length > 0 ? '50%' : '100%',
           }}
         >
-=======
-    <Flex gap={20} vertical className={styles.messageInputWrapper}>
-      <Flex align="center" gap={8}>
-        <Input.TextArea
-          size="large"
-          placeholder={t('sendPlaceholder')}
-          value={value}
-          disabled={disabled}
-          className={classNames({
-            [styles.inputWrapper]: fileList.length === 0,
-          })}
-          onKeyDown={handleInputKeyDown}
-          onChange={onInputChange}
-          onCompositionStart={handleCompositionStart}
-          onCompositionEnd={handleCompositionEnd}
-          autoSize={{ minRows: 1, maxRows: 6 }}
-        />
-        <Space>
->>>>>>> 8b2c04ab
           {showUploadIcon && (
             <Upload
               onPreview={handlePreview}
