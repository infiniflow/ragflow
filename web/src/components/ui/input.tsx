--- conflicted
+++ resolved
@@ -67,51 +67,6 @@
   );
 };
 
-<<<<<<< HEAD
-export { ExpandedInput, Input, SearchInput };
-=======
-type Value = string | readonly string[] | number | undefined;
-
-export const InnerBlurInput = React.forwardRef<
-  HTMLInputElement,
-  InputProps & { value: Value; onChange(value: Value): void }
->(({ value, onChange, ...props }, ref) => {
-  const [val, setVal] = React.useState<Value>();
-
-  const handleChange: React.ChangeEventHandler<HTMLInputElement> =
-    React.useCallback((e) => {
-      setVal(e.target.value);
-    }, []);
-
-  const handleBlur: React.FocusEventHandler<HTMLInputElement> =
-    React.useCallback(
-      (e) => {
-        onChange?.(e.target.value);
-      },
-      [onChange],
-    );
-
-  React.useEffect(() => {
-    setVal(value);
-  }, [value]);
-
-  return (
-    <Input
-      {...props}
-      value={val}
-      onBlur={handleBlur}
-      onChange={handleChange}
-      ref={ref}
-    ></Input>
-  );
-});
-
-if (process.env.NODE_ENV !== 'production') {
-  InnerBlurInput.whyDidYouRender = true;
-}
-
-export const BlurInput = React.memo(InnerBlurInput);
-
 export { ExpandedInput, Input, SearchInput };
 
 type NumberInputProps = { onChange?(value: number): void } & InputProps;
@@ -127,5 +82,4 @@
       {...props}
     ></Input>
   );
-};
->>>>>>> f586dd0a
+};