import {
  FormControl,
  FormField,
  FormItem,
  FormLabel,
  FormMessage,
} from '@/components/ui/form';
import { cn } from '@/lib/utils';
import { ReactNode, cloneElement, isValidElement } from 'react';
import { ControllerRenderProps, useFormContext } from 'react-hook-form';

type RAGFlowFormItemProps = {
  name: string;
  label?: ReactNode;
  tooltip?: ReactNode;
  children: ReactNode | ((field: ControllerRenderProps) => ReactNode);
  horizontal?: boolean;
  required?: boolean;
  labelClassName?: string;
  className?: string;
};

export function RAGFlowFormItem({
  name,
  label,
  tooltip,
  children,
  horizontal = false,
  required = false,
  labelClassName,
  className,
}: RAGFlowFormItemProps) {
  const form = useFormContext();
  return (
    <FormField
      control={form.control}
      name={name}
      render={({ field }) => (
        <FormItem
<<<<<<< HEAD
          className={cn({
            'flex items-center w-full': horizontal,
          })}
=======
          className={cn(
            {
              'flex items-center': horizontal,
            },
            className,
          )}
>>>>>>> adbb8319
        >
          {label && (
            <FormLabel
              required={required}
              tooltip={tooltip}
              className={cn({ 'w-1/4': horizontal }, labelClassName)}
            >
              {label}
            </FormLabel>
          )}
          <FormControl>
            {typeof children === 'function'
              ? children(field)
              : isValidElement(children)
                ? cloneElement(children, { ...field })
                : children}
          </FormControl>
          <FormMessage />
        </FormItem>
      )}
    />
  );
}<|MERGE_RESOLUTION|>--- conflicted
+++ resolved
@@ -37,18 +37,12 @@
       name={name}
       render={({ field }) => (
         <FormItem
-<<<<<<< HEAD
-          className={cn({
-            'flex items-center w-full': horizontal,
-          })}
-=======
           className={cn(
             {
-              'flex items-center': horizontal,
+              'flex items-center w-full': horizontal,
             },
             className,
           )}
->>>>>>> adbb8319
         >
           {label && (
             <FormLabel
