import { LlmModelType } from '@/constants/knowledge';
import { useComposeLlmOptionsByModelTypes } from '@/hooks/llm-hooks';
import * as SelectPrimitive from '@radix-ui/react-select';
import { Popover as AntPopover, Select as AntSelect } from 'antd';
import { forwardRef, useState } from 'react';
import LlmSettingItems from '../llm-setting-items';
<<<<<<< HEAD
import Txt2imgSettingItems from '../txt2img-setting-items';
=======
import { LlmSettingFieldItems } from '../llm-setting-items/next';
import { Popover, PopoverContent, PopoverTrigger } from '../ui/popover';
import { Select, SelectTrigger, SelectValue } from '../ui/select';
>>>>>>> 5ee3108f

interface IProps {
  id?: string;
  value?: string;
  onChange?: (value: string) => void;
  disabled?: boolean;
  modelType?: LlmModelType;
}

const LLMSelect = ({
  id,
  value,
  onChange,
  disabled,
  modelType = LlmModelType.Chat,
}: IProps) => {
  const modelOptions = useComposeLlmOptionsByModelTypes([modelType]);

  // 动态生成配置内容
  const renderSettingsPanel = (selectedType: LlmModelType) => {
    return LlmModelType.Chat == selectedType ? (
      <div style={{ width: 400 }}>
        <LlmSettingItems
          formItemLayout={{ labelCol: { span: 10 }, wrapperCol: { span: 14 } }}
        />
      </div>
    ) : (
      <div style={{ width: 400 }}>
        <Txt2imgSettingItems
          formItemLayout={{ labelCol: { span: 10 }, wrapperCol: { span: 14 } }}
        />
      </div>
    );
  };

  return (
<<<<<<< HEAD
    <Popover
      content={
        modelType ? renderSettingsPanel(modelType as LlmModelType) : null
      }
=======
    <AntPopover
      content={content}
>>>>>>> 5ee3108f
      trigger="click"
      placement="left"
      arrow={false}
      destroyTooltipOnHide
    >
      <AntSelect
        options={modelOptions}
        style={{ width: '100%' }}
        dropdownStyle={{ display: 'none' }}
        id={id}
        value={value}
        onChange={onChange}
        disabled={disabled}
      />
    </AntPopover>
  );
};

export default LLMSelect;

export const NextLLMSelect = forwardRef<
  React.ElementRef<typeof SelectPrimitive.Trigger>,
  IProps
>(({ value, disabled }, ref) => {
  const [isPopoverOpen, setIsPopoverOpen] = useState(false);
  const modelOptions = useComposeLlmOptionsByModelTypes([
    LlmModelType.Chat,
    LlmModelType.Image2text,
  ]);

  return (
    <Select disabled={disabled} value={value}>
      <Popover open={isPopoverOpen} onOpenChange={setIsPopoverOpen}>
        <PopoverTrigger asChild>
          <SelectTrigger
            onClick={(e) => {
              e.preventDefault();
              setIsPopoverOpen(true);
            }}
            ref={ref}
          >
            <SelectValue>
              {
                modelOptions
                  .flatMap((x) => x.options)
                  .find((x) => x.value === value)?.label
              }
            </SelectValue>
          </SelectTrigger>
        </PopoverTrigger>
        <PopoverContent side={'left'}>
          <LlmSettingFieldItems></LlmSettingFieldItems>
        </PopoverContent>
      </Popover>
    </Select>
  );
});

NextLLMSelect.displayName = 'LLMSelect';<|MERGE_RESOLUTION|>--- conflicted
+++ resolved
@@ -4,13 +4,10 @@
 import { Popover as AntPopover, Select as AntSelect } from 'antd';
 import { forwardRef, useState } from 'react';
 import LlmSettingItems from '../llm-setting-items';
-<<<<<<< HEAD
+import { LlmSettingFieldItems } from '../llm-setting-items/next';
 import Txt2imgSettingItems from '../txt2img-setting-items';
-=======
-import { LlmSettingFieldItems } from '../llm-setting-items/next';
 import { Popover, PopoverContent, PopoverTrigger } from '../ui/popover';
 import { Select, SelectTrigger, SelectValue } from '../ui/select';
->>>>>>> 5ee3108f
 
 interface IProps {
   id?: string;
@@ -47,15 +44,10 @@
   };
 
   return (
-<<<<<<< HEAD
-    <Popover
+    <AntPopover
       content={
         modelType ? renderSettingsPanel(modelType as LlmModelType) : null
       }
-=======
-    <AntPopover
-      content={content}
->>>>>>> 5ee3108f
       trigger="click"
       placement="left"
       arrow={false}
