import { LlmModelType } from '@/constants/knowledge';
import { useTranslate } from '@/hooks/common-hooks';
import { useSelectLlmOptionsByModelType } from '@/hooks/llm-hooks';
import { cn } from '@/lib/utils';
import { camelCase } from 'lodash';
import { ReactNode, useMemo } from 'react';
import { useFormContext } from 'react-hook-form';
import { SelectWithSearch } from './originui/select-with-search';
import {
  FormControl,
  FormField,
  FormItem,
  FormLabel,
  FormMessage,
} from './ui/form';

export const enum ParseDocumentType {
  DeepDOC = 'DeepDOC',
  PlainText = 'Plain Text',
  MinerU = 'MinerU',
<<<<<<< HEAD
  TCADPParser = 'tcadp_parser',
=======
  Docling = 'Docling',
>>>>>>> 73144e27
}

export function LayoutRecognizeFormField({
  name = 'parser_config.layout_recognize',
  horizontal = true,
  optionsWithoutLLM,
  label,
}: {
  name?: string;
  horizontal?: boolean;
  optionsWithoutLLM?: { value: string; label: string }[];
  label?: ReactNode;
}) {
  const form = useFormContext();

  const { t } = useTranslate('knowledgeDetails');
  const allOptions = useSelectLlmOptionsByModelType();

  const options = useMemo(() => {
    const list = optionsWithoutLLM
      ? optionsWithoutLLM
      : [
          ParseDocumentType.DeepDOC,
          ParseDocumentType.PlainText,
          ParseDocumentType.MinerU,
<<<<<<< HEAD
          ParseDocumentType.TCADPParser,
=======
          ParseDocumentType.Docling,
>>>>>>> 73144e27
        ].map((x) => ({
          label: x === ParseDocumentType.PlainText ? t(camelCase(x)) : x,
          value: x,
        }));

    const image2TextList = allOptions[LlmModelType.Image2text].map((x) => {
      return {
        ...x,
        options: x.options.map((y) => {
          return {
            ...y,
            label: (
              <div className="flex justify-between items-center gap-2">
                {y.label}
                <span className="text-red-500 text-sm">Experimental</span>
              </div>
            ),
          };
        }),
      };
    });

    return [...list, ...image2TextList];
  }, [allOptions, optionsWithoutLLM, t]);

  return (
    <FormField
      control={form.control}
      name={name}
      render={({ field }) => {
        return (
          <FormItem className={'items-center space-y-0 '}>
            <div
              className={cn('flex', {
                'flex-col ': !horizontal,
                'items-center': horizontal,
              })}
            >
              <FormLabel
                tooltip={t('layoutRecognizeTip')}
                className={cn('text-sm text-text-secondary whitespace-wrap', {
                  ['w-1/4']: horizontal,
                })}
              >
                {label || t('layoutRecognize')}
              </FormLabel>
              <div className={horizontal ? 'w-3/4' : 'w-full'}>
                <FormControl>
                  <SelectWithSearch
                    {...field}
                    options={options}
                  ></SelectWithSearch>
                </FormControl>
              </div>
            </div>
            <div className="flex pt-1">
              <div className={horizontal ? 'w-1/4' : 'w-full'}></div>
              <FormMessage />
            </div>
          </FormItem>
        );
      }}
    />
  );
}<|MERGE_RESOLUTION|>--- conflicted
+++ resolved
@@ -18,11 +18,8 @@
   DeepDOC = 'DeepDOC',
   PlainText = 'Plain Text',
   MinerU = 'MinerU',
-<<<<<<< HEAD
+  Docling = 'Docling',
   TCADPParser = 'tcadp_parser',
-=======
-  Docling = 'Docling',
->>>>>>> 73144e27
 }
 
 export function LayoutRecognizeFormField({
@@ -48,11 +45,8 @@
           ParseDocumentType.DeepDOC,
           ParseDocumentType.PlainText,
           ParseDocumentType.MinerU,
-<<<<<<< HEAD
+          ParseDocumentType.Docling,
           ParseDocumentType.TCADPParser,
-=======
-          ParseDocumentType.Docling,
->>>>>>> 73144e27
         ].map((x) => ({
           label: x === ParseDocumentType.PlainText ? t(camelCase(x)) : x,
           value: x,
