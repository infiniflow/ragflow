import { LlmModelType } from '@/constants/knowledge';
import { useTranslate } from '@/hooks/common-hooks';
import { useSelectLlmOptionsByModelType } from '@/hooks/llm-hooks';
import { cn } from '@/lib/utils';
import { camelCase } from 'lodash';
import { ReactNode, useMemo } from 'react';
import { useFormContext } from 'react-hook-form';
import { SelectWithSearch } from './originui/select-with-search';
import {
  FormControl,
  FormField,
  FormItem,
  FormLabel,
  FormMessage,
} from './ui/form';

export const enum ParseDocumentType {
  DeepDOC = 'DeepDOC',
  PlainText = 'Plain Text',
  MinerU = 'MinerU',
  Docling = 'Docling',
<<<<<<< HEAD
  TCADPParser = 'tcadp_parser',
=======
  TCADPParser = 'TCADP Parser',
>>>>>>> 5a88c011
}

export function LayoutRecognizeFormField({
  name = 'parser_config.layout_recognize',
  horizontal = true,
  optionsWithoutLLM,
  label,
}: {
  name?: string;
  horizontal?: boolean;
  optionsWithoutLLM?: { value: string; label: string }[];
  label?: ReactNode;
}) {
  const form = useFormContext();

  const { t } = useTranslate('knowledgeDetails');
  const allOptions = useSelectLlmOptionsByModelType();

  const options = useMemo(() => {
    const list = optionsWithoutLLM
      ? optionsWithoutLLM
      : [
          ParseDocumentType.DeepDOC,
          ParseDocumentType.PlainText,
          ParseDocumentType.MinerU,
          ParseDocumentType.Docling,
          ParseDocumentType.TCADPParser,
        ].map((x) => ({
          label: x === ParseDocumentType.PlainText ? t(camelCase(x)) : x,
          value: x,
        }));

    const image2TextList = allOptions[LlmModelType.Image2text].map((x) => {
      return {
        ...x,
        options: x.options.map((y) => {
          return {
            ...y,
            label: (
              <div className="flex justify-between items-center gap-2">
                {y.label}
                <span className="text-red-500 text-sm">Experimental</span>
              </div>
            ),
          };
        }),
      };
    });

    return [...list, ...image2TextList];
  }, [allOptions, optionsWithoutLLM, t]);

  return (
    <FormField
      control={form.control}
      name={name}
      render={({ field }) => {
        return (
          <FormItem className={'items-center space-y-0 '}>
            <div
              className={cn('flex', {
                'flex-col ': !horizontal,
                'items-center': horizontal,
              })}
            >
              <FormLabel
                tooltip={t('layoutRecognizeTip')}
                className={cn('text-sm text-text-secondary whitespace-wrap', {
                  ['w-1/4']: horizontal,
                })}
              >
                {label || t('layoutRecognize')}
              </FormLabel>
              <div className={horizontal ? 'w-3/4' : 'w-full'}>
                <FormControl>
                  <SelectWithSearch
                    {...field}
                    options={options}
                  ></SelectWithSearch>
                </FormControl>
              </div>
            </div>
            <div className="flex pt-1">
              <div className={horizontal ? 'w-1/4' : 'w-full'}></div>
              <FormMessage />
            </div>
          </FormItem>
        );
      }}
    />
  );
}<|MERGE_RESOLUTION|>--- conflicted
+++ resolved
@@ -19,11 +19,7 @@
   PlainText = 'Plain Text',
   MinerU = 'MinerU',
   Docling = 'Docling',
-<<<<<<< HEAD
-  TCADPParser = 'tcadp_parser',
-=======
   TCADPParser = 'TCADP Parser',
->>>>>>> 5a88c011
 }
 
 export function LayoutRecognizeFormField({
