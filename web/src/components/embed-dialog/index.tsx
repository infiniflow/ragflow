--- conflicted
+++ resolved
@@ -233,17 +233,14 @@
               />
             </form>
           </Form>
-<<<<<<< HEAD
           <div>
             <span>{t('embedCode', { keyPrefix: 'search' })}</span>
             <HightLightMarkdown>{text}</HightLightMarkdown>
-=======
           <div className="max-h-[350px] overflow-auto">
             <span>{t('embedCode', { keyPrefix: 'search' })}</span>
             <div className="max-h-full overflow-y-auto">
               <HightLightMarkdown>{text}</HightLightMarkdown>
             </div>
->>>>>>> 17757930
           </div>
           <div className=" font-medium mt-4 mb-1">
             {t(isAgent ? 'flow' : 'chat', { keyPrefix: 'header' })}
