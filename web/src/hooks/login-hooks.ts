import { Authorization } from '@/constants/authorization';
<<<<<<< HEAD
import userService from '@/services/user-service';
import authorizationUtil, {
  LoginType,
  redirectToLogin,
} from '@/utils/authorization-util';
import { useMutation } from '@tanstack/react-query';
=======
import userService, {
  getLoginChannels,
  loginWithChannel,
} from '@/services/user-service';
import authorizationUtil, { redirectToLogin } from '@/utils/authorization-util';
import { useMutation, useQuery } from '@tanstack/react-query';
>>>>>>> ce81e470
import { Form, message } from 'antd';
import { FormInstance } from 'antd/lib';
import { useEffect, useState } from 'react';
import { useTranslation } from 'react-i18next';

export interface ILoginRequestBody {
  email: string;
  password: string;
}

export interface IRegisterRequestBody extends ILoginRequestBody {
  nickname: string;
}

export interface ILoginChannel {
  channel: string;
  display_name: string;
  icon: string;
}

export const useLoginChannels = () => {
  const { data, isLoading } = useQuery({
    queryKey: ['loginChannels'],
    queryFn: async () => {
      const { data: res = {} } = await getLoginChannels();
      return res.data || [];
    },
  });

  return { channels: data as ILoginChannel[], loading: isLoading };
};

export const useLoginWithChannel = () => {
  const { isPending: loading, mutateAsync } = useMutation({
    mutationKey: ['loginWithChannel'],
    mutationFn: async (channel: string) => {
      loginWithChannel(channel);
      return Promise.resolve();
    },
  });

  return { loading, login: mutateAsync };
};

export const useLogin = () => {
  const { t } = useTranslation();

  const {
    data,
    isPending: loading,
    mutateAsync,
  } = useMutation({
    mutationKey: ['login'],
    mutationFn: async (params: { email: string; password: string }) => {
      const { data: res = {}, response } = await userService.login(params);
      if (res.code === 0) {
        const { data } = res;
        message.success(t('message.logged'));
        const authorization = response.headers.get(Authorization);
        const token = data.access_token;
        const userInfo = {
          avatar: data.avatar,
          name: data.nickname,
          email: data.email,
        };
        authorizationUtil.setItems({
          Authorization: authorization,
          userInfo: JSON.stringify(userInfo),
          Token: token,
        });
      }
      return res.code;
    },
  });

  return { data, loading, login: mutateAsync };
};

export const useRegister = () => {
  const { t } = useTranslation();

  const {
    data,
    isPending: loading,
    mutateAsync,
  } = useMutation({
    mutationKey: ['register'],
    mutationFn: async (params: {
      email: string;
      password: string;
      nickname: string;
    }) => {
      const { data = {} } = await userService.register(params);
      if (data.code === 0) {
        message.success(t('message.registered'));
      } else if (
        data.message &&
        data.message.includes('registration is disabled')
      ) {
        message.error(
          t('message.registerDisabled') || 'User registration is disabled',
        );
      }
      return data.code;
    },
  });

  return { data, loading, register: mutateAsync };
};

export const useLogout = () => {
  const { t } = useTranslation();
  const {
    data,
    isPending: loading,
    mutateAsync,
  } = useMutation({
    mutationKey: ['logout'],
    mutationFn: async () => {
      const { data = {} } = await userService.logout();
      if (data.code === 0) {
        message.success(t('message.logout'));
        authorizationUtil.removeAll();
        redirectToLogin({ type: LoginType.NORMAL });
      }
      return data.code;
    },
  });

  return { data, loading, logout: mutateAsync };
};

export const useHandleSubmittable = (form: FormInstance) => {
  const [submittable, setSubmittable] = useState<boolean>(false);

  // Watch all values
  const values = Form.useWatch([], form);

  useEffect(() => {
    form
      .validateFields({ validateOnly: true })
      .then(() => setSubmittable(true))
      .catch(() => setSubmittable(false));
  }, [form, values]);

  return { submittable };
};<|MERGE_RESOLUTION|>--- conflicted
+++ resolved
@@ -1,19 +1,13 @@
 import { Authorization } from '@/constants/authorization';
-<<<<<<< HEAD
-import userService from '@/services/user-service';
+import userService, {
+  getLoginChannels,
+  loginWithChannel,
+} from '@/services/user-service';
 import authorizationUtil, {
   LoginType,
   redirectToLogin,
 } from '@/utils/authorization-util';
-import { useMutation } from '@tanstack/react-query';
-=======
-import userService, {
-  getLoginChannels,
-  loginWithChannel,
-} from '@/services/user-service';
-import authorizationUtil, { redirectToLogin } from '@/utils/authorization-util';
 import { useMutation, useQuery } from '@tanstack/react-query';
->>>>>>> ce81e470
 import { Form, message } from 'antd';
 import { FormInstance } from 'antd/lib';
 import { useEffect, useState } from 'react';
