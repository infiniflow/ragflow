import { useHandleFilterSubmit } from '@/components/list-filter-bar/use-handle-filter-submit';
import message from '@/components/ui/message';
import {
  IKnowledge,
  IKnowledgeGraph,
  IKnowledgeResult,
  INextTestingResult,
} from '@/interfaces/database/knowledge';
import { ITestRetrievalRequestBody } from '@/interfaces/request/knowledge';
import i18n from '@/locales/config';
import kbService, {
  deleteKnowledgeGraph,
  getKnowledgeGraph,
  listDataset,
} from '@/services/knowledge-service';
import { useMutation, useQuery, useQueryClient } from '@tanstack/react-query';
import { useDebounce } from 'ahooks';
import { useCallback, useEffect, useMemo, useRef, useState } from 'react';
import { useParams, useSearchParams } from 'umi';
import {
  useGetPaginationWithRouter,
  useHandleSearchChange,
} from './logic-hooks';

export const enum KnowledgeApiAction {
  TestRetrieval = 'testRetrieval',
  FetchKnowledgeListByPage = 'fetchKnowledgeListByPage',
  CreateKnowledge = 'createKnowledge',
  DeleteKnowledge = 'deleteKnowledge',
  SaveKnowledge = 'saveKnowledge',
  FetchKnowledgeDetail = 'fetchKnowledgeDetail',
  FetchKnowledgeGraph = 'fetchKnowledgeGraph',
  FetchMetadata = 'fetchMetadata',
<<<<<<< HEAD
  FetchKnowledgeList = 'fetchKnowledgeList',
=======
  RemoveKnowledgeGraph = 'removeKnowledgeGraph',
>>>>>>> 17757930
}

export const useKnowledgeBaseId = (): string => {
  const { id } = useParams();

  return (id as string) || '';
};

export const useTestRetrieval = () => {
  const knowledgeBaseId = useKnowledgeBaseId();
  const [values, setValues] = useState<ITestRetrievalRequestBody>();
  const mountedRef = useRef(false);
  const { filterValue, handleFilterSubmit } = useHandleFilterSubmit();

  const [page, setPage] = useState(1);
  const [pageSize, setPageSize] = useState(10);

  const onPaginationChange = useCallback((page: number, pageSize: number) => {
    setPage(page);
    setPageSize(pageSize);
  }, []);

  const queryParams = useMemo(() => {
    return {
      ...values,
      kb_id: values?.kb_id || knowledgeBaseId,
      page,
      size: pageSize,
      doc_ids: filterValue.doc_ids,
    };
  }, [filterValue, knowledgeBaseId, page, pageSize, values]);

  const {
    data,
    isFetching: loading,
    refetch,
  } = useQuery<INextTestingResult>({
    queryKey: [KnowledgeApiAction.TestRetrieval, queryParams, page, pageSize],
    initialData: {
      chunks: [],
      doc_aggs: [],
      total: 0,
      isRuned: false,
    },
    enabled: false,
    gcTime: 0,
    queryFn: async () => {
      const { data } = await kbService.retrieval_test(queryParams);
      const result = data?.data ?? {};
      return { ...result, isRuned: true };
    },
  });

  useEffect(() => {
    if (mountedRef.current) {
      refetch();
    }
    mountedRef.current = true;
  }, [page, pageSize, refetch, filterValue]);

  return {
    data,
    loading,
    setValues,
    refetch,
    onPaginationChange,
    page,
    pageSize,
    handleFilterSubmit,
    filterValue,
  };
};

export const useFetchNextKnowledgeListByPage = () => {
  const { searchString, handleInputChange } = useHandleSearchChange();
  const { pagination, setPagination } = useGetPaginationWithRouter();
  const debouncedSearchString = useDebounce(searchString, { wait: 500 });
  const { filterValue, handleFilterSubmit } = useHandleFilterSubmit();

  const { data, isFetching: loading } = useQuery<IKnowledgeResult>({
    queryKey: [
      KnowledgeApiAction.FetchKnowledgeListByPage,
      {
        debouncedSearchString,
        ...pagination,
        filterValue,
      },
    ],
    initialData: {
      kbs: [],
      total: 0,
    },
    gcTime: 0,
    queryFn: async () => {
      const { data } = await listDataset(
        {
          keywords: debouncedSearchString,
          page_size: pagination.pageSize,
          page: pagination.current,
        },
        {
          owner_ids: filterValue.owner,
        },
      );

      return data?.data;
    },
  });

  const onInputChange: React.ChangeEventHandler<HTMLInputElement> = useCallback(
    (e) => {
      // setPagination({ page: 1 }); // TODO: 这里导致重复请求
      handleInputChange(e);
    },
    [handleInputChange],
  );

  return {
    ...data,
    searchString,
    handleInputChange: onInputChange,
    pagination: { ...pagination, total: data?.total },
    setPagination,
    loading,
    filterValue,
    handleFilterSubmit,
  };
};

export const useCreateKnowledge = () => {
  const queryClient = useQueryClient();
  const {
    data,
    isPending: loading,
    mutateAsync,
  } = useMutation({
    mutationKey: [KnowledgeApiAction.CreateKnowledge],
    mutationFn: async (params: { id?: string; name: string }) => {
      const { data = {} } = await kbService.createKb(params);
      if (data.code === 0) {
        message.success(
          i18n.t(`message.${params?.id ? 'modified' : 'created'}`),
        );
        queryClient.invalidateQueries({ queryKey: ['fetchKnowledgeList'] });
      }
      return data;
    },
  });

  return { data, loading, createKnowledge: mutateAsync };
};

export const useDeleteKnowledge = () => {
  const queryClient = useQueryClient();
  const {
    data,
    isPending: loading,
    mutateAsync,
  } = useMutation({
    mutationKey: [KnowledgeApiAction.DeleteKnowledge],
    mutationFn: async (id: string) => {
      const { data } = await kbService.rmKb({ kb_id: id });
      if (data.code === 0) {
        message.success(i18n.t(`message.deleted`));
        queryClient.invalidateQueries({
          queryKey: [KnowledgeApiAction.FetchKnowledgeListByPage],
        });
      }
      return data?.data ?? [];
    },
  });

  return { data, loading, deleteKnowledge: mutateAsync };
};

export const useUpdateKnowledge = (shouldFetchList = false) => {
  const knowledgeBaseId = useKnowledgeBaseId();
  const queryClient = useQueryClient();
  const {
    data,
    isPending: loading,
    mutateAsync,
  } = useMutation({
    mutationKey: [KnowledgeApiAction.SaveKnowledge],
    mutationFn: async (params: Record<string, any>) => {
      const { data = {} } = await kbService.updateKb({
        kb_id: params?.kb_id ? params?.kb_id : knowledgeBaseId,
        ...params,
      });
      if (data.code === 0) {
        message.success(i18n.t(`message.updated`));
        if (shouldFetchList) {
          queryClient.invalidateQueries({
            queryKey: [KnowledgeApiAction.FetchKnowledgeListByPage],
          });
        } else {
          queryClient.invalidateQueries({ queryKey: ['fetchKnowledgeDetail'] });
        }
      }
      return data;
    },
  });

  return { data, loading, saveKnowledgeConfiguration: mutateAsync };
};

export const useFetchKnowledgeBaseConfiguration = (props?: {
  isEdit?: boolean;
  refreshCount?: number;
}) => {
  const { isEdit = true, refreshCount } = props || { isEdit: true };
  const { id } = useParams();
  const [searchParams] = useSearchParams();
  const knowledgeBaseId = searchParams.get('id') || id;

  let queryKey: (KnowledgeApiAction | number)[] = [
    KnowledgeApiAction.FetchKnowledgeDetail,
  ];
  if (typeof refreshCount === 'number') {
    queryKey = [KnowledgeApiAction.FetchKnowledgeDetail, refreshCount];
  }

  const { data, isFetching: loading } = useQuery<IKnowledge>({
    queryKey,
    initialData: {} as IKnowledge,
    gcTime: 0,
    queryFn: async () => {
      if (isEdit) {
        const { data } = await kbService.get_kb_detail({
          kb_id: knowledgeBaseId,
        });
        return data?.data ?? {};
      } else {
        return {};
      }
    },
  });

  return { data, loading };
};

export function useFetchKnowledgeGraph() {
  const knowledgeBaseId = useKnowledgeBaseId();

  const { data, isFetching: loading } = useQuery<IKnowledgeGraph>({
    queryKey: [KnowledgeApiAction.FetchKnowledgeGraph, knowledgeBaseId],
    initialData: { graph: {}, mind_map: {} } as IKnowledgeGraph,
    enabled: !!knowledgeBaseId,
    gcTime: 0,
    queryFn: async () => {
      const { data } = await getKnowledgeGraph(knowledgeBaseId);
      return data?.data;
    },
  });

  return { data, loading };
}

export function useFetchKnowledgeMetadata(kbIds: string[] = []) {
  const { data, isFetching: loading } = useQuery<
    Record<string, Record<string, string[]>>
  >({
    queryKey: [KnowledgeApiAction.FetchMetadata, kbIds],
    initialData: {},
    enabled: kbIds.length > 0,
    gcTime: 0,
    queryFn: async () => {
      const { data } = await kbService.getMeta({ kb_ids: kbIds.join(',') });
      return data?.data ?? {};
    },
  });

  return { data, loading };
}

<<<<<<< HEAD
export const useFetchKnowledgeList = (
  shouldFilterListWithoutDocument: boolean = false,
): {
  list: IKnowledge[];
  loading: boolean;
} => {
  const { data, isFetching: loading } = useQuery({
    queryKey: [KnowledgeApiAction.FetchKnowledgeList],
    initialData: [],
    gcTime: 0, // https://tanstack.com/query/latest/docs/framework/react/guides/caching?from=reactQueryV3
    queryFn: async () => {
      const { data } = await listDataset();
      const list = data?.data?.kbs ?? [];
      return shouldFilterListWithoutDocument
        ? list.filter((x: IKnowledge) => x.chunk_num > 0)
        : list;
    },
  });

  return { list: data, loading };
=======
export const useRemoveKnowledgeGraph = () => {
  const knowledgeBaseId = useKnowledgeBaseId();

  const queryClient = useQueryClient();
  const {
    data,
    isPending: loading,
    mutateAsync,
  } = useMutation({
    mutationKey: [KnowledgeApiAction.RemoveKnowledgeGraph],
    mutationFn: async () => {
      const { data } = await deleteKnowledgeGraph(knowledgeBaseId);
      if (data.code === 0) {
        message.success(i18n.t(`message.deleted`));
        queryClient.invalidateQueries({
          queryKey: ['fetchKnowledgeGraph'],
        });
      }
      return data?.code;
    },
  });

  return { data, loading, removeKnowledgeGraph: mutateAsync };
>>>>>>> 17757930
};<|MERGE_RESOLUTION|>--- conflicted
+++ resolved
@@ -31,11 +31,7 @@
   FetchKnowledgeDetail = 'fetchKnowledgeDetail',
   FetchKnowledgeGraph = 'fetchKnowledgeGraph',
   FetchMetadata = 'fetchMetadata',
-<<<<<<< HEAD
   FetchKnowledgeList = 'fetchKnowledgeList',
-=======
-  RemoveKnowledgeGraph = 'removeKnowledgeGraph',
->>>>>>> 17757930
 }
 
 export const useKnowledgeBaseId = (): string => {
@@ -311,28 +307,6 @@
   return { data, loading };
 }
 
-<<<<<<< HEAD
-export const useFetchKnowledgeList = (
-  shouldFilterListWithoutDocument: boolean = false,
-): {
-  list: IKnowledge[];
-  loading: boolean;
-} => {
-  const { data, isFetching: loading } = useQuery({
-    queryKey: [KnowledgeApiAction.FetchKnowledgeList],
-    initialData: [],
-    gcTime: 0, // https://tanstack.com/query/latest/docs/framework/react/guides/caching?from=reactQueryV3
-    queryFn: async () => {
-      const { data } = await listDataset();
-      const list = data?.data?.kbs ?? [];
-      return shouldFilterListWithoutDocument
-        ? list.filter((x: IKnowledge) => x.chunk_num > 0)
-        : list;
-    },
-  });
-
-  return { list: data, loading };
-=======
 export const useRemoveKnowledgeGraph = () => {
   const knowledgeBaseId = useKnowledgeBaseId();
 
@@ -356,5 +330,26 @@
   });
 
   return { data, loading, removeKnowledgeGraph: mutateAsync };
->>>>>>> 17757930
+};
+
+export const useFetchKnowledgeList = (
+  shouldFilterListWithoutDocument: boolean = false,
+): {
+  list: IKnowledge[];
+  loading: boolean;
+} => {
+  const { data, isFetching: loading } = useQuery({
+    queryKey: [KnowledgeApiAction.FetchKnowledgeList],
+    initialData: [],
+    gcTime: 0, // https://tanstack.com/query/latest/docs/framework/react/guides/caching?from=reactQueryV3
+    queryFn: async () => {
+      const { data } = await listDataset();
+      const list = data?.data?.kbs ?? [];
+      return shouldFilterListWithoutDocument
+        ? list.filter((x: IKnowledge) => x.chunk_num > 0)
+        : list;
+    },
+  });
+
+  return { list: data, loading };
 };