--- conflicted
+++ resolved
@@ -31,11 +31,8 @@
   FetchKnowledgeDetail = 'fetchKnowledgeDetail',
   FetchKnowledgeGraph = 'fetchKnowledgeGraph',
   FetchMetadata = 'fetchMetadata',
-<<<<<<< HEAD
+  FetchKnowledgeList = 'fetchKnowledgeList',
   RemoveKnowledgeGraph = 'removeKnowledgeGraph',
-=======
-  FetchKnowledgeList = 'fetchKnowledgeList',
->>>>>>> 32dbed36
 }
 
 export const useKnowledgeBaseId = (): string => {
@@ -334,8 +331,6 @@
   });
 
   return { data, loading, removeKnowledgeGraph: mutateAsync };
-<<<<<<< HEAD
-=======
 };
 
 export const useFetchKnowledgeList = (
@@ -358,5 +353,4 @@
   });
 
   return { list: data, loading };
->>>>>>> 32dbed36
 };