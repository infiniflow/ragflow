import authorizationUtil from '@/utils/authorization-util';
import { useEffect, useMemo, useState } from 'react';
import { useSearchParams } from 'umi';

export const useOAuthCallback = () => {
  const [currentQueryParameters, setSearchParams] = useSearchParams();
  const error = currentQueryParameters.get('error');
  const newQueryParameters: URLSearchParams = useMemo(
    () => new URLSearchParams(currentQueryParameters.toString()),
    [currentQueryParameters],
  );
<<<<<<< HEAD
=======
  const navigate = useNavigate();

  useEffect(() => {
    if (error) {
      message.error(error);
      setTimeout(() => {
        navigate('/login');
        newQueryParameters.delete('error');
        setSearchParams(newQueryParameters);
      }, 1000);
      return;
    }
>>>>>>> ce81e470

    const auth = currentQueryParameters.get('auth');
    if (auth) {
      authorizationUtil.setAuthorization(auth);
      newQueryParameters.delete('auth');
      setSearchParams(newQueryParameters);
      navigate('/knowledge');
    }
  }, [
    error,
    currentQueryParameters,
    newQueryParameters,
    navigate,
    setSearchParams,
  ]);

<<<<<<< HEAD
  useEffect(() => {
    if (auth) {
      authorizationUtil.setAuthorization(auth);
    }
  }, [auth]);

  const authResult = useMemo(() => {
    return {
      auth,
      error,
    };
  }, [auth, error]);

  return authResult;
};

export const useAuth = () => {
  const { auth, error } = useLoginWithGithub();
=======
  console.debug(currentQueryParameters.get('auth'));
  return currentQueryParameters.get('auth');
};

export const useAuth = () => {
  const auth = useOAuthCallback();
>>>>>>> ce81e470
  const [isLogin, setIsLogin] = useState<Nullable<boolean>>(null);

  useEffect(() => {
    setIsLogin(!!authorizationUtil.getAuthorization() || !!auth);
  }, [auth]);

  return { isLogin, error };
};<|MERGE_RESOLUTION|>--- conflicted
+++ resolved
@@ -1,6 +1,6 @@
 import authorizationUtil from '@/utils/authorization-util';
 import { useEffect, useMemo, useState } from 'react';
-import { useSearchParams } from 'umi';
+import { useNavigate, useSearchParams } from 'umi';
 
 export const useOAuthCallback = () => {
   const [currentQueryParameters, setSearchParams] = useSearchParams();
@@ -9,28 +9,14 @@
     () => new URLSearchParams(currentQueryParameters.toString()),
     [currentQueryParameters],
   );
-<<<<<<< HEAD
-=======
   const navigate = useNavigate();
+  const auth = currentQueryParameters.get('auth');
 
   useEffect(() => {
-    if (error) {
-      message.error(error);
-      setTimeout(() => {
-        navigate('/login');
-        newQueryParameters.delete('error');
-        setSearchParams(newQueryParameters);
-      }, 1000);
-      return;
-    }
->>>>>>> ce81e470
-
-    const auth = currentQueryParameters.get('auth');
     if (auth) {
       authorizationUtil.setAuthorization(auth);
       newQueryParameters.delete('auth');
       setSearchParams(newQueryParameters);
-      navigate('/knowledge');
     }
   }, [
     error,
@@ -39,13 +25,6 @@
     navigate,
     setSearchParams,
   ]);
-
-<<<<<<< HEAD
-  useEffect(() => {
-    if (auth) {
-      authorizationUtil.setAuthorization(auth);
-    }
-  }, [auth]);
 
   const authResult = useMemo(() => {
     return {
@@ -58,15 +37,7 @@
 };
 
 export const useAuth = () => {
-  const { auth, error } = useLoginWithGithub();
-=======
-  console.debug(currentQueryParameters.get('auth'));
-  return currentQueryParameters.get('auth');
-};
-
-export const useAuth = () => {
-  const auth = useOAuthCallback();
->>>>>>> ce81e470
+  const { auth, error } = useOAuthCallback();
   const [isLogin, setIsLogin] = useState<Nullable<boolean>>(null);
 
   useEffect(() => {
