--- conflicted
+++ resolved
@@ -171,13 +171,8 @@
 ```bash
    $ cd ragflow/docker
 
-<<<<<<< HEAD
-   # 任意: 安定版タグを利用 (一覧: https://github.com/infiniflow/ragflow/releases) 例, `git checkout v0.21.1`
+   # 任意: 安定版タグを利用 (一覧: https://github.com/infiniflow/ragflow/releases) 例: git checkout v0.22.0
    # この手順は、コード内の entrypoint.sh ファイルが Docker イメージのバージョンと一致していることを確認します。
-
-=======
-   # 任意: 安定版タグを利用 (一覧: https://github.com/infiniflow/ragflow/releases) 例: git checkout v0.22.0
->>>>>>> a81f6d1b
 
    # Use CPU for DeepDoc tasks:
    $ docker compose -f docker-compose.yml up -d
