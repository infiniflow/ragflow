<div align="center">
<a href="https://demo.ragflow.io/">
<img src="web/src/assets/logo-with-text.svg" width="350" alt="ragflow logo">
</a>
</div>

<p align="center">
  <a href="./README.md"><img alt="README in English" src="https://img.shields.io/badge/English-DFE0E5"></a>
  <a href="./README_zh.md"><img alt="简体中文版自述文件" src="https://img.shields.io/badge/简体中文-DFE0E5"></a>
  <a href="./README_tzh.md"><img alt="繁體中文版自述文件" src="https://img.shields.io/badge/繁體中文-DFE0E5"></a>
  <a href="./README_ja.md"><img alt="日本語のREADME" src="https://img.shields.io/badge/日本語-DBEDFA"></a>
  <a href="./README_ko.md"><img alt="한국어" src="https://img.shields.io/badge/한국어-DFE0E5"></a>
  <a href="./README_id.md"><img alt="Bahasa Indonesia" src="https://img.shields.io/badge/Bahasa Indonesia-DFE0E5"></a>
  <a href="./README_pt_br.md"><img alt="Português(Brasil)" src="https://img.shields.io/badge/Português(Brasil)-DFE0E5"></a>
</p>

<p align="center">
    <a href="https://x.com/intent/follow?screen_name=infiniflowai" target="_blank">
        <img src="https://img.shields.io/twitter/follow/infiniflow?logo=X&color=%20%23f5f5f5" alt="follow on X(Twitter)">
    </a>
    <a href="https://demo.ragflow.io" target="_blank">
        <img alt="Static Badge" src="https://img.shields.io/badge/Online-Demo-4e6b99">
    </a>
    <a href="https://hub.docker.com/r/infiniflow/ragflow" target="_blank">
        <img src="https://img.shields.io/docker/pulls/infiniflow/ragflow?label=Docker%20Pulls&color=0db7ed&logo=docker&logoColor=white&style=flat-square" alt="docker pull infiniflow/ragflow:v0.21.1">
    </a>
    <a href="https://github.com/infiniflow/ragflow/releases/latest">
        <img src="https://img.shields.io/github/v/release/infiniflow/ragflow?color=blue&label=Latest%20Release" alt="Latest Release">
    </a>
    <a href="https://github.com/infiniflow/ragflow/blob/main/LICENSE">
        <img height="21" src="https://img.shields.io/badge/License-Apache--2.0-ffffff?labelColor=d4eaf7&color=2e6cc4" alt="license">
    </a>
    <a href="https://deepwiki.com/infiniflow/ragflow">
        <img alt="Ask DeepWiki" src="https://deepwiki.com/badge.svg">
    </a>
</p>

<h4 align="center">
  <a href="https://ragflow.io/docs/dev/">Document</a> |
  <a href="https://github.com/infiniflow/ragflow/issues/4214">Roadmap</a> |
  <a href="https://twitter.com/infiniflowai">Twitter</a> |
  <a href="https://discord.gg/NjYzJD3GM3">Discord</a> |
  <a href="https://demo.ragflow.io">Demo</a>
</h4>

<div align="center" style="margin-top:20px;margin-bottom:20px;">
<img src="https://raw.githubusercontent.com/infiniflow/ragflow-docs/refs/heads/image/image/ragflow-octoverse.png" width="1200"/>
</div>

<div align="center">
<a href="https://trendshift.io/repositories/9064" target="_blank"><img src="https://trendshift.io/api/badge/repositories/9064" alt="infiniflow%2Fragflow | Trendshift" style="width: 250px; height: 55px;" width="250" height="55"/></a>
</div>

## 💡 RAGFlow とは？

[RAGFlow](https://ragflow.io/) は、先進的なRAG（Retrieval-Augmented Generation）技術と Agent 機能を融合し、大規模言語モデル（LLM）に優れたコンテキスト層を構築する最先端のオープンソース RAG エンジンです。あらゆる規模の企業に対応可能な合理化された RAG ワークフローを提供し、統合型コンテキストエンジンと事前構築されたAgentテンプレートにより、開発者が複雑なデータを驚異的な効率性と精度で高精細なプロダクションレディAIシステムへ変換することを可能にします。

## 🎮 Demo

デモをお試しください：[https://demo.ragflow.io](https://demo.ragflow.io)。

<div align="center" style="margin-top:20px;margin-bottom:20px;">
<img src="https://raw.githubusercontent.com/infiniflow/ragflow-docs/refs/heads/image/image/chunking.gif" width="1200"/>
<img src="https://raw.githubusercontent.com/infiniflow/ragflow-docs/refs/heads/image/image/agentic-dark.gif" width="1200"/>
</div>

## 🔥 最新情報

- 2025-10-23 ドキュメント解析方法として MinerU と Docling をサポートします。
- 2025-10-15 オーケストレーションされたデータパイプラインのサポート。
- 2025-08-08 OpenAI の最新 GPT-5 シリーズモデルをサポートします。
- 2025-08-01 エージェントワークフローとMCPをサポート。
- 2025-05-23 エージェントに Python/JS コードエグゼキュータコンポーネントを追加しました。
- 2025-05-05 言語間クエリをサポートしました。
- 2025-03-19 PDFまたはDOCXファイル内の画像を理解するために、多モーダルモデルを使用することをサポートします。
- 2025-02-28 インターネット検索 (TAVILY) と組み合わせて、あらゆる LLM の詳細な調査をサポートします。
- 2024-12-18 DeepDoc のドキュメント レイアウト分析モデルをアップグレードします。
- 2024-08-22 RAG を介して SQL ステートメントへのテキストをサポートします。

## 🎉 続きを楽しみに

⭐️ リポジトリをスター登録して、エキサイティングな新機能やアップデートを最新の状態に保ちましょう！すべての新しいリリースに関する即時通知を受け取れます！ 🌟

<div align="center" style="margin-top:20px;margin-bottom:20px;">
<img src="https://github.com/user-attachments/assets/18c9707e-b8aa-4caf-a154-037089c105ba" width="1200"/>
</div>

## 🌟 主な特徴

### 🍭 **"Quality in, quality out"**

- 複雑な形式の非構造化データからの[深い文書理解](./deepdoc/README.md)ベースの知識抽出。
- 無限のトークンから"干し草の山の中の針"を見つける。

### 🍱 **テンプレートベースのチャンク化**

- 知的で解釈しやすい。
- テンプレートオプションが豊富。

### 🌱 **ハルシネーションが軽減された根拠のある引用**

- 可視化されたテキストチャンキング（text chunking）で人間の介入を可能にする。
- 重要な参考文献のクイックビューと、追跡可能な引用によって根拠ある答えをサポートする。

### 🍔 **多様なデータソースとの互換性**

- Word、スライド、Excel、txt、画像、スキャンコピー、構造化データ、Web ページなどをサポート。

### 🛀 **自動化された楽な RAG ワークフロー**

- 個人から大企業まで対応できる RAG オーケストレーション（orchestration）。
- カスタマイズ可能な LLM とエンベッディングモデル。
- 複数の想起と融合された再ランク付け。
- 直感的な API によってビジネスとの統合がシームレスに。

## 🔎 システム構成

<div align="center" style="margin-top:20px;margin-bottom:20px;">
<img src="https://github.com/user-attachments/assets/31b0dd6f-ca4f-445a-9457-70cb44a381b2" width="1000"/>
</div>

## 🎬 初期設定

## 🚀 開始

### 📝 前提条件

- CPU ≥ 4 コア
- RAM ≥ 16 GB
- Disk ≥ 50 GB
- Docker ≥ v24.0.0 & Docker Compose ≥ v2.26.1
  > Windows ユーザーの場合は、Docker Desktop for Windows を使用し、WSL2 が有効になっていることを確認してください。
  > コンピュータの仮想化テクノロジー（VT）が有効になっていることを確認してください。

### 🚀 Docker Compose で RAGFlow を起動します

1. Docker と Docker Compose がインストールされていることを確認する。

   > Docker の詳しいインストール方法については、[こちら](https://docs.docker.com/engine/install/)を参照してください。

2. RAGFlow Docker イメージをクローンして、`docker`フォルダへ移動する:

   ```bash
   $ git clone https://github.com/infiniflow/ragflow.git
   $ cd ragflow/docker
<<<<<<< HEAD

   # Optional: use a stable tag (see releases: https://github.com/infiniflow/ragflow/releases), e.g.: git checkout v0.21.1

   # Use CPU for embedding and DeepDoc tasks:
   $ docker compose -f docker-compose.yml up -d

   # To use GPU to accelerate embedding and DeepDoc tasks:
   # sed -i '1i DEVICE=gpu' .env
   # docker compose -f docker-compose.yml up -d
```
=======
   
   # 任意: 安定版タグを利用 (一覧: https://github.com/infiniflow/ragflow/releases) 例: git checkout v0.21.1
>>>>>>> c2e57992

| RAGFlow image tag | Image size (GB) | Has embedding models? | Stable?                    |
| ----------------- | --------------- | --------------------- | -------------------------- |
| v0.21.1           | &approx;9       | ✔️                  | Stable release             |
| v0.21.1-slim      | &approx;2       | ❌                    | Stable release             |
| nightly           | &approx;2       | ❌                    | _Unstable_ nightly build |

> 注意：`v0.22.0` 以降、当プロジェクトでは slim エディションのみを提供し、イメージタグに **-slim** サフィックスを付けなくなりました。

1. サーバーを立ち上げた後、サーバーの状態を確認する:

   ```bash
   $ docker logs -f docker-ragflow-cpu-1
   ```

   _以下の出力は、システムが正常に起動したことを確認するものです:_

   ```bash
        ____   ___    ______ ______ __
       / __ \ /   |  / ____// ____// /____  _      __
      / /_/ // /| | / / __ / /_   / // __ \| | /| / /
     / _, _// ___ |/ /_/ // __/  / // /_/ /| |/ |/ /
    /_/ |_|/_/  |_|\____//_/    /_/ \____/ |__/|__/

    * Running on all addresses (0.0.0.0)
   ```

   > もし確認ステップをスキップして直接 RAGFlow にログインした場合、その時点で RAGFlow が完全に初期化されていない可能性があるため、ブラウザーがネットワーク異常エラーを表示するかもしれません。
   >
2. ウェブブラウザで、プロンプトに従ってサーバーの IP アドレスを入力し、RAGFlow にログインします。

   > デフォルトの設定を使用する場合、デフォルトの HTTP サービングポート `80` は省略できるので、与えられたシナリオでは、`http://IP_OF_YOUR_MACHINE`（ポート番号は省略）だけを入力すればよい。
   >
3. [service_conf.yaml.template](./docker/service_conf.yaml.template) で、`user_default_llm` で希望の LLM ファクトリを選択し、`API_KEY` フィールドを対応する API キーで更新する。

   > 詳しくは [llm_api_key_setup](https://ragflow.io/docs/dev/llm_api_key_setup) を参照してください。
   >

   _これで初期設定完了！ショーの開幕です！_

## 🔧 コンフィグ

システムコンフィグに関しては、以下のファイルを管理する必要がある:

- [.env](./docker/.env): `SVR_HTTP_PORT`、`MYSQL_PASSWORD`、`MINIO_PASSWORD` などのシステムの基本設定を保持する。
- [service_conf.yaml.template](./docker/service_conf.yaml.template): バックエンドのサービスを設定します。
- [docker-compose.yml](./docker/docker-compose.yml): システムの起動は [docker-compose.yml](./docker/docker-compose.yml) に依存している。

[.env](./docker/.env) ファイルの変更が [service_conf.yaml.template](./docker/service_conf.yaml.template) ファイルの内容と一致していることを確認する必要があります。

> [./docker/README](./docker/README.md) ファイル ./docker/README には、service_conf.yaml.template ファイルで ${ENV_VARS} として使用できる環境設定とサービス構成の詳細な説明が含まれています。

デフォルトの HTTP サービングポート(80)を更新するには、[docker-compose.yml](./docker/docker-compose.yml) にアクセスして、`80:80` を `<YOUR_SERVING_PORT>:80` に変更します。

> すべてのシステム設定のアップデートを有効にするには、システムの再起動が必要です:
>
> ```bash
> $ docker compose -f docker-compose.yml up -d
> ```

### Elasticsearch から Infinity にドキュメントエンジンを切り替えます

RAGFlow はデフォルトで Elasticsearch を使用して全文とベクトルを保存します。［Infinity］に切り替え（https://github.com/infiniflow/infinity/)、次の手順に従います。

1. 実行中のすべてのコンテナを停止するには：

   ```bash
   $ docker compose -f docker/docker-compose.yml down -v
   ```

   Note: `-v` は docker コンテナのボリュームを削除し、既存のデータをクリアします。
2. **docker/.env** の「DOC \_ ENGINE」を「infinity」に設定します。
3. 起動コンテナ：

   ```bash
   $ docker compose -f docker-compose.yml up -d
   ```

   > [!WARNING]
   > Linux/arm64 マシンでの Infinity への切り替えは正式にサポートされていません。
   >

## 🔧 ソースコードで Docker イメージを作成（埋め込みモデルなし）

この Docker イメージのサイズは約 1GB で、外部の大モデルと埋め込みサービスに依存しています。

```bash
git clone https://github.com/infiniflow/ragflow.git
cd ragflow/
docker build --platform linux/amd64 -f Dockerfile -t infiniflow/ragflow:nightly .
```

## 🔨 ソースコードからサービスを起動する方法

1. `uv` と `pre-commit` をインストールする。すでにインストールされている場合は、このステップをスキップしてください:

   ```bash
   pipx install uv pre-commit
   ```
2. ソースコードをクローンし、Python の依存関係をインストールする:

   ```bash
   git clone https://github.com/infiniflow/ragflow.git
   cd ragflow/
   uv sync --python 3.10 # install RAGFlow dependent python modules
   uv run download_deps.py
   pre-commit install
   ```
3. Docker Compose を使用して依存サービス（MinIO、Elasticsearch、Redis、MySQL）を起動する:

   ```bash
   docker compose -f docker/docker-compose-base.yml up -d
   ```

   `/etc/hosts` に以下の行を追加して、**conf/service_conf.yaml** に指定されたすべてのホストを `127.0.0.1` に解決します:

   ```
   127.0.0.1       es01 infinity mysql minio redis sandbox-executor-manager
   ```
4. HuggingFace にアクセスできない場合は、`HF_ENDPOINT` 環境変数を設定してミラーサイトを使用してください:

   ```bash
   export HF_ENDPOINT=https://hf-mirror.com
   ```
5. オペレーティングシステムにjemallocがない場合は、次のようにインストールします:

   ```bash
   # ubuntu
   sudo apt-get install libjemalloc-dev
   # centos
   sudo yum install jemalloc
   # mac
   sudo brew install jemalloc
   ```
6. バックエンドサービスを起動する:

   ```bash
   source .venv/bin/activate
   export PYTHONPATH=$(pwd)
   bash docker/launch_backend_service.sh
   ```
7. フロントエンドの依存関係をインストールする:

   ```bash
   cd web
   npm install
   ```
8. フロントエンドサービスを起動する:

   ```bash
   npm run dev
   ```

   _以下の画面で、システムが正常に起動したことを示します:_

   ![](https://github.com/user-attachments/assets/0daf462c-a24d-4496-a66f-92533534e187)
9. 開発が完了したら、RAGFlow のフロントエンド サービスとバックエンド サービスを停止します:

   ```bash
   pkill -f "ragflow_server.py|task_executor.py"
   ```

## 📚 ドキュメンテーション

- [Quickstart](https://ragflow.io/docs/dev/)
- [Configuration](https://ragflow.io/docs/dev/configurations)
- [Release notes](https://ragflow.io/docs/dev/release_notes)
- [User guides](https://ragflow.io/docs/dev/category/guides)
- [Developer guides](https://ragflow.io/docs/dev/category/developers)
- [References](https://ragflow.io/docs/dev/category/references)
- [FAQs](https://ragflow.io/docs/dev/faq)

## 📜 ロードマップ

[RAGFlow ロードマップ 2025](https://github.com/infiniflow/ragflow/issues/4214) を参照

## 🏄 コミュニティ

- [Discord](https://discord.gg/NjYzJD3GM3)
- [Twitter](https://twitter.com/infiniflowai)
- [GitHub Discussions](https://github.com/orgs/infiniflow/discussions)

## 🙌 コントリビュート

RAGFlow はオープンソースのコラボレーションによって発展してきました。この精神に基づき、私たちはコミュニティからの多様なコントリビュートを受け入れています。 参加を希望される方は、まず [コントリビューションガイド](https://ragflow.io/docs/dev/contributing)をご覧ください。<|MERGE_RESOLUTION|>--- conflicted
+++ resolved
@@ -143,21 +143,8 @@
    ```bash
    $ git clone https://github.com/infiniflow/ragflow.git
    $ cd ragflow/docker
-<<<<<<< HEAD
-
-   # Optional: use a stable tag (see releases: https://github.com/infiniflow/ragflow/releases), e.g.: git checkout v0.21.1
-
-   # Use CPU for embedding and DeepDoc tasks:
-   $ docker compose -f docker-compose.yml up -d
-
-   # To use GPU to accelerate embedding and DeepDoc tasks:
-   # sed -i '1i DEVICE=gpu' .env
-   # docker compose -f docker-compose.yml up -d
-```
-=======
    
    # 任意: 安定版タグを利用 (一覧: https://github.com/infiniflow/ragflow/releases) 例: git checkout v0.21.1
->>>>>>> c2e57992
 
 | RAGFlow image tag | Image size (GB) | Has embedding models? | Stable?                    |
 | ----------------- | --------------- | --------------------- | -------------------------- |
