--- conflicted
+++ resolved
@@ -71,15 +71,9 @@
             return Session(self.rag, res["data"])
         raise Exception(res["message"])
 
-<<<<<<< HEAD
-    def list_sessions(self, page: int = 1, page_size: int = 30, orderby: str = "create_time", desc: bool = True,
-                      id: str = None, name: str = None):
-        res = self.get(f'/chats/{self.id}/sessions',
-                       {"page": page, "page_size": page_size, "orderby": orderby, "desc": desc, "id": id, "name": name})
-=======
     def list_sessions(self, page: int = 1, page_size: int = 30, orderby: str = "create_time", desc: bool = True, id: str = None, name: str = None) -> list[Session]:
         res = self.get(f"/chats/{self.id}/sessions", {"page": page, "page_size": page_size, "orderby": orderby, "desc": desc, "id": id, "name": name})
->>>>>>> 9077ee8d
+
         res = res.json()
         if res.get("code") == 0:
             sessions = [Session(self.rag, data) for data in res["data"].get("sessions", res["data"]) if isinstance(data, dict)]
