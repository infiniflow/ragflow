from common import HOST_ADDRESS, create_dataset, list_dataset, rm_dataset, update_dataset, DATASET_NAME_LIMIT
import re
import pytest
import random
import string


def test_dataset(get_auth):
    # create dataset
    res = create_dataset(get_auth, "test_create_dataset")
    assert res.get("code") == 0, f"{res.get('message')}"

    # list dataset
    page_number = 1
    dataset_list = []
    while True:
        res = list_dataset(get_auth, page_number)
        data = res.get("data").get("kbs")
        for item in data:
            dataset_id = item.get("id")
            dataset_list.append(dataset_id)
        if len(dataset_list) < page_number * 150:
            break
        page_number += 1

    print(f"found {len(dataset_list)} datasets")
    # delete dataset
    for dataset_id in dataset_list:
        res = rm_dataset(get_auth, dataset_id)
        assert res.get("code") == 0, f"{res.get('message')}"
    print(f"{len(dataset_list)} datasets are deleted")


def test_dataset_1k_dataset(get_auth):
    # create dataset
    authorization = {"Authorization": get_auth}
    url = f"{HOST_ADDRESS}/v1/kb/create"
    for i in range(1000):
        res = create_dataset(get_auth, f"test_create_dataset_{i}")
        assert res.get("code") == 0, f"{res.get('message')}"

    # list dataset
    page_number = 1
    dataset_list = []
    while True:
        res = list_dataset(get_auth, page_number)
        data = res.get("data").get("kbs")
        for item in data:
            dataset_id = item.get("id")
            dataset_list.append(dataset_id)
        if len(dataset_list) < page_number * 150:
            break
        page_number += 1

    print(f"found {len(dataset_list)} datasets")
    # delete dataset
    for dataset_id in dataset_list:
        res = rm_dataset(get_auth, dataset_id)
        assert res.get("code") == 0, f"{res.get('message')}"
    print(f"{len(dataset_list)} datasets are deleted")


def test_duplicated_name_dataset(get_auth):
    # create dataset
    for i in range(20):
        res = create_dataset(get_auth, "test_create_dataset")
        assert res.get("code") == 0, f"{res.get('message')}"

    # list dataset
    res = list_dataset(get_auth, 1)
    data = res.get("data").get("kbs")
    dataset_list = []
    pattern = r'^test_create_dataset.*'
    for item in data.get("kbs"):
        dataset_name = item.get("name")
        dataset_id = item.get("id")
        dataset_list.append(dataset_id)
        match = re.match(pattern, dataset_name)
        assert match != None

    for dataset_id in dataset_list:
        res = rm_dataset(get_auth, dataset_id)
        assert res.get("code") == 0, f"{res.get('message')}"
    print(f"{len(dataset_list)} datasets are deleted")


def test_invalid_name_dataset(get_auth):
    # create dataset
    # with pytest.raises(Exception) as e:
    res = create_dataset(get_auth, 0)
    assert res['code'] == 102

    res = create_dataset(get_auth, "")
    assert res['code'] == 102

    long_string = ""

    while len(long_string) <= DATASET_NAME_LIMIT:
        long_string += random.choice(string.ascii_letters + string.digits)

    res = create_dataset(get_auth, long_string)
    assert res['code'] == 102
    print(res)


def test_update_different_params_dataset(get_auth):
    # create dataset
    res = create_dataset(get_auth, "test_create_dataset")
    assert res.get("code") == 0, f"{res.get('message')}"

    # list dataset
    page_number = 1
    dataset_list = []
    while True:
        res = list_dataset(get_auth, page_number)
<<<<<<< HEAD
        data = res.get("data")
        for item in data.get("kbs"):
=======
        data = res.get("data").get("kbs")
        for item in data:
>>>>>>> cdae8d28
            dataset_id = item.get("id")
            dataset_list.append(dataset_id)
        if len(dataset_list) < page_number * 150:
            break
        page_number += 1

    print(f"found {len(dataset_list)} datasets")
    dataset_id = dataset_list[0]

    json_req = {"kb_id": dataset_id, "name": "test_update_dataset", "description": "test", "permission": "me", "parser_id": "presentation"}
    res = update_dataset(get_auth, json_req)
    assert res.get("code") == 0, f"{res.get('message')}"

    # delete dataset
    for dataset_id in dataset_list:
        res = rm_dataset(get_auth, dataset_id)
        assert res.get("code") == 0, f"{res.get('message')}"
    print(f"{len(dataset_list)} datasets are deleted")

# update dataset with different parameters<|MERGE_RESOLUTION|>--- conflicted
+++ resolved
@@ -113,13 +113,8 @@
     dataset_list = []
     while True:
         res = list_dataset(get_auth, page_number)
-<<<<<<< HEAD
-        data = res.get("data")
-        for item in data.get("kbs"):
-=======
         data = res.get("data").get("kbs")
         for item in data:
->>>>>>> cdae8d28
             dataset_id = item.get("id")
             dataset_list.append(dataset_id)
         if len(dataset_list) < page_number * 150:
