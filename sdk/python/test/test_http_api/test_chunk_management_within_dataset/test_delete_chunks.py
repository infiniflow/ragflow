--- conflicted
+++ resolved
@@ -168,11 +168,8 @@
             ),
             (lambda r: {"chunk_ids": r[:1]}, 0, "", 4),
             (lambda r: {"chunk_ids": r}, 0, "", 1),
-<<<<<<< HEAD
-            pytest.param({"chunk_ids": []}, 0, "deleted 5 chunks", 0),
-=======
-            pytest.param({"chunk_ids": []}, 0, "", 0, marks=pytest.mark.skip(reason="issues/6607")),
->>>>>>> 3ae1e9e3
+            pytest.param({"chunk_ids": []}, 0, "deleted 5 chunks", 0)
+
         ],
     )
     def test_basic_scenarios(
