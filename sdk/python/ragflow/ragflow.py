#
#  Copyright 2024 The InfiniFlow Authors. All Rights Reserved.
#
#  Licensed under the Apache License, Version 2.0 (the "License");
#  you may not use this file except in compliance with the License.
#  You may obtain a copy of the License at
#
#      http://www.apache.org/licenses/LICENSE-2.0
#
#  Unless required by applicable law or agreed to in writing, software
#  distributed under the License is distributed on an "AS IS" BASIS,
#  WITHOUT WARRANTIES OR CONDITIONS OF ANY KIND, either express or implied.
#  See the License for the specific language governing permissions and
#  limitations under the License.

from typing import List

import requests

from .modules.assistant import Assistant
from .modules.dataset import DataSet
from .modules.document import Document

class RAGFlow:
    def __init__(self, user_key, base_url, version='v1'):
        """
        api_url: http://<host_address>/api/v1
        """
        self.user_key = user_key
        self.api_url = f"{base_url}/api/{version}"
        self.authorization_header = {"Authorization": "{} {}".format("Bearer", self.user_key)}

    def post(self, path, param, stream=False):
        res = requests.post(url=self.api_url + path, json=param, headers=self.authorization_header, stream=stream)
        return res

    def get(self, path, params=None):
        res = requests.get(url=self.api_url + path, params=params, headers=self.authorization_header)
        return res

    def delete(self, path, params):
        res = requests.delete(url=self.api_url + path, params=params, headers=self.authorization_header)
        return res

    def create_dataset(self, name: str, avatar: str = "", description: str = "", language: str = "English",
                       permission: str = "me",
                       document_count: int = 0, chunk_count: int = 0, parse_method: str = "naive",
                       parser_config: DataSet.ParserConfig = None) -> DataSet:
        if parser_config is None:
            parser_config = DataSet.ParserConfig(self, {"chunk_token_count": 128, "layout_recognize": True,
                                                        "delimiter": "\n!?。；！？", "task_page_size": 12})
        parser_config = parser_config.to_json()
        res = self.post("/dataset/save",
                        {"name": name, "avatar": avatar, "description": description, "language": language,
                         "permission": permission,
                         "document_count": document_count, "chunk_count": chunk_count, "parse_method": parse_method,
                         "parser_config": parser_config
                         }
                        )
        res = res.json()
        if res.get("retmsg") == "success":
            return DataSet(self, res["data"])
        raise Exception(res["retmsg"])

    def list_datasets(self, page: int = 1, page_size: int = 1024, orderby: str = "create_time", desc: bool = True) -> \
            List[DataSet]:
        res = self.get("/dataset/list", {"page": page, "page_size": page_size, "orderby": orderby, "desc": desc})
        res = res.json()
        result_list = []
        if res.get("retmsg") == "success":
            for data in res['data']:
                result_list.append(DataSet(self, data))
            return result_list
        raise Exception(res["retmsg"])

    def get_dataset(self, id: str = None, name: str = None) -> DataSet:
        res = self.get("/dataset/detail", {"id": id, "name": name})
        res = res.json()
        if res.get("retmsg") == "success":
            return DataSet(self, res['data'])
        raise Exception(res["retmsg"])

    def create_assistant(self, name: str = "assistant", avatar: str = "path", knowledgebases: List[DataSet] = [],
                         llm: Assistant.LLM = None, prompt: Assistant.Prompt = None) -> Assistant:
        datasets = []
        for dataset in knowledgebases:
            datasets.append(dataset.to_json())

        if llm is None:
            llm = Assistant.LLM(self, {"model_name": None,
                                       "temperature": 0.1,
                                       "top_p": 0.3,
                                       "presence_penalty": 0.4,
                                       "frequency_penalty": 0.7,
                                       "max_tokens": 512, })
        if prompt is None:
            prompt = Assistant.Prompt(self, {"similarity_threshold": 0.2,
                                             "keywords_similarity_weight": 0.7,
                                             "top_n": 8,
                                             "variables": [{
                                                 "key": "knowledge",
                                                 "optional": True
                                             }], "rerank_model": "",
                                             "empty_response": None,
                                             "opener": None,
                                             "show_quote": True,
                                             "prompt": None})
            if prompt.opener is None:
                prompt.opener = "Hi! I'm your assistant, what can I do for you?"
            if prompt.prompt is None:
                prompt.prompt = (
                    "You are an intelligent assistant. Please summarize the content of the knowledge base to answer the question. "
                    "Please list the data in the knowledge base and answer in detail. When all knowledge base content is irrelevant to the question, "
                    "your answer must include the sentence 'The answer you are looking for is not found in the knowledge base!' "
                    "Answers need to consider chat history.\nHere is the knowledge base:\n{knowledge}\nThe above is the knowledge base."
                )

        temp_dict = {"name": name,
                     "avatar": avatar,
                     "knowledgebases": datasets,
                     "llm": llm.to_json(),
                     "prompt": prompt.to_json()}
        res = self.post("/assistant/save", temp_dict)
        res = res.json()
        if res.get("retmsg") == "success":
            return Assistant(self, res["data"])
        raise Exception(res["retmsg"])

    def get_assistant(self, id: str = None, name: str = None) -> Assistant:
        res = self.get("/assistant/get", {"id": id, "name": name})
        res = res.json()
        if res.get("retmsg") == "success":
            return Assistant(self, res['data'])
        raise Exception(res["retmsg"])

    def list_assistants(self) -> List[Assistant]:
        res = self.get("/assistant/list")
        res = res.json()
        result_list = []
        if res.get("retmsg") == "success":
            for data in res['data']:
                result_list.append(Assistant(self, data))
            return result_list
        raise Exception(res["retmsg"])

<<<<<<< HEAD
    def get_all_datasets(
            self, page: int = 1, page_size: int = 1024, orderby: str = "create_time", desc: bool = True
    ) -> List[DataSet]:
        res = self.get("/datasets", {"page": page, "page_size": page_size, "orderby": orderby, "desc": desc})
        res = res.json()
        result_list = []
        if res.get("retmsg") == "success":
            for data in res['data']:
                result_list.append(DataSet(self, data))
            return result_list
        raise Exception(res["retmsg"])
=======
    def create_document(self, ds:DataSet, name: str, blob: bytes) -> bool:
        url = f"/doc/dataset/{ds.id}/documents/upload"
        files = {
            'file': (name, blob)
        }
        data = {
            'kb_id': ds.id
        }
        headers = {
            'Authorization': f"Bearer {ds.rag.user_key}"
        }

        response = requests.post(self.api_url + url, data=data, files=files,
                                 headers=headers)

        if response.status_code == 200 and response.json().get('retmsg') == 'success':
            return True
        else:
            raise Exception(f"Upload failed: {response.json().get('retmsg')}")

        return False
    def get_document(self, id: str = None, name: str = None) -> Document:
        res = self.get("/doc/infos", {"id": id, "name": name})
        res = res.json()
        if res.get("retmsg") == "success":
            return Document(self, res['data'])
        raise Exception(res["retmsg"])
>>>>>>> 54342ae0
<|MERGE_RESOLUTION|>--- conflicted
+++ resolved
@@ -20,6 +20,7 @@
 from .modules.assistant import Assistant
 from .modules.dataset import DataSet
 from .modules.document import Document
+
 
 class RAGFlow:
     def __init__(self, user_key, base_url, version='v1'):
@@ -65,6 +66,19 @@
     def list_datasets(self, page: int = 1, page_size: int = 1024, orderby: str = "create_time", desc: bool = True) -> \
             List[DataSet]:
         res = self.get("/dataset/list", {"page": page, "page_size": page_size, "orderby": orderby, "desc": desc})
+        res = res.json()
+        result_list = []
+        if res.get("retmsg") == "success":
+            for data in res['data']:
+                result_list.append(DataSet(self, data))
+            return result_list
+        raise Exception(res["retmsg"])
+
+    def get_all_datasets(
+            self, page: int = 1, page_size: int = 1024, orderby: str = "create_time", desc: bool = True
+    ) -> List[DataSet]:
+        res = self.get("/datasets",
+                       {"page": page, "page_size": page_size, "orderby": orderby, "desc": desc})
         res = res.json()
         result_list = []
         if res.get("retmsg") == "success":
@@ -143,20 +157,7 @@
             return result_list
         raise Exception(res["retmsg"])
 
-<<<<<<< HEAD
-    def get_all_datasets(
-            self, page: int = 1, page_size: int = 1024, orderby: str = "create_time", desc: bool = True
-    ) -> List[DataSet]:
-        res = self.get("/datasets", {"page": page, "page_size": page_size, "orderby": orderby, "desc": desc})
-        res = res.json()
-        result_list = []
-        if res.get("retmsg") == "success":
-            for data in res['data']:
-                result_list.append(DataSet(self, data))
-            return result_list
-        raise Exception(res["retmsg"])
-=======
-    def create_document(self, ds:DataSet, name: str, blob: bytes) -> bool:
+    def create_document(self, ds: DataSet, name: str, blob: bytes) -> bool:
         url = f"/doc/dataset/{ds.id}/documents/upload"
         files = {
             'file': (name, blob)
@@ -177,10 +178,10 @@
             raise Exception(f"Upload failed: {response.json().get('retmsg')}")
 
         return False
+
     def get_document(self, id: str = None, name: str = None) -> Document:
         res = self.get("/doc/infos", {"id": id, "name": name})
         res = res.json()
         if res.get("retmsg") == "success":
             return Document(self, res['data'])
-        raise Exception(res["retmsg"])
->>>>>>> 54342ae0
+        raise Exception(res["retmsg"])