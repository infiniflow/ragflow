#
#  Copyright 2024 The InfiniFlow Authors. All Rights Reserved.
#
#  Licensed under the Apache License, Version 2.0 (the "License");
#  you may not use this file except in compliance with the License.
#  You may obtain a copy of the License at
#
#      http://www.apache.org/licenses/LICENSE-2.0
#
#  Unless required by applicable law or agreed to in writing, software
#  distributed under the License is distributed on an "AS IS" BASIS,
#  WITHOUT WARRANTIES OR CONDITIONS OF ANY KIND, either express or implied.
#  See the License for the specific language governing permissions and
#  limitations under the License.

from typing import List

import requests

from .modules.chat import Chat
from .modules.chunk import Chunk
from .modules.dataset import DataSet
from .modules.document import Document


class RAGFlow:
    def __init__(self, user_key, base_url, version='v1'):
        """
        api_url: http://<host_address>/api/v1
        """
        self.user_key = user_key
        self.api_url = f"{base_url}/api/{version}"
        self.authorization_header = {"Authorization": "{} {}".format("Bearer", self.user_key)}

    def post(self, path, json=None, stream=False, files=None):
        res = requests.post(url=self.api_url + path, json=json, headers=self.authorization_header, stream=stream,files=files)
        return res

    def get(self, path, params=None, json=None):
        res = requests.get(url=self.api_url + path, params=params, headers=self.authorization_header,json=json)
        return res

    def delete(self, path, json):
        res = requests.delete(url=self.api_url + path, json=json, headers=self.authorization_header)
        return res

    def put(self, path, json):
        res = requests.put(url=self.api_url + path, json= json,headers=self.authorization_header)
        return res

    def create_dataset(self, name: str, avatar: str = "", description: str = "", language: str = "English",
                       permission: str = "me",
                       document_count: int = 0, chunk_count: int = 0, parse_method: str = "naive",
                       parser_config: DataSet.ParserConfig = None) -> DataSet:
        if parser_config is None:
            parser_config = DataSet.ParserConfig(self, {"chunk_token_count": 128, "layout_recognize": True,
                                                        "delimiter": "\n!?。；！？", "task_page_size": 12})
        parser_config = parser_config.to_json()
        res = self.post("/dataset",
                        {"name": name, "avatar": avatar, "description": description, "language": language,
                         "permission": permission,
                         "document_count": document_count, "chunk_count": chunk_count, "parse_method": parse_method,
                         "parser_config": parser_config
                         }
                        )
        res = res.json()
        if res.get("code") == 0:
            return DataSet(self, res["data"])
        raise Exception(res["message"])

    def delete_datasets(self, ids: List[str] = None, names: List[str] = None):
        res = self.delete("/dataset",{"ids": ids, "names": names})
        res=res.json()
        if res.get("code") != 0:
            raise Exception(res["message"])

    def get_dataset(self,name: str):
        _list = self.list_datasets(name=name)
        if len(_list) > 0:
            return _list[0]
        raise Exception("Dataset %s not found" % name)

    def list_datasets(self, page: int = 1, page_size: int = 1024, orderby: str = "create_time", desc: bool = True,
                      id: str = None, name: str = None) -> \
            List[DataSet]:
        res = self.get("/dataset",
                       {"page": page, "page_size": page_size, "orderby": orderby, "desc": desc, "id": id, "name": name})
        res = res.json()
        result_list = []
        if res.get("code") == 0:
            for data in res['data']:
                result_list.append(DataSet(self, data))
            return result_list
        raise Exception(res["message"])

    def create_chat(self, name: str = "assistant", avatar: str = "path", knowledgebases: List[DataSet] = [],
                         llm: Chat.LLM = None, prompt: Chat.Prompt = None) -> Chat:
        datasets = []
        for dataset in knowledgebases:
            datasets.append(dataset.to_json())

        if llm is None:
            llm = Chat.LLM(self, {"model_name": None,
                                       "temperature": 0.1,
                                       "top_p": 0.3,
                                       "presence_penalty": 0.4,
                                       "frequency_penalty": 0.7,
                                       "max_tokens": 512, })
        if prompt is None:
            prompt = Chat.Prompt(self, {"similarity_threshold": 0.2,
                                             "keywords_similarity_weight": 0.7,
                                             "top_n": 8,
                                             "variables": [{
                                                 "key": "knowledge",
                                                 "optional": True
                                             }], "rerank_model": "",
                                             "empty_response": None,
                                             "opener": None,
                                             "show_quote": True,
                                             "prompt": None})
            if prompt.opener is None:
                prompt.opener = "Hi! I'm your assistant, what can I do for you?"
            if prompt.prompt is None:
                prompt.prompt = (
                    "You are an intelligent assistant. Please summarize the content of the knowledge base to answer the question. "
                    "Please list the data in the knowledge base and answer in detail. When all knowledge base content is irrelevant to the question, "
                    "your answer must include the sentence 'The answer you are looking for is not found in the knowledge base!' "
                    "Answers need to consider chat history.\nHere is the knowledge base:\n{knowledge}\nThe above is the knowledge base."
                )

        temp_dict = {"name": name,
                     "avatar": avatar,
                     "knowledgebases": datasets,
                     "llm": llm.to_json(),
                     "prompt": prompt.to_json()}
        res = self.post("/chat", temp_dict)
        res = res.json()
        if res.get("code") == 0:
            return Chat(self, res["data"])
        raise Exception(res["message"])

    def delete_chats(self,ids: List[str] = None,names: List[str] = None ) -> bool:
        res = self.delete('/chat',
                      {"ids":ids, "names":names})
        res = res.json()
        if res.get("code") != 0:
            raise Exception(res["message"])

    def list_chats(self, page: int = 1, page_size: int = 1024, orderby: str = "create_time", desc: bool = True,
                      id: str = None, name: str = None) -> List[Chat]:
        res = self.get("/chat",{"page": page, "page_size": page_size, "orderby": orderby, "desc": desc, "id": id, "name": name})
        res = res.json()
        result_list = []
        if res.get("code") == 0:
            for data in res['data']:
                result_list.append(Chat(self, data))
            return result_list
        raise Exception(res["message"])

<<<<<<< HEAD
=======
    def create_document(self, ds: DataSet, name: str, blob: bytes) -> bool:
        url = f"/dataset/{ds.id}/document"
        files = {
            'file': (name, blob)
        }
        headers = {
            'Authorization': f"Bearer {ds.rag.user_key}"
        }
>>>>>>> 604cc33e


    def async_parse_documents(self, doc_ids):
        """
        Asynchronously start parsing multiple documents without waiting for completion.

        :param doc_ids: A list containing multiple document IDs.
        """
        try:
            if not doc_ids or not isinstance(doc_ids, list):
                raise ValueError("doc_ids must be a non-empty list of document IDs")

            data = {"document_ids": doc_ids, "run": 1}

            res = self.post(f'/doc/run', data)

            if res.status_code != 200:
                raise Exception(f"Failed to start async parsing for documents: {res.text}")

            print(f"Async parsing started successfully for documents: {doc_ids}")

        except Exception as e:
            print(f"Error occurred during async parsing for documents: {str(e)}")
            raise

    def async_cancel_parse_documents(self, doc_ids):
        """
        Cancel the asynchronous parsing of multiple documents.

        :param doc_ids: A list containing multiple document IDs.
        """
        try:
            if not doc_ids or not isinstance(doc_ids, list):
                raise ValueError("doc_ids must be a non-empty list of document IDs")
            data = {"document_ids": doc_ids, "run": 2}
            res = self.post(f'/doc/run', data)

            if res.status_code != 200:
                raise Exception(f"Failed to cancel async parsing for documents: {res.text}")

            print(f"Async parsing canceled successfully for documents: {doc_ids}")

        except Exception as e:
            print(f"Error occurred during canceling parsing for documents: {str(e)}")
            raise

    def retrieval(self,
                  question,
                  datasets=None,
                  documents=None,
                  offset=0,
                  limit=6,
                  similarity_threshold=0.1,
                  vector_similarity_weight=0.3,
                  top_k=1024):
        """
        Perform document retrieval based on the given parameters.

        :param question: The query question.
        :param datasets: A list of datasets (optional, as documents may be provided directly).
        :param documents: A list of documents (if specific documents are provided).
        :param offset: Offset for the retrieval results.
        :param limit: Maximum number of retrieval results.
        :param similarity_threshold: Similarity threshold.
        :param vector_similarity_weight: Weight of vector similarity.
        :param top_k: Number of top most similar documents to consider (for pre-filtering or ranking).

        Note: This is a hypothetical implementation and may need adjustments based on the actual backend service API.
        """
        try:
            data = {
                "question": question,
                "datasets": datasets if datasets is not None else [],
                "documents": [doc.id if hasattr(doc, 'id') else doc for doc in
                              documents] if documents is not None else [],
                "offset": offset,
                "limit": limit,
                "similarity_threshold": similarity_threshold,
                "vector_similarity_weight": vector_similarity_weight,
                "top_k": top_k,
                "knowledgebase_id": datasets,
            }

            # Send a POST request to the backend service (using requests library as an example, actual implementation may vary)
            res = self.post(f'/doc/retrieval_test', data)

            # Check the response status code
            if res.status_code == 200:
                res_data = res.json()
                if res_data.get("retmsg") == "success":
                    chunks = []
                    for chunk_data in res_data["data"].get("chunks", []):
                        chunk = Chunk(self, chunk_data)
                        chunks.append(chunk)
                    return chunks
                else:
                    raise Exception(f"Error fetching chunks: {res_data.get('retmsg')}")
            else:
                raise Exception(f"API request failed with status code {res.status_code}")

        except Exception as e:
            print(f"An error occurred during retrieval: {e}")
            raise<|MERGE_RESOLUTION|>--- conflicted
+++ resolved
@@ -157,17 +157,6 @@
             return result_list
         raise Exception(res["message"])
 
-<<<<<<< HEAD
-=======
-    def create_document(self, ds: DataSet, name: str, blob: bytes) -> bool:
-        url = f"/dataset/{ds.id}/document"
-        files = {
-            'file': (name, blob)
-        }
-        headers = {
-            'Authorization': f"Bearer {ds.rag.user_key}"
-        }
->>>>>>> 604cc33e
 
 
     def async_parse_documents(self, doc_ids):
