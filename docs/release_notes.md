--- conflicted
+++ resolved
@@ -26,11 +26,7 @@
 
 ### Improvements
 
-<<<<<<< HEAD
-- Upgrades the document layout recognition model in Deepdoc.
-=======
 - Upgrades the Document Layout Analysis model in Deepdoc.
->>>>>>> a5cf6fc5
 - Significantly enhances the retrieval performance when using [Infinity](https://github.com/infiniflow/infinity) as document engine.
 
 ### Related APIs
