--- conflicted
+++ resolved
@@ -94,11 +94,7 @@
 - Improves the results of multi-round dialogues.
 - Enables users to remove added LLM vendors.
 - Adds support for OpenTTS and SparkTTS models.
-<<<<<<< HEAD
-- Implements an **Excel to HTML** toggle in the **General** chunk method, allowing users to parse a spreadsheet into either an HTML table or key-value pairs by row.
-=======
 - Implements an **Excel to HTML** toggle in the **General** chunk method, allowing users to parse a spreadsheet into either HTML tables or key-value pairs by row.
->>>>>>> 80af3cc2
 - Adds agent tools **YahooFance** and **Jin10**.
 - Adds a template for an investment advisor agent.
 
