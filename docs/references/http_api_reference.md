---
sidebar_position: 1
slug: /http_api_reference
---

# HTTP API

A complete reference for RAGFlow's RESTful API. Before proceeding, please ensure you [have your RAGFlow API key ready for authentication](../guides/models/llm_api_key_setup.md).

---

## ERROR CODES

---

| Code | Message               | Description                |
|------|-----------------------|----------------------------|
| 400  | Bad Request           | Invalid request parameters |
| 401  | Unauthorized          | Unauthorized access        |
| 403  | Forbidden             | Access denied              |
| 404  | Not Found             | Resource not found         |
| 500  | Internal Server Error | Server internal error      |
| 1001 | Invalid Chunk ID      | Invalid Chunk ID           |
| 1002 | Chunk Update Failed   | Chunk update failed        |

---

## OpenAI-Compatible API

---

### Create chat completion

**POST** `/api/v1/chats_openai/{chat_id}/chat/completions`

Creates a model response for a given chat conversation.

This API follows the same request and response format as OpenAI's API. It allows you to interact with the model in a manner similar to how you would with [OpenAI's API](https://platform.openai.com/docs/api-reference/chat/create).

#### Request

- Method: POST
- URL: `/api/v1/chats_openai/{chat_id}/chat/completions`
- Headers:
  - `'content-Type: application/json'`
  - `'Authorization: Bearer <YOUR_API_KEY>'`
- Body:
  - `"model"`: `string`
  - `"messages"`: `object list`
  - `"stream"`: `boolean`

##### Request example

```bash
curl --request POST \
     --url http://{address}/api/v1/chats_openai/{chat_id}/chat/completions \
     --header 'Content-Type: application/json' \
     --header 'Authorization: Bearer <YOUR_API_KEY>' \
     --data '{
        "model": "model",
        "messages": [{"role": "user", "content": "Say this is a test!"}],
        "stream": true
      }'
```

##### Request Parameters

- `model` (*Body parameter*) `string`, *Required*
  The model used to generate the response. The server will parse this automatically, so you can set it to any value for now.

- `messages` (*Body parameter*) `list[object]`, *Required*
  A list of historical chat messages used to generate the response. This must contain at least one message with the `user` role.

- `stream` (*Body parameter*) `boolean`
  Whether to receive the response as a stream. Set this to `false` explicitly if you prefer to receive the entire response in one go instead of as a stream.

#### Response

Stream:

```json
{
    "id": "chatcmpl-3a9c3572f29311efa69751e139332ced",
    "choices": [
        {
            "delta": {
                "content": "This is a test. If you have any specific questions or need information, feel",
                "role": "assistant",
                "function_call": null,
                "tool_calls": null
            },
            "finish_reason": null,
            "index": 0,
            "logprobs": null
        }
    ],
    "created": 1740543996,
    "model": "model",
    "object": "chat.completion.chunk",
    "system_fingerprint": "",
    "usage": null
}
// omit duplicated information
{"choices":[{"delta":{"content":" free to ask, and I will do my best to provide an answer based on","role":"assistant"}}]}
{"choices":[{"delta":{"content":" the knowledge I have. If your question is unrelated to the provided knowledge base,","role":"assistant"}}]}
{"choices":[{"delta":{"content":" I will let you know.","role":"assistant"}}]}
// the last chunk
{
    "id": "chatcmpl-3a9c3572f29311efa69751e139332ced",
    "choices": [
        {
            "delta": {
                "content": null,
                "role": "assistant",
                "function_call": null,
                "tool_calls": null
            },
            "finish_reason": "stop",
            "index": 0,
            "logprobs": null
        }
    ],
    "created": 1740543996,
    "model": "model",
    "object": "chat.completion.chunk",
    "system_fingerprint": "",
    "usage": {
        "prompt_tokens": 18,
        "completion_tokens": 225,
        "total_tokens": 243
    }
}
```

Non-stream:

```json
{
    "choices":[
        {
            "finish_reason":"stop",
            "index":0,
            "logprobs":null,
            "message":{
                "content":"This is a test. If you have any specific questions or need information, feel free to ask, and I will do my best to provide an answer based on the knowledge I have. If your question is unrelated to the provided knowledge base, I will let you know.",
                "role":"assistant"
            }
        }
    ],
    "created":1740543499,
    "id":"chatcmpl-3a9c3572f29311efa69751e139332ced",
    "model":"model",
    "object":"chat.completion",
    "usage":{
        "completion_tokens":246,
        "completion_tokens_details":{
            "accepted_prediction_tokens":246,
            "reasoning_tokens":18,
            "rejected_prediction_tokens":0
        },
        "prompt_tokens":18,
        "total_tokens":264
    }
}
```

Failure:

```json
{
  "code": 102,
  "message": "The last content of this conversation is not from user."
}
```

## DATASET MANAGEMENT

---

### Create dataset

**POST** `/api/v1/datasets`

Creates a dataset.

#### Request

- Method: POST
- URL: `/api/v1/datasets`
- Headers:
  - `'content-Type: application/json'`
  - `'Authorization: Bearer <YOUR_API_KEY>'`
- Body:
  - `"name"`: `string`
  - `"avatar"`: `string`
  - `"description"`: `string`
  - `"embedding_model"`: `string`
  - `"permission"`: `string`
  - `"chunk_method"`: `string`
  - `"parser_config"`: `object`

##### Request example

```bash
curl --request POST \
     --url http://{address}/api/v1/datasets \
     --header 'Content-Type: application/json' \
     --header 'Authorization: Bearer <YOUR_API_KEY>' \
     --data '{
      "name": "test_1"
      }'
```

##### Request parameters

- `"name"`: (*Body parameter*), `string`, *Required*  
  The unique name of the dataset to create. It must adhere to the following requirements:  
  - Permitted characters include:
    - English letters (a-z, A-Z)
    - Digits (0-9)
    - "_" (underscore)
  - Must begin with an English letter or underscore.
  - Maximum 65,535 characters.
  - Case-insensitive.

- `"avatar"`: (*Body parameter*), `string`  
  Base64 encoding of the avatar.

- `"description"`: (*Body parameter*), `string`  
  A brief description of the dataset to create.

- `"embedding_model"`: (*Body parameter*), `string`  
  The name of the embedding model to use. For example: `"BAAI/bge-zh-v1.5"`

- `"permission"`: (*Body parameter*), `string`  
  Specifies who can access the dataset to create. Available options:  
  - `"me"`: (Default) Only you can manage the dataset.
  - `"team"`: All team members can manage the dataset.

- `"chunk_method"`: (*Body parameter*), `enum<string>`  
  The chunking method of the dataset to create. Available options:  
  - `"naive"`: General (default)
  - `"manual"`: Manual
  - `"qa"`: Q&A
  - `"table"`: Table
  - `"paper"`: Paper
  - `"book"`: Book
  - `"laws"`: Laws
  - `"presentation"`: Presentation
  - `"picture"`: Picture
  - `"one"`: One
  - `"knowledge_graph"`: Knowledge Graph  
    Ensure your LLM is properly configured on the **Settings** page before selecting this. Please also note that Knowledge Graph consumes a large number of Tokens!
  - `"email"`: Email

- `"parser_config"`: (*Body parameter*), `object`  
  The configuration settings for the dataset parser. The attributes in this JSON object vary with the selected `"chunk_method"`:  
  - If `"chunk_method"` is `"naive"`, the `"parser_config"` object contains the following attributes:
    - `"chunk_token_count"`: Defaults to `128`.
    - `"layout_recognize"`: Defaults to `true`.
    - `"html4excel"`: Indicates whether to convert Excel documents into HTML format. Defaults to `false`.
    - `"delimiter"`: Defaults to `"\n!?。；！？"`.
    - `"task_page_size"`: Defaults to `12`. For PDF only.
    - `"raptor"`: Raptor-specific settings. Defaults to: `{"use_raptor": false}`.
  - If `"chunk_method"` is `"qa"`, `"manuel"`, `"paper"`, `"book"`, `"laws"`, or `"presentation"`, the `"parser_config"` object contains the following attribute:  
    - `"raptor"`: Raptor-specific settings. Defaults to: `{"use_raptor": false}`.
  - If `"chunk_method"` is `"table"`, `"picture"`, `"one"`, or `"email"`, `"parser_config"` is an empty JSON object.
  - If `"chunk_method"` is `"knowledge_graph"`, the `"parser_config"` object contains the following attributes:  
    - `"chunk_token_count"`: Defaults to `128`.
    - `"delimiter"`: Defaults to `"\n!?。；！？"`.
    - `"entity_types"`: Defaults to `["organization","person","location","event","time"]`

#### Response

Success:

```json
{
    "code": 0,
    "data": {
        "avatar": null,
        "chunk_count": 0,
        "chunk_method": "naive",
        "create_date": "Thu, 24 Oct 2024 09:14:07 GMT",
        "create_time": 1729761247434,
        "created_by": "69736c5e723611efb51b0242ac120007",
        "description": null,
        "document_count": 0,
        "embedding_model": "BAAI/bge-large-zh-v1.5",
        "id": "527fa74891e811ef9c650242ac120006",
        "language": "English",
        "name": "test_1",
        "parser_config": {
            "chunk_token_num": 128,
            "delimiter": "\\n!?;。；！？",
            "html4excel": false,
            "layout_recognize": true,
            "raptor": {
                "user_raptor": false
            }
        },
        "permission": "me",
        "similarity_threshold": 0.2,
        "status": "1",
        "tenant_id": "69736c5e723611efb51b0242ac120007",
        "token_num": 0,
        "update_date": "Thu, 24 Oct 2024 09:14:07 GMT",
        "update_time": 1729761247434,
        "vector_similarity_weight": 0.3
    }
}
```

Failure:

```json
{
    "code": 102,
    "message": "Duplicated knowledgebase name in creating dataset."
}
```

---

### Delete datasets

**DELETE** `/api/v1/datasets`

Deletes datasets by ID.

#### Request

- Method: DELETE
- URL: `/api/v1/datasets`
- Headers:
  - `'content-Type: application/json'`
  - `'Authorization: Bearer <YOUR_API_KEY>'`
  - Body:
    - `"ids"`: `list[string]`

##### Request example

```bash
curl --request DELETE \
     --url http://{address}/api/v1/datasets \
     --header 'Content-Type: application/json' \
     --header 'Authorization: Bearer <YOUR_API_KEY>' \
     --data '{
     "ids": ["test_1", "test_2"]
     }'
```

##### Request parameters

- `"ids"`: (*Body parameter*), `list[string]`  
  The IDs of the datasets to delete. If it is not specified, all datasets will be deleted.

#### Response

Success:

```json
{
    "code": 0 
}
```

Failure:

```json
{
    "code": 102,
    "message": "You don't own the dataset."
}
```

---

### Update dataset

**PUT** `/api/v1/datasets/{dataset_id}`

Updates configurations for a specified dataset.

#### Request

- Method: PUT
- URL: `/api/v1/datasets/{dataset_id}`
- Headers:
  - `'content-Type: application/json'`
  - `'Authorization: Bearer <YOUR_API_KEY>'`
- Body:
  - `"name"`: `string`
  - `"embedding_model"`: `string`
  - `"chunk_method"`: `enum<string>`

##### Request example

```bash
curl --request PUT \
     --url http://{address}/api/v1/datasets/{dataset_id} \
     --header 'Content-Type: application/json' \
     --header 'Authorization: Bearer <YOUR_API_KEY>' \
     --data '
     {
          "name": "updated_dataset"
     }'
```

##### Request parameters

- `dataset_id`: (*Path parameter*)  
  The ID of the dataset to update.
- `"name"`: (*Body parameter*), `string`  
  The revised name of the dataset.
- `"embedding_model"`: (*Body parameter*), `string`  
  The updated embedding model name.  
  - Ensure that `"chunk_count"` is `0` before updating `"embedding_model"`.
- `"chunk_method"`: (*Body parameter*), `enum<string>`  
  The chunking method for the dataset. Available options:  
  - `"naive"`: General
  - `"manual`: Manual
  - `"qa"`: Q&A
  - `"table"`: Table
  - `"paper"`: Paper
  - `"book"`: Book
  - `"laws"`: Laws
  - `"presentation"`: Presentation
  - `"picture"`: Picture
  - `"one"`:One
  - `"email"`: Email
  - `"knowledge_graph"`: Knowledge Graph  
    Ensure your LLM is properly configured on the **Settings** page before selecting this. Please also note that Knowledge Graph consumes a large number of Tokens!

#### Response

Success:

```json
{
    "code": 0 
}
```

Failure:

```json
{
    "code": 102,
    "message": "Can't change tenant_id."
}
```

---

### List datasets

**GET** `/api/v1/datasets?page={page}&page_size={page_size}&orderby={orderby}&desc={desc}&name={dataset_name}&id={dataset_id}`

Lists datasets.

#### Request

- Method: GET
- URL: `/api/v1/datasets?page={page}&page_size={page_size}&orderby={orderby}&desc={desc}&name={dataset_name}&id={dataset_id}`
- Headers:
  - `'Authorization: Bearer <YOUR_API_KEY>'`

##### Request example

```bash
curl --request GET \
     --url http://{address}/api/v1/datasets?page={page}&page_size={page_size}&orderby={orderby}&desc={desc}&name={dataset_name}&id={dataset_id} \
     --header 'Authorization: Bearer <YOUR_API_KEY>'
```

##### Request parameters

- `page`: (*Filter parameter*)  
  Specifies the page on which the datasets will be displayed. Defaults to `1`.
- `page_size`: (*Filter parameter*)  
  The number of datasets on each page. Defaults to `30`.
- `orderby`: (*Filter parameter*)  
  The field by which datasets should be sorted. Available options:
  - `create_time` (default)
  - `update_time`
- `desc`: (*Filter parameter*)  
  Indicates whether the retrieved datasets should be sorted in descending order. Defaults to `true`.
- `name`: (*Filter parameter*)  
  The name of the dataset to retrieve.
- `id`: (*Filter parameter*)  
  The ID of the dataset to retrieve.

#### Response

Success:

```json
{
    "code": 0,
    "data": [
        {
            "avatar": "",
            "chunk_count": 59,
            "create_date": "Sat, 14 Sep 2024 01:12:37 GMT",
            "create_time": 1726276357324,
            "created_by": "69736c5e723611efb51b0242ac120007",
            "description": null,
            "document_count": 1,
            "embedding_model": "BAAI/bge-large-zh-v1.5",
            "id": "6e211ee0723611efa10a0242ac120007",
            "language": "English",
            "name": "mysql",
            "chunk_method": "knowledge_graph",
            "parser_config": {
                "chunk_token_num": 8192,
                "delimiter": "\\n!?;。；！？",
                "entity_types": [
                    "organization",
                    "person",
                    "location",
                    "event",
                    "time"
                ]
            },
            "permission": "me",
            "similarity_threshold": 0.2,
            "status": "1",
            "tenant_id": "69736c5e723611efb51b0242ac120007",
            "token_num": 12744,
            "update_date": "Thu, 10 Oct 2024 04:07:23 GMT",
            "update_time": 1728533243536,
            "vector_similarity_weight": 0.3
        }
    ]
}
```

Failure:

```json
{
    "code": 102,
    "message": "The dataset doesn't exist"
}
```

---

<<<<<<< HEAD
=======
## Error Codes

---

| Code | Message               | Description                |
| ---- | --------------------- | -------------------------- |
| 400  | Bad Request           | Invalid request parameters |
| 401  | Unauthorized          | Unauthorized access        |
| 403  | Forbidden             | Access denied              |
| 404  | Not Found             | Resource not found         |
| 500  | Internal Server Error | Server internal error      |
| 1001 | Invalid Chunk ID      | Invalid Chunk ID           |
| 1002 | Chunk Update Failed   | Chunk update failed        |

---

---

>>>>>>> b2b7ed89
## FILE MANAGEMENT WITHIN DATASET

---

### Upload documents

**POST** `/api/v1/datasets/{dataset_id}/documents`

Uploads documents to a specified dataset.

#### Request

- Method: POST
- URL: `/api/v1/datasets/{dataset_id}/documents`
- Headers:
  - `'Content-Type: multipart/form-data'`
  - `'Authorization: Bearer <YOUR_API_KEY>'`
- Form:
  - `'file=@{FILE_PATH}'`

##### Request example

```bash
curl --request POST \
     --url http://{address}/api/v1/datasets/{dataset_id}/documents \
     --header 'Content-Type: multipart/form-data' \
     --header 'Authorization: Bearer <YOUR_API_KEY>' \
     --form 'file=@./test1.txt' \
     --form 'file=@./test2.pdf'
```

##### Request parameters

- `dataset_id`: (*Path parameter*)  
  The ID of the dataset to which the documents will be uploaded.
- `'file'`: (*Body parameter*)  
  A document to upload.

#### Response

Success:

```json
{
    "code": 0,
    "data": [
        {
            "chunk_method": "naive",
            "created_by": "69736c5e723611efb51b0242ac120007",
            "dataset_id": "527fa74891e811ef9c650242ac120006",
            "id": "b330ec2e91ec11efbc510242ac120004",
            "location": "1.txt",
            "name": "1.txt",
            "parser_config": {
                "chunk_token_num": 128,
                "delimiter": "\\n!?;。；！？",
                "html4excel": false,
                "layout_recognize": true,
                "raptor": {
                    "user_raptor": false
                }
            },
            "run": "UNSTART",
            "size": 17966,
            "thumbnail": "",
            "type": "doc"
        }
    ]
}
```

Failure:

```json
{
    "code": 101,
    "message": "No file part!"
}
```

---

### Update document

**PUT** `/api/v1/datasets/{dataset_id}/documents/{document_id}`

Updates configurations for a specified document.

#### Request

- Method: PUT
- URL: `/api/v1/datasets/{dataset_id}/documents/{document_id}`
- Headers:
  - `'content-Type: application/json'`
  - `'Authorization: Bearer <YOUR_API_KEY>'`
- Body:
  - `"name"`:`string`
  - `"meta_fields"`:`object`
  - `"chunk_method"`:`string`
  - `"parser_config"`:`object`

##### Request example

```bash
curl --request PUT \
     --url http://{address}/api/v1/datasets/{dataset_id}/info/{document_id} \
     --header 'Authorization: Bearer <YOUR_API_KEY>' \
     --header 'Content-Type: application/json' \
     --data '
     {
          "name": "manual.txt", 
          "chunk_method": "manual", 
          "parser_config": {"chunk_token_count": 128}
     }'

```

##### Request parameters

- `dataset_id`: (*Path parameter*)  
  The ID of the associated dataset.
- `document_id`: (*Path parameter*)  
  The ID of the document to update.
- `"name"`: (*Body parameter*), `string`
- `"meta_fields"`: (*Body parameter*)， `dict[str, Any]` The meta fields of the document.
- `"chunk_method"`: (*Body parameter*), `string`  
  The parsing method to apply to the document:  
  - `"naive"`: General
  - `"manual`: Manual
  - `"qa"`: Q&A
  - `"table"`: Table
  - `"paper"`: Paper
  - `"book"`: Book
  - `"laws"`: Laws
  - `"presentation"`: Presentation
  - `"picture"`: Picture
  - `"one"`: One
  - `"email"`: Email
- `"parser_config"`: (*Body parameter*), `object`  
  The configuration settings for the dataset parser. The attributes in this JSON object vary with the selected `"chunk_method"`:  
  - If `"chunk_method"` is `"naive"`, the `"parser_config"` object contains the following attributes:
    - `"chunk_token_count"`: Defaults to `128`.
    - `"layout_recognize"`: Defaults to `true`.
    - `"html4excel"`: Indicates whether to convert Excel documents into HTML format. Defaults to `false`.
    - `"delimiter"`: Defaults to `"\n!?。；！？"`.
    - `"task_page_size"`: Defaults to `12`. For PDF only.
    - `"raptor"`: Raptor-specific settings. Defaults to: `{"use_raptor": false}`.
  - If `"chunk_method"` is `"qa"`, `"manuel"`, `"paper"`, `"book"`, `"laws"`, or `"presentation"`, the `"parser_config"` object contains the following attribute:
    - `"raptor"`: Raptor-specific settings. Defaults to: `{"use_raptor": false}`.
  - If `"chunk_method"` is `"table"`, `"picture"`, `"one"`, or `"email"`, `"parser_config"` is an empty JSON object.
  - If `"chunk_method"` is `"knowledge_graph"`, the `"parser_config"` object contains the following attributes:
    - `"chunk_token_count"`: Defaults to `128`.
    - `"delimiter"`: Defaults to `"\n!?。；！？"`.
    - `"entity_types"`: Defaults to `["organization","person","location","event","time"]`

#### Response

Success:

```json
{
    "code": 0
}
```

Failure:

```json
{
    "code": 102,
    "message": "The dataset does not have the document."
}
```

---

### Download document

**GET** `/api/v1/datasets/{dataset_id}/documents/{document_id}`

Downloads a document from a specified dataset.

#### Request

- Method: GET
- URL: `/api/v1/datasets/{dataset_id}/documents/{document_id}`
- Headers:
  - `'Authorization: Bearer <YOUR_API_KEY>'`
- Output:
  - `'{PATH_TO_THE_FILE}'`

##### Request example

```bash
curl --request GET \
     --url http://{address}/api/v1/datasets/{dataset_id}/documents/{document_id} \
     --header 'Authorization: Bearer <YOUR_API_KEY>' \
     --output ./ragflow.txt
```

##### Request parameters

- `dataset_id`: (*Path parameter*)  
  The associated dataset ID.
- `documents_id`: (*Path parameter*)  
  The ID of the document to download.

#### Response

Success:

```json
This is a test to verify the file download feature.
```

Failure:

```json
{
    "code": 102,
    "message": "You do not own the dataset 7898da028a0511efbf750242ac1220005."
}
```

---

### List documents

**GET** `/api/v1/datasets/{dataset_id}/documents?page={page}&page_size={page_size}&orderby={orderby}&desc={desc}&keywords={keywords}&id={document_id}&name={document_name}`

Lists documents in a specified dataset.

#### Request

- Method: GET
- URL: `/api/v1/datasets/{dataset_id}/documents?page={page}&page_size={page_size}&orderby={orderby}&desc={desc}&keywords={keywords}&id={document_id}&name={document_name}`
- Headers:
  - `'content-Type: application/json'`
  - `'Authorization: Bearer <YOUR_API_KEY>'`

##### Request example

```bash
curl --request GET \
     --url http://{address}/api/v1/datasets/{dataset_id}/documents?page={page}&page_size={page_size}&orderby={orderby}&desc={desc}&keywords={keywords}&id={document_id}&name={document_name} \
     --header 'Authorization: Bearer <YOUR_API_KEY>'
```

##### Request parameters

- `dataset_id`: (*Path parameter*)  
  The associated dataset ID.
- `keywords`: (*Filter parameter*), `string`  
  The keywords used to match document titles.
- `page`: (*Filter parameter*), `integer`
  Specifies the page on which the documents will be displayed. Defaults to `1`.
- `page_size`: (*Filter parameter*), `integer`  
  The maximum number of documents on each page. Defaults to `30`.
- `orderby`: (*Filter parameter*), `string`  
  The field by which documents should be sorted. Available options:
  - `create_time` (default)
  - `update_time`
- `desc`: (*Filter parameter*), `boolean`  
  Indicates whether the retrieved documents should be sorted in descending order. Defaults to `true`.
- `id`: (*Filter parameter*), `string`  
  The ID of the document to retrieve.

#### Response

Success:

```json
{
    "code": 0,
    "data": {
        "docs": [
            {
                "chunk_count": 0,
                "create_date": "Mon, 14 Oct 2024 09:11:01 GMT",
                "create_time": 1728897061948,
                "created_by": "69736c5e723611efb51b0242ac120007",
                "id": "3bcfbf8a8a0c11ef8aba0242ac120006",
                "knowledgebase_id": "7898da028a0511efbf750242ac120005",
                "location": "Test_2.txt",
                "name": "Test_2.txt",
                "parser_config": {
                    "chunk_token_count": 128,
                    "delimiter": "\n!?。；！？",
                    "layout_recognize": true,
                    "task_page_size": 12
                },
                "chunk_method": "naive",
                "process_begin_at": null,
                "process_duation": 0.0,
                "progress": 0.0,
                "progress_msg": "",
                "run": "0",
                "size": 7,
                "source_type": "local",
                "status": "1",
                "thumbnail": null,
                "token_count": 0,
                "type": "doc",
                "update_date": "Mon, 14 Oct 2024 09:11:01 GMT",
                "update_time": 1728897061948
            }
        ],
        "total": 1
    }
}
```

Failure:

```json
{
    "code": 102,
    "message": "You don't own the dataset 7898da028a0511efbf750242ac1220005. "
}
```

---

### Delete documents

**DELETE** `/api/v1/datasets/{dataset_id}/documents`

Deletes documents by ID.

#### Request

- Method: DELETE
- URL: `/api/v1/datasets/{dataset_id}/documents`
- Headers:
  - `'Content-Type: application/json'`
  - `'Authorization: Bearer <YOUR_API_KEY>'`
- Body:
  - `"ids"`: `list[string]`

##### Request example

```bash
curl --request DELETE \
     --url http://{address}/api/v1/datasets/{dataset_id}/documents \
     --header 'Content-Type: application/json' \
     --header 'Authorization: Bearer <YOUR_API_KEY>' \
     --data '
     {
          "ids": ["id_1","id_2"]
     }'
```

##### Request parameters

- `dataset_id`: (*Path parameter*)  
  The associated dataset ID.
- `"ids"`: (*Body parameter*), `list[string]`  
  The IDs of the documents to delete. If it is not specified, all documents in the specified dataset will be deleted.

#### Response

Success:

```json
{
    "code": 0
}.
```

Failure:

```json
{
    "code": 102,
    "message": "You do not own the dataset 7898da028a0511efbf750242ac1220005."
}
```

---

### Parse documents

**POST** `/api/v1/datasets/{dataset_id}/chunks`

Parses documents in a specified dataset.

#### Request

- Method: POST
- URL: `/api/v1/datasets/{dataset_id}/chunks`
- Headers:
  - `'content-Type: application/json'`
  - `'Authorization: Bearer <YOUR_API_KEY>'`
- Body:
  - `"document_ids"`: `list[string]`

##### Request example

```bash
curl --request POST \
     --url http://{address}/api/v1/datasets/{dataset_id}/chunks \
     --header 'Content-Type: application/json' \
     --header 'Authorization: Bearer <YOUR_API_KEY>' \
     --data '
     {
          "document_ids": ["97a5f1c2759811efaa500242ac120004","97ad64b6759811ef9fc30242ac120004"]
     }'
```

##### Request parameters

- `dataset_id`: (*Path parameter*)  
  The dataset ID.
- `"document_ids"`: (*Body parameter*), `list[string]`, *Required*  
  The IDs of the documents to parse.

#### Response

Success:

```json
{
    "code": 0
}
```

Failure:

```json
{
    "code": 102,
    "message": "`document_ids` is required"
}
```

---

### Stop parsing documents

**DELETE** `/api/v1/datasets/{dataset_id}/chunks`

Stops parsing specified documents.

#### Request

- Method: DELETE
- URL: `/api/v1/datasets/{dataset_id}/chunks`
- Headers:
  - `'content-Type: application/json'`
  - `'Authorization: Bearer <YOUR_API_KEY>'`
- Body:
  - `"document_ids"`: `list[string]`

##### Request example

```bash
curl --request DELETE \
     --url http://{address}/api/v1/datasets/{dataset_id}/chunks \
     --header 'Content-Type: application/json' \
     --header 'Authorization: Bearer <YOUR_API_KEY>' \
     --data '
     {
          "document_ids": ["97a5f1c2759811efaa500242ac120004","97ad64b6759811ef9fc30242ac120004"]
     }'
```

##### Request parameters

- `dataset_id`: (*Path parameter*)  
  The associated dataset ID.
- `"document_ids"`: (*Body parameter*), `list[string]`, *Required*  
  The IDs of the documents for which the parsing should be stopped.

#### Response

Success:

```json
{
    "code": 0
}
```

Failure:

```json
{
    "code": 102,
    "message": "`document_ids` is required"
}
```

---

## CHUNK MANAGEMENT WITHIN DATASET

---

### Add chunk

**POST** `/api/v1/datasets/{dataset_id}/documents/{document_id}/chunks`

Adds a chunk to a specified document in a specified dataset.

#### Request

- Method: POST
- URL: `/api/v1/datasets/{dataset_id}/documents/{document_id}/chunks`
- Headers:
  - `'content-Type: application/json'`
  - `'Authorization: Bearer <YOUR_API_KEY>'`
- Body:
  - `"content"`: `string`
  - `"important_keywords"`: `list[string]`

##### Request example

```bash
curl --request POST \
     --url http://{address}/api/v1/datasets/{dataset_id}/documents/{document_id}/chunks \
     --header 'Content-Type: application/json' \
     --header 'Authorization: Bearer <YOUR_API_KEY>' \
     --data '
     {
          "content": "<CHUNK_CONTENT_HERE>"
     }'
```

##### Request parameters

- `dataset_id`: (*Path parameter*)  
  The associated dataset ID.
- `document_ids`: (*Path parameter*)  
  The associated document ID.
- `"content"`: (*Body parameter*), `string`, *Required*  
  The text content of the chunk.
- `"important_keywords`(*Body parameter*), `list[string]`  
  The key terms or phrases to tag with the chunk.
- `"questions"`(*Body parameter*), `list[string]`
  If there is a given question, the embedded chunks will be based on them

#### Response

Success:

```json
{
    "code": 0,
    "data": {
        "chunk": {
            "content": "who are you",
            "create_time": "2024-12-30 16:59:55",
            "create_timestamp": 1735549195.969164,
            "dataset_id": "72f36e1ebdf411efb7250242ac120006",
            "document_id": "61d68474be0111ef98dd0242ac120006",
            "id": "12ccdc56e59837e5",
            "important_keywords": [],
            "questions": []
        }
    }
}
```

Failure:

```json
{
    "code": 102,
    "message": "`content` is required"
}
```

---

### List chunks

**GET** `/api/v1/datasets/{dataset_id}/documents/{document_id}/chunks?keywords={keywords}&page={page}&page_size={page_size}&id={id}`

Lists chunks in a specified document.

#### Request

- Method: GET
- URL: `/api/v1/datasets/{dataset_id}/documents/{document_id}/chunks?keywords={keywords}&page={page}&page_size={page_size}&id={chunk_id}`
- Headers:
  - `'Authorization: Bearer <YOUR_API_KEY>'`

##### Request example

```bash
curl --request GET \
     --url http://{address}/api/v1/datasets/{dataset_id}/documents/{document_id}/chunks?keywords={keywords}&page={page}&page_size={page_size}&id={chunk_id} \
     --header 'Authorization: Bearer <YOUR_API_KEY>' 
```

##### Request parameters

- `dataset_id`: (*Path parameter*)  
  The associated dataset ID.
- `document_id`: (*Path parameter*)  
  The associated document ID.
- `keywords`(*Filter parameter*), `string`  
  The keywords used to match chunk content.
- `page`(*Filter parameter*), `integer`  
  Specifies the page on which the chunks will be displayed. Defaults to `1`.
- `page_size`(*Filter parameter*), `integer`  
  The maximum number of chunks on each page. Defaults to `1024`.
- `id`(*Filter parameter*), `string`  
  The ID of the chunk to retrieve.

#### Response

Success:

```json
{
    "code": 0,
    "data": {
        "chunks": [
            {
                "available_int": 1,
                "content": "This is a test content.",
                "docnm_kwd": "1.txt",
                "document_id": "b330ec2e91ec11efbc510242ac120004",
                "id": "b48c170e90f70af998485c1065490726",
                "image_id": "",
                "important_keywords": "",
                "positions": [
                    ""
                ]
            }
        ],
        "doc": {
            "chunk_count": 1,
            "chunk_method": "naive",
            "create_date": "Thu, 24 Oct 2024 09:45:27 GMT",
            "create_time": 1729763127646,
            "created_by": "69736c5e723611efb51b0242ac120007",
            "dataset_id": "527fa74891e811ef9c650242ac120006",
            "id": "b330ec2e91ec11efbc510242ac120004",
            "location": "1.txt",
            "name": "1.txt",
            "parser_config": {
                "chunk_token_num": 128,
                "delimiter": "\\n!?;。；！？",
                "html4excel": false,
                "layout_recognize": true,
                "raptor": {
                    "user_raptor": false
                }
            },
            "process_begin_at": "Thu, 24 Oct 2024 09:56:44 GMT",
            "process_duation": 0.54213,
            "progress": 0.0,
            "progress_msg": "Task dispatched...",
            "run": "2",
            "size": 17966,
            "source_type": "local",
            "status": "1",
            "thumbnail": "",
            "token_count": 8,
            "type": "doc",
            "update_date": "Thu, 24 Oct 2024 11:03:15 GMT",
            "update_time": 1729767795721
        },
        "total": 1
    }
}
```

Failure:

```json
{
    "code": 102,
    "message": "You don't own the document 5c5999ec7be811ef9cab0242ac12000e5."
}
```

---

### Delete chunks

**DELETE** `/api/v1/datasets/{dataset_id}/documents/{document_id}/chunks`

Deletes chunks by ID.

#### Request

- Method: DELETE
- URL: `/api/v1/datasets/{dataset_id}/documents/{document_id}/chunks`
- Headers:
  - `'content-Type: application/json'`
  - `'Authorization: Bearer <YOUR_API_KEY>'`
- Body:
  - `"chunk_ids"`: `list[string]`

##### Request example

```bash
curl --request DELETE \
     --url http://{address}/api/v1/datasets/{dataset_id}/documents/{document_id}/chunks \
     --header 'Content-Type: application/json' \
     --header 'Authorization: Bearer <YOUR_API_KEY>' \
     --data '
     {
          "chunk_ids": ["test_1", "test_2"]
     }'
```

##### Request parameters

- `dataset_id`: (*Path parameter*)  
  The associated dataset ID.
- `document_ids`: (*Path parameter*)  
  The associated document ID.
- `"chunk_ids"`: (*Body parameter*), `list[string]`  
  The IDs of the chunks to delete. If it is not specified, all chunks of the specified document will be deleted.

#### Response

Success:

```json
{
    "code": 0
}
```

Failure:

```json
{
    "code": 102,
    "message": "`chunk_ids` is required"
}
```

---

### Update chunk

**PUT** `/api/v1/datasets/{dataset_id}/documents/{document_id}/chunks/{chunk_id}`

Updates content or configurations for a specified chunk.

#### Request

- Method: PUT
- URL: `/api/v1/datasets/{dataset_id}/documents/{document_id}/chunks/{chunk_id}`
- Headers:
  - `'content-Type: application/json'`
  - `'Authorization: Bearer <YOUR_API_KEY>'`
- Body:
  - `"content"`: `string`
  - `"important_keywords"`: `list[string]`
  - `"available"`: `boolean`

##### Request example

```bash
curl --request PUT \
     --url http://{address}/api/v1/datasets/{dataset_id}/documents/{document_id}/chunks/{chunk_id} \
     --header 'Content-Type: application/json' \
     --header 'Authorization: Bearer <YOUR_API_KEY>' \
     --data '
     {   
          "content": "ragflow123",  
          "important_keywords": []  
     }'
```

##### Request parameters

- `dataset_id`: (*Path parameter*)  
  The associated dataset ID.
- `document_ids`: (*Path parameter*)  
  The associated document ID.
- `chunk_id`: (*Path parameter*)  
  The ID of the chunk to update.
- `"content"`: (*Body parameter*), `string`  
  The text content of the chunk.
- `"important_keywords"`: (*Body parameter*), `list[string]`  
  A list of key terms or phrases to tag with the chunk.
- `"available"`: (*Body parameter*) `boolean`  
  The chunk's availability status in the dataset. Value options:  
  - `true`: Available (default)
  - `false`: Unavailable

#### Response

Success:

```json
{
    "code": 0
}
```

Failure:

```json
{
    "code": 102,
    "message": "Can't find this chunk 29a2d9987e16ba331fb4d7d30d99b71d2"
}
```

---

### Retrieve chunks

**POST** `/api/v1/retrieval`

Retrieves chunks from specified datasets.

#### Request

- Method: POST
- URL: `/api/v1/retrieval`
- Headers:
  - `'content-Type: application/json'`
  - `'Authorization: Bearer <YOUR_API_KEY>'`
- Body:
  - `"question"`: `string`  
  - `"dataset_ids"`: `list[string]`  
  - `"document_ids"`: `list[string]`
  - `"page"`: `integer`  
  - `"page_size"`: `integer`  
  - `"similarity_threshold"`: `float`  
  - `"vector_similarity_weight"`: `float`  
  - `"top_k"`: `integer`  
  - `"rerank_id"`: `string`  
  - `"keyword"`: `boolean`  
  - `"highlight"`: `boolean`

##### Request example

```bash
curl --request POST \
     --url http://{address}/api/v1/retrieval \
     --header 'Content-Type: application/json' \
     --header 'Authorization: Bearer <YOUR_API_KEY>' \
     --data '
     {
          "question": "What is advantage of ragflow?",
          "dataset_ids": ["b2a62730759d11ef987d0242ac120004"],
          "document_ids": ["77df9ef4759a11ef8bdd0242ac120004"]
     }'
```

##### Request parameter

- `"question"`: (*Body parameter*), `string`, *Required*  
  The user query or query keywords.
- `"dataset_ids"`: (*Body parameter*) `list[string]`  
  The IDs of the datasets to search. If you do not set this argument, ensure that you set `"document_ids"`.
- `"document_ids"`: (*Body parameter*), `list[string]`  
  The IDs of the documents to search. Ensure that all selected documents use the same embedding model. Otherwise, an error will occur. If you do not set this argument, ensure that you set `"dataset_ids"`.
- `"page"`: (*Body parameter*), `integer`  
  Specifies the page on which the chunks will be displayed. Defaults to `1`.
- `"page_size"`: (*Body parameter*)  
  The maximum number of chunks on each page. Defaults to `30`.
- `"similarity_threshold"`: (*Body parameter*)  
  The minimum similarity score. Defaults to `0.2`.
- `"vector_similarity_weight"`: (*Body parameter*), `float`  
  The weight of vector cosine similarity. Defaults to `0.3`. If x represents the weight of vector cosine similarity, then (1 - x) is the term similarity weight.
- `"top_k"`: (*Body parameter*), `integer`  
  The number of chunks engaged in vector cosine computation. Defaults to `1024`.
- `"rerank_id"`: (*Body parameter*), `integer`  
  The ID of the rerank model.
- `"keyword"`: (*Body parameter*), `boolean`  
  Indicates whether to enable keyword-based matching:  
  - `true`: Enable keyword-based matching.
  - `false`: Disable keyword-based matching (default).
- `"highlight"`: (*Body parameter*), `boolean`  
  Specifies whether to enable highlighting of matched terms in the results:  
  - `true`: Enable highlighting of matched terms.
  - `false`: Disable highlighting of matched terms (default).

#### Response

Success:

```json
{
    "code": 0,
    "data": {
        "chunks": [
            {
                "content": "ragflow content",
                "content_ltks": "ragflow content",
                "document_id": "5c5999ec7be811ef9cab0242ac120005",
                "document_keyword": "1.txt",
                "highlight": "<em>ragflow</em> content",
                "id": "d78435d142bd5cf6704da62c778795c5",
                "image_id": "",
                "important_keywords": [
                    ""
                ],
                "kb_id": "c7ee74067a2c11efb21c0242ac120006",
                "positions": [
                    ""
                ],
                "similarity": 0.9669436601210759,
                "term_similarity": 1.0,
                "vector_similarity": 0.8898122004035864
            }
        ],
        "doc_aggs": [
            {
                "count": 1,
                "doc_id": "5c5999ec7be811ef9cab0242ac120005",
                "doc_name": "1.txt"
            }
        ],
        "total": 1
    }
}
```

Failure:

```json
{
    "code": 102,
    "message": "`datasets` is required."
}
```

---

## CHAT ASSISTANT MANAGEMENT

---

### Create chat assistant

**POST** `/api/v1/chats`

Creates a chat assistant.

#### Request

- Method: POST
- URL: `/api/v1/chats`
- Headers:
  - `'content-Type: application/json'`
  - `'Authorization: Bearer <YOUR_API_KEY>'`
- Body:
  - `"name"`: `string`
  - `"avatar"`: `string`
  - `"dataset_ids"`: `list[string]`
  - `"llm"`: `object`
  - `"prompt"`: `object`

##### Request example

```shell
curl --request POST \
     --url http://{address}/api/v1/chats \
     --header 'Content-Type: application/json' \
     --header 'Authorization: Bearer <YOUR_API_KEY>' \
     --data '{
    "dataset_ids": ["0b2cbc8c877f11ef89070242ac120005"],
    "name":"new_chat_1"
}'
```

##### Request parameters

- `"name"`: (*Body parameter*), `string`, *Required*  
  The name of the chat assistant.
- `"avatar"`: (*Body parameter*), `string`  
  Base64 encoding of the avatar.
- `"dataset_ids"`: (*Body parameter*), `list[string]`  
  The IDs of the associated datasets.
- `"llm"`: (*Body parameter*), `object`  
  The LLM settings for the chat assistant to create. If it is not explicitly set, a JSON object with the following values will be generated as the default. An `llm` JSON object contains the following attributes:  
  - `"model_name"`, `string`  
    The chat model name. If not set, the user's default chat model will be used.  
  - `"temperature"`: `float`  
    Controls the randomness of the model's predictions. A lower temperature results in more conservative responses, while a higher temperature yields more creative and diverse responses. Defaults to `0.1`.  
  - `"top_p"`: `float`  
    Also known as “nucleus sampling”, this parameter sets a threshold to select a smaller set of words to sample from. It focuses on the most likely words, cutting off the less probable ones. Defaults to `0.3`  
  - `"presence_penalty"`: `float`  
    This discourages the model from repeating the same information by penalizing words that have already appeared in the conversation. Defaults to `0.2`.
  - `"frequency penalty"`: `float`  
    Similar to the presence penalty, this reduces the model’s tendency to repeat the same words frequently. Defaults to `0.7`.
- `"prompt"`: (*Body parameter*), `object`  
  Instructions for the LLM to follow. If it is not explicitly set, a JSON object with the following values will be generated as the default. A `prompt` JSON object contains the following attributes:  
  - `"similarity_threshold"`: `float` RAGFlow employs either a combination of weighted keyword similarity and weighted vector cosine similarity, or a combination of weighted keyword similarity and weighted reranking score during retrieval. This argument sets the threshold for similarities between the user query and chunks. If a similarity score falls below this threshold, the corresponding chunk will be excluded from the results. The default value is `0.2`.
  - `"keywords_similarity_weight"`: `float` This argument sets the weight of keyword similarity in the hybrid similarity score with vector cosine similarity or reranking model similarity. By adjusting this weight, you can control the influence of keyword similarity in relation to other similarity measures. The default value is `0.7`.
  - `"top_n"`: `int` This argument specifies the number of top chunks with similarity scores above the `similarity_threshold` that are fed to the LLM. The LLM will *only* access these 'top N' chunks.  The default value is `8`.
  - `"variables"`: `object[]` This argument lists the variables to use in the 'System' field of **Chat Configurations**. Note that:  
    - `"knowledge"` is a reserved variable, which represents the retrieved chunks.
    - All the variables in 'System' should be curly bracketed.
    - The default value is `[{"key": "knowledge", "optional": true}]`.
  - `"rerank_model"`: `string` If it is not specified, vector cosine similarity will be used; otherwise, reranking score will be used.
  - `top_k`: `int` Refers to the process of reordering or selecting the top-k items from a list or set based on a specific ranking criterion. Default to 1024.
  - `"empty_response"`: `string` If nothing is retrieved in the dataset for the user's question, this will be used as the response. To allow the LLM to improvise when nothing is found, leave this blank.
  - `"opener"`: `string` The opening greeting for the user. Defaults to `"Hi! I am your assistant, can I help you?"`.
  - `"show_quote`: `boolean` Indicates whether the source of text should be displayed. Defaults to `true`.
  - `"prompt"`: `string` The prompt content.

#### Response

Success:

```json
{
    "code": 0,
    "data": {
        "avatar": "",
        "create_date": "Thu, 24 Oct 2024 11:18:29 GMT",
        "create_time": 1729768709023,
        "dataset_ids": [
            "527fa74891e811ef9c650242ac120006"
        ],
        "description": "A helpful Assistant",
        "do_refer": "1",
        "id": "b1f2f15691f911ef81180242ac120003",
        "language": "English",
        "llm": {
            "frequency_penalty": 0.7,
            "model_name": "qwen-plus@Tongyi-Qianwen",
            "presence_penalty": 0.4,
            "temperature": 0.1,
            "top_p": 0.3
        },
        "name": "12234",
        "prompt": {
            "empty_response": "Sorry! No relevant content was found in the knowledge base!",
            "keywords_similarity_weight": 0.3,
            "opener": "Hi! I'm your assistant, what can I do for you?",
            "prompt": "You are an intelligent assistant. Please summarize the content of the knowledge base to answer the question. Please list the data in the knowledge base and answer in detail. When all knowledge base content is irrelevant to the question, your answer must include the sentence \"The answer you are looking for is not found in the knowledge base!\" Answers need to consider chat history.\n ",
            "rerank_model": "",
            "similarity_threshold": 0.2,
            "top_n": 6,
            "variables": [
                {
                    "key": "knowledge",
                    "optional": false
                }
            ]
        },
        "prompt_type": "simple",
        "status": "1",
        "tenant_id": "69736c5e723611efb51b0242ac120007",
        "top_k": 1024,
        "update_date": "Thu, 24 Oct 2024 11:18:29 GMT",
        "update_time": 1729768709023
    }
}
```

Failure:

```json
{
    "code": 102,
    "message": "Duplicated chat name in creating dataset."
}
```

---

### Update chat assistant

**PUT** `/api/v1/chats/{chat_id}`

Updates configurations for a specified chat assistant.

#### Request

- Method: PUT
- URL: `/api/v1/chats/{chat_id}`
- Headers:
  - `'content-Type: application/json'`
  - `'Authorization: Bearer <YOUR_API_KEY>'`
- Body:
  - `"name"`: `string`
  - `"avatar"`: `string`
  - `"dataset_ids"`: `list[string]`
  - `"llm"`: `object`
  - `"prompt"`: `object`

##### Request example

```bash
curl --request PUT \
     --url http://{address}/api/v1/chats/{chat_id} \
     --header 'Content-Type: application/json' \
     --header 'Authorization: Bearer <YOUR_API_KEY>' \
     --data '
     {
          "name":"Test"
     }'
```

#### Parameters

- `chat_id`: (*Path parameter*)  
  The ID of the chat assistant to update.
- `"name"`: (*Body parameter*), `string`, *Required*  
  The revised name of the chat assistant.
- `"avatar"`: (*Body parameter*), `string`  
  Base64 encoding of the avatar.
- `"dataset_ids"`: (*Body parameter*), `list[string]`  
  The IDs of the associated datasets.
- `"llm"`: (*Body parameter*), `object`  
  The LLM settings for the chat assistant to create. If it is not explicitly set, a dictionary with the following values will be generated as the default. An `llm` object contains the following attributes:  
  - `"model_name"`, `string`  
    The chat model name. If not set, the user's default chat model will be used.  
  - `"temperature"`: `float`  
    Controls the randomness of the model's predictions. A lower temperature results in more conservative responses, while a higher temperature yields more creative and diverse responses. Defaults to `0.1`.  
  - `"top_p"`: `float`  
    Also known as “nucleus sampling”, this parameter sets a threshold to select a smaller set of words to sample from. It focuses on the most likely words, cutting off the less probable ones. Defaults to `0.3`  
  - `"presence_penalty"`: `float`  
    This discourages the model from repeating the same information by penalizing words that have already appeared in the conversation. Defaults to `0.2`.
  - `"frequency penalty"`: `float`  
    Similar to the presence penalty, this reduces the model’s tendency to repeat the same words frequently. Defaults to `0.7`.
- `"prompt"`: (*Body parameter*), `object`  
  Instructions for the LLM to follow.  A `prompt` object contains the following attributes:  
  - `"similarity_threshold"`: `float` RAGFlow employs either a combination of weighted keyword similarity and weighted vector cosine similarity, or a combination of weighted keyword similarity and weighted rerank score during retrieval. This argument sets the threshold for similarities between the user query and chunks. If a similarity score falls below this threshold, the corresponding chunk will be excluded from the results. The default value is `0.2`.
  - `"keywords_similarity_weight"`: `float` This argument sets the weight of keyword similarity in the hybrid similarity score with vector cosine similarity or reranking model similarity. By adjusting this weight, you can control the influence of keyword similarity in relation to other similarity measures. The default value is `0.7`.
  - `"top_n"`: `int` This argument specifies the number of top chunks with similarity scores above the `similarity_threshold` that are fed to the LLM. The LLM will *only* access these 'top N' chunks.  The default value is `8`.
  - `"variables"`: `object[]` This argument lists the variables to use in the 'System' field of **Chat Configurations**. Note that:  
    - `"knowledge"` is a reserved variable, which represents the retrieved chunks.
    - All the variables in 'System' should be curly bracketed.
    - The default value is `[{"key": "knowledge", "optional": true}]`
  - `"rerank_model"`: `string` If it is not specified, vector cosine similarity will be used; otherwise, reranking score will be used.
  - `"empty_response"`: `string` If nothing is retrieved in the dataset for the user's question, this will be used as the response. To allow the LLM to improvise when nothing is found, leave this blank.
  - `"opener"`: `string` The opening greeting for the user. Defaults to `"Hi! I am your assistant, can I help you?"`.
  - `"show_quote`: `boolean` Indicates whether the source of text should be displayed. Defaults to `true`.
  - `"prompt"`: `string` The prompt content.

#### Response

Success:

```json
{
    "code": 0
}
```

Failure:

```json
{
    "code": 102,
    "message": "Duplicated chat name in updating dataset."
}
```

---

### Delete chat assistants

**DELETE** `/api/v1/chats`

Deletes chat assistants by ID.

#### Request

- Method: DELETE
- URL: `/api/v1/chats`
- Headers:
  - `'content-Type: application/json'`
  - `'Authorization: Bearer <YOUR_API_KEY>'`
- Body:
  - `"ids"`: `list[string]`

##### Request example

```bash
curl --request DELETE \
     --url http://{address}/api/v1/chats \
     --header 'Content-Type: application/json' \
     --header 'Authorization: Bearer <YOUR_API_KEY>' \
     --data '
     {
          "ids": ["test_1", "test_2"]
     }'
```

##### Request parameters

- `"ids"`: (*Body parameter*), `list[string]`  
  The IDs of the chat assistants to delete. If it is not specified, all chat assistants in the system will be deleted.

#### Response

Success:

```json
{
    "code": 0
}
```

Failure:

```json
{
    "code": 102,
    "message": "ids are required"
}
```

---

### List chat assistants

**GET** `/api/v1/chats?page={page}&page_size={page_size}&orderby={orderby}&desc={desc}&name={chat_name}&id={chat_id}`

Lists chat assistants.

#### Request

- Method: GET
- URL: `/api/v1/chats?page={page}&page_size={page_size}&orderby={orderby}&desc={desc}&name={chat_name}&id={chat_id}`
- Headers:
  - `'Authorization: Bearer <YOUR_API_KEY>'`

##### Request example

```bash
curl --request GET \
     --url http://{address}/api/v1/chats?page={page}&page_size={page_size}&orderby={orderby}&desc={desc}&name={chat_name}&id={chat_id} \
     --header 'Authorization: Bearer <YOUR_API_KEY>'
```

##### Request parameters

- `page`: (*Filter parameter*), `integer`  
  Specifies the page on which the chat assistants will be displayed. Defaults to `1`.
- `page_size`: (*Filter parameter*), `integer`  
  The number of chat assistants on each page. Defaults to `30`.
- `orderby`: (*Filter parameter*), `string`  
  The attribute by which the results are sorted. Available options:
  - `create_time` (default)
  - `update_time`
- `desc`: (*Filter parameter*), `boolean`  
  Indicates whether the retrieved chat assistants should be sorted in descending order. Defaults to `true`.
- `id`: (*Filter parameter*), `string`  
  The ID of the chat assistant to retrieve.
- `name`: (*Filter parameter*), `string`  
  The name of the chat assistant to retrieve.

#### Response

Success:

```json
{
    "code": 0,
    "data": [
        {
            "avatar": "",
            "create_date": "Fri, 18 Oct 2024 06:20:06 GMT",
            "create_time": 1729232406637,
            "description": "A helpful Assistant",
            "do_refer": "1",
            "id": "04d0d8e28d1911efa3630242ac120006",
            "dataset_ids": ["527fa74891e811ef9c650242ac120006"],
            "language": "English",
            "llm": {
                "frequency_penalty": 0.7,
                "model_name": "qwen-plus@Tongyi-Qianwen",
                "presence_penalty": 0.4,
                "temperature": 0.1,
                "top_p": 0.3
            },
            "name": "13243",
            "prompt": {
                "empty_response": "Sorry! No relevant content was found in the knowledge base!",
                "keywords_similarity_weight": 0.3,
                "opener": "Hi! I'm your assistant, what can I do for you?",
                "prompt": "You are an intelligent assistant. Please summarize the content of the knowledge base to answer the question. Please list the data in the knowledge base and answer in detail. When all knowledge base content is irrelevant to the question, your answer must include the sentence \"The answer you are looking for is not found in the knowledge base!\" Answers need to consider chat history.\n",
                "rerank_model": "",
                "similarity_threshold": 0.2,
                "top_n": 6,
                "variables": [
                    {
                        "key": "knowledge",
                        "optional": false
                    }
                ]
            },
            "prompt_type": "simple",
            "status": "1",
            "tenant_id": "69736c5e723611efb51b0242ac120007",
            "top_k": 1024,
            "update_date": "Fri, 18 Oct 2024 06:20:06 GMT",
            "update_time": 1729232406638
        }
    ]
}
```

Failure:

```json
{
    "code": 102,
    "message": "The chat doesn't exist"
}
```

---

## SESSION MANAGEMENT

---

### Create session with chat assistant

**POST** `/api/v1/chats/{chat_id}/sessions`

Creates a session with a chat assistant.

#### Request

- Method: POST
- URL: `/api/v1/chats/{chat_id}/sessions`
- Headers:
  - `'content-Type: application/json'`
  - `'Authorization: Bearer <YOUR_API_KEY>'`
- Body:
  - `"name"`: `string`
  - `"user_id"`: `string` (optional)

##### Request example

```bash
curl --request POST \
     --url http://{address}/api/v1/chats/{chat_id}/sessions \
     --header 'Content-Type: application/json' \
     --header 'Authorization: Bearer <YOUR_API_KEY>' \
     --data '
     {
          "name": "new session"
     }'
```

##### Request parameters

- `chat_id`: (*Path parameter*)  
  The ID of the associated chat assistant.
- `"name"`: (*Body parameter*), `string`  
  The name of the chat session to create.
- `"user_id"`: (*Body parameter*), `string`  
  Optional user-defined ID.

#### Response

Success:

```json
{
    "code": 0,
    "data": {
        "chat_id": "2ca4b22e878011ef88fe0242ac120005",
        "create_date": "Fri, 11 Oct 2024 08:46:14 GMT",
        "create_time": 1728636374571,
        "id": "4606b4ec87ad11efbc4f0242ac120006",
        "messages": [
            {
                "content": "Hi! I am your assistant，can I help you?",
                "role": "assistant"
            }
        ],
        "name": "new session",
        "update_date": "Fri, 11 Oct 2024 08:46:14 GMT",
        "update_time": 1728636374571
    }
}
```

Failure:

```json
{
    "code": 102,
    "message": "Name cannot be empty."
}
```

---

### Update chat assistant's session

**PUT** `/api/v1/chats/{chat_id}/sessions/{session_id}`

Updates a session of a specified chat assistant.

#### Request

- Method: PUT
- URL: `/api/v1/chats/{chat_id}/sessions/{session_id}`
- Headers:
  - `'content-Type: application/json'`
  - `'Authorization: Bearer <YOUR_API_KEY>'`
- Body:
  - `"name`: `string`
  - `"user_id`: `string` (optional)

##### Request example

```bash
curl --request PUT \
     --url http://{address}/api/v1/chats/{chat_id}/sessions/{session_id} \
     --header 'Content-Type: application/json' \
     --header 'Authorization: Bearer <YOUR_API_KEY>' \
     --data '
     {
          "name": "<REVISED_SESSION_NAME_HERE>"
     }'
```

##### Request Parameter

- `chat_id`: (*Path parameter*)  
  The ID of the associated chat assistant.
- `session_id`: (*Path parameter*)  
  The ID of the session to update.
- `"name"`: (*Body Parameter*), `string`  
  The revised name of the session.
- `"user_id"`: (*Body parameter*), `string`  
  Optional user-defined ID.

#### Response

Success:

```json
{
    "code": 0
}
```

Failure:

```json
{
    "code": 102,
    "message": "Name cannot be empty."
}
```

---

### List chat assistant's sessions

**GET** `/api/v1/chats/{chat_id}/sessions?page={page}&page_size={page_size}&orderby={orderby}&desc={desc}&name={session_name}&id={session_id}`

Lists sessions associated with a specified chat assistant.

#### Request

- Method: GET
- URL: `/api/v1/chats/{chat_id}/sessions?page={page}&page_size={page_size}&orderby={orderby}&desc={desc}&name={session_name}&id={session_id}&user_id={user_id}`
- Headers:
  - `'Authorization: Bearer <YOUR_API_KEY>'`

##### Request example

```bash
curl --request GET \
     --url http://{address}/api/v1/chats/{chat_id}/sessions?page={page}&page_size={page_size}&orderby={orderby}&desc={desc}&name={session_name}&id={session_id} \
     --header 'Authorization: Bearer <YOUR_API_KEY>'
```

##### Request Parameters

- `chat_id`: (*Path parameter*)  
  The ID of the associated chat assistant.
- `page`: (*Filter parameter*), `integer`  
  Specifies the page on which the sessions will be displayed. Defaults to `1`.
- `page_size`: (*Filter parameter*), `integer`  
  The number of sessions on each page. Defaults to `30`.
- `orderby`: (*Filter parameter*), `string`  
  The field by which sessions should be sorted. Available options:  
  - `create_time` (default)
  - `update_time`
- `desc`: (*Filter parameter*), `boolean`  
  Indicates whether the retrieved sessions should be sorted in descending order. Defaults to `true`.
- `name`: (*Filter parameter*) `string`  
  The name of the chat session to retrieve.
- `id`: (*Filter parameter*), `string`  
  The ID of the chat session to retrieve.
- `user_id`: (*Filter parameter*), `string`  
  The optional user-defined ID passed in when creating session.

#### Response

Success:

```json
{
    "code": 0,
    "data": [
        {
            "chat": "2ca4b22e878011ef88fe0242ac120005",
            "create_date": "Fri, 11 Oct 2024 08:46:43 GMT",
            "create_time": 1728636403974,
            "id": "578d541e87ad11ef96b90242ac120006",
            "messages": [
                {
                    "content": "Hi! I am your assistant，can I help you?",
                    "role": "assistant"
                }
            ],
            "name": "new session",
            "update_date": "Fri, 11 Oct 2024 08:46:43 GMT",
            "update_time": 1728636403974
        }
    ]
}
```

Failure:

```json
{
    "code": 102,
    "message": "The session doesn't exist"
}
```

---

### Delete chat assistant's sessions

**DELETE** `/api/v1/chats/{chat_id}/sessions`

Deletes sessions of a chat assistant by ID.

#### Request

- Method: DELETE
- URL: `/api/v1/chats/{chat_id}/sessions`
- Headers:
  - `'content-Type: application/json'`
  - `'Authorization: Bearer <YOUR_API_KEY>'`
- Body:
  - `"ids"`: `list[string]`

##### Request example

```bash
curl --request DELETE \
     --url http://{address}/api/v1/chats/{chat_id}/sessions \
     --header 'Content-Type: application/json' \
     --header 'Authorization: Bearer <YOUR_API_KEY>' \
     --data '
     {
          "ids": ["test_1", "test_2"]
     }'
```

##### Request Parameters

- `chat_id`: (*Path parameter*)  
  The ID of the associated chat assistant.
- `"ids"`: (*Body Parameter*), `list[string]`  
  The IDs of the sessions to delete. If it is not specified, all sessions associated with the specified chat assistant will be deleted.

#### Response

Success:

```json
{
    "code": 0
}
```

Failure:

```json
{
    "code": 102,
    "message": "The chat doesn't own the session"
}
```

---

### Converse with chat assistant

**POST** `/api/v1/chats/{chat_id}/completions`

Asks a specified chat assistant a question to start an AI-powered conversation.

:::tip NOTE

- In streaming mode, not all responses include a reference, as this depends on the system's judgement.
- In streaming mode, the last message is an empty message:

  ```json
  data:
  {
    "code": 0,
    "data": true
  }
  ```

:::

#### Request

- Method: POST
- URL: `/api/v1/chats/{chat_id}/completions`
- Headers:
  - `'content-Type: application/json'`
  - `'Authorization: Bearer <YOUR_API_KEY>'`
- Body:
  - `"question"`: `string`
  - `"stream"`: `boolean`
  - `"session_id"`: `string` (optional)
  - `"user_id`: `string` (optional)

##### Request example

```bash
curl --request POST \
     --url http://{address}/api/v1/chats/{chat_id}/completions \
     --header 'Content-Type: application/json' \
     --header 'Authorization: Bearer <YOUR_API_KEY>' \
     --data-binary '
     {
     }'
```

```bash
curl --request POST \
     --url http://{address}/api/v1/chats/{chat_id}/completions \
     --header 'Content-Type: application/json' \
     --header 'Authorization: Bearer <YOUR_API_KEY>' \
     --data-binary '
     {
          "question": "Who are you",
          "stream": true,
          "session_id":"9fa7691cb85c11ef9c5f0242ac120005"
     }'
```

##### Request Parameters

- `chat_id`: (*Path parameter*)  
  The ID of the associated chat assistant.
- `"question"`: (*Body Parameter*), `string`, *Required*  
  The question to start an AI-powered conversation.
- `"stream"`: (*Body Parameter*), `boolean`  
  Indicates whether to output responses in a streaming way:
  - `true`: Enable streaming (default).
  - `false`: Disable streaming.
- `"session_id"`: (*Body Parameter*)  
  The ID of session. If it is not provided, a new session will be generated.
- `"user_id"`: (*Body parameter*), `string`  
  The optional user-defined ID. Valid *only* when no `session_id` is provided.

#### Response

Success without `session_id`:

```json
data:{
    "code": 0,
    "message": "",
    "data": {
        "answer": "Hi! I'm your assistant, what can I do for you?",
        "reference": {},
        "audio_binary": null,
        "id": null,
        "session_id": "b01eed84b85611efa0e90242ac120005"
    }
}
data:{
    "code": 0,
    "message": "",
    "data": true
}
```

Success with `session_id`:

```json
data:{
    "code": 0,
    "data": {
        "answer": "I am an intelligent assistant designed to help answer questions by summarizing content from a",
        "reference": {},
        "audio_binary": null,
        "id": "a84c5dd4-97b4-4624-8c3b-974012c8000d",
        "session_id": "82b0ab2a9c1911ef9d870242ac120006"
    }
}
data:{
    "code": 0,
    "data": {
        "answer": "I am an intelligent assistant designed to help answer questions by summarizing content from a knowledge base. My responses are based on the information available in the knowledge base and",
        "reference": {},
        "audio_binary": null,
        "id": "a84c5dd4-97b4-4624-8c3b-974012c8000d",
        "session_id": "82b0ab2a9c1911ef9d870242ac120006"
    }
}
data:{
    "code": 0,
    "data": {
        "answer": "I am an intelligent assistant designed to help answer questions by summarizing content from a knowledge base. My responses are based on the information available in the knowledge base and any relevant chat history.",
        "reference": {},
        "audio_binary": null,
        "id": "a84c5dd4-97b4-4624-8c3b-974012c8000d",
        "session_id": "82b0ab2a9c1911ef9d870242ac120006"
    }
}
data:{
    "code": 0,
    "data": {
        "answer": "I am an intelligent assistant designed to help answer questions by summarizing content from a knowledge base ##0$$. My responses are based on the information available in the knowledge base and any relevant chat history.",
        "reference": {
            "total": 1,
            "chunks": [
                {
                    "id": "faf26c791128f2d5e821f822671063bd",
                    "content": "xxxxxxxx",
                    "document_id": "dd58f58e888511ef89c90242ac120006",
                    "document_name": "1.txt",
                    "dataset_id": "8e83e57a884611ef9d760242ac120006",
                    "image_id": "",
                    "similarity": 0.7,
                    "vector_similarity": 0.0,
                    "term_similarity": 1.0,
                    "positions": [
                        ""
                    ]
                }
            ],
            "doc_aggs": [
                {
                    "doc_name": "1.txt",
                    "doc_id": "dd58f58e888511ef89c90242ac120006",
                    "count": 1
                }
            ]
        },
        "prompt": "xxxxxxxxxxx",
        "id": "a84c5dd4-97b4-4624-8c3b-974012c8000d",
        "session_id": "82b0ab2a9c1911ef9d870242ac120006"
    }
}
data:{
    "code": 0,
    "data": true
}
```

Failure:

```json
{
    "code": 102,
    "message": "Please input your question."
}
```

---

### Create session with agent

**POST** `/api/v1/agents/{agent_id}/sessions`

Creates a session with an agent.

#### Request

- Method: POST
- URL: `/api/v1/agents/{agent_id}/sessions?user_id={user_id}`
- Headers:
  - `'content-Type: application/json' or 'multipart/form-data'`
  - `'Authorization: Bearer <YOUR_API_KEY>'`
- Body:
  - the required parameters:`str`
  - other parameters:
    The parameters specified in the **Begin** component.

##### Request example

If the **Begin** component in your agent does not take required parameters:

```bash
curl --request POST \
     --url http://{address}/api/v1/agents/{agent_id}/sessions \
     --header 'Content-Type: application/json' \
     --header 'Authorization: Bearer <YOUR_API_KEY>' \
     --data '{
     }'
```

If the **Begin** component in your agent takes required parameters:

```bash
curl --request POST \
     --url http://{address}/api/v1/agents/{agent_id}/sessions \
     --header 'Content-Type: application/json' \
     --header 'Authorization: Bearer <YOUR_API_KEY>' \
     --data '{
            "lang":"Japanese",
            "file":"Who are you"
     }'
```

If the **Begin** component in your agent takes required file parameters:

```bash
curl --request POST \
     --url http://{address}/api/v1/agents/{agent_id}/sessions?user_id={user_id} \
     --header 'Content-Type: multipart/form-data' \
     --header 'Authorization: Bearer <YOUR_API_KEY>' \
     --form '<FILE_KEY>=@./test1.png'    
```

##### Request parameters

- `agent_id`: (*Path parameter*)  
  The ID of the associated agent.
- `user_id`: (*Filter parameter*)
  The optional user-defined ID for parsing docs (especially images) when creating a session while uploading files.

#### Response

Success:

```json
{
    "code": 0,
    "data": {
        "agent_id": "b4a39922b76611efaa1a0242ac120006",
        "dsl": {
            "answer": [],
            "components": {
                "Answer:GreenReadersDrum": {
                    "downstream": [],
                    "obj": {
                        "component_name": "Answer",
                        "inputs": [],
                        "output": null,
                        "params": {}
                    },
                    "upstream": []
                },
                "begin": {
                    "downstream": [],
                    "obj": {
                        "component_name": "Begin",
                        "inputs": [],
                        "output": {},
                        "params": {}
                    },
                    "upstream": []
                }
            },
            "embed_id": "",
            "graph": {
                "edges": [],
                "nodes": [
                    {
                        "data": {
                            "label": "Begin",
                            "name": "begin"
                        },
                        "dragging": false,
                        "height": 44,
                        "id": "begin",
                        "position": {
                            "x": 53.25688640427177,
                            "y": 198.37155679786412
                        },
                        "positionAbsolute": {
                            "x": 53.25688640427177,
                            "y": 198.37155679786412
                        },
                        "selected": false,
                        "sourcePosition": "left",
                        "targetPosition": "right",
                        "type": "beginNode",
                        "width": 200
                    },
                    {
                        "data": {
                            "form": {},
                            "label": "Answer",
                            "name": "dialog_0"
                        },
                        "dragging": false,
                        "height": 44,
                        "id": "Answer:GreenReadersDrum",
                        "position": {
                            "x": 360.43473114516974,
                            "y": 207.29298425089348
                        },
                        "positionAbsolute": {
                            "x": 360.43473114516974,
                            "y": 207.29298425089348
                        },
                        "selected": false,
                        "sourcePosition": "right",
                        "targetPosition": "left",
                        "type": "logicNode",
                        "width": 200
                    }
                ]
            },
            "history": [],
            "messages": [],
            "path": [
                [
                    "begin"
                ],
                []
            ],
            "reference": []
        },
        "id": "2581031eb7a311efb5200242ac120005",
        "message": [
            {
                "content": "Hi! I'm your smart assistant. What can I do for you?",
                "role": "assistant"
            }
        ],
        "source": "agent",
        "user_id": "69736c5e723611efb51b0242ac120007"
    }
}
```

Failure:

```json
{
    "code": 102,
    "message": "Agent not found."
}
```

---

### Converse with agent

**POST** `/api/v1/agents/{agent_id}/completions`  

Asks a specified agent a question to start an AI-powered conversation.

:::tip NOTE

- In streaming mode, not all responses include a reference, as this depends on the system's judgement.
- In streaming mode, the last message is an empty message:

  ```json
  data:
  {
    "code": 0,
    "data": true
  }
  ```

:::

#### Request

- Method: POST
- URL: `/api/v1/agents/{agent_id}/completions`
- Headers:
  - `'content-Type: application/json'`
  - `'Authorization: Bearer <YOUR_API_KEY>'`
- Body:
  - `"question"`: `string`
  - `"stream"`: `boolean`
  - `"session_id"`: `string`
  - `"user_id"`: `string`(optional)
  - `"sync_dsl"`: `boolean` (optional)
  - other parameters: `string`

##### Request example

If the **Begin** component does not take parameters, the following code will create a session.

```bash
curl --request POST \
     --url http://{address}/api/v1/agents/{agent_id}/completions \
     --header 'Content-Type: application/json' \
     --header 'Authorization: Bearer <YOUR_API_KEY>' \
     --data-binary '
     {
     }'
```

If the **Begin** component takes parameters, the following code will create a session.

```bash
curl --request POST \
     --url http://{address}/api/v1/agents/{agent_id}/completions \
     --header 'Content-Type: application/json' \
     --header 'Authorization: Bearer <YOUR_API_KEY>' \
     --data-binary '
     {
          "lang":"English",
          "file":"How is the weather tomorrow?"
     }'
```

The following code will execute the completion process

```bash
curl --request POST \
     --url http://{address}/api/v1/agents/{agent_id}/completions \
     --header 'Content-Type: application/json' \
     --header 'Authorization: Bearer <YOUR_API_KEY>' \
     --data-binary '
     {
          "question": "Hello",
          "stream": true,
          "session_id": "cb2f385cb86211efa36e0242ac120005"
     }'
```

##### Request Parameters

- `agent_id`: (*Path parameter*), `string`  
  The ID of the associated agent.
- `"question"`: (*Body Parameter*), `string`, *Required*  
  The question to start an AI-powered conversation.
- `"stream"`: (*Body Parameter*), `boolean`  
  Indicates whether to output responses in a streaming way:  
  - `true`: Enable streaming (default).
  - `false`: Disable streaming.
- `"session_id"`: (*Body Parameter*)  
  The ID of the session. If it is not provided, a new session will be generated.
- `"user_id"`: (*Body parameter*), `string`  
  The optional user-defined ID. Valid *only* when no `session_id` is provided.
- `"sync_dsl"`: (*Body parameter*), `boolean`
  Whether to synchronize the changes to existing sessions when an agent is modified, defaults to `false`.
- Other parameters: (*Body Parameter*)  
  Parameters specified in the **Begin** component.

#### Response

success without `session_id` provided and with no parameters specified in the **Begin** component:

```json
data:{
    "code": 0,
    "message": "",
    "data": {
        "answer": "Hi! I'm your smart assistant. What can I do for you?",
        "reference": {},
        "id": "31e6091d-88d4-441b-ac65-eae1c055be7b",
        "session_id": "2987ad3eb85f11efb2a70242ac120005"
    }
}
data:{
    "code": 0,
    "message": "",
    "data": true
}
```

Success without `session_id` provided and with parameters specified in the **Begin** component:

```json
data:{
    "code": 0,
    "message": "",
    "data": {
        "session_id": "eacb36a0bdff11ef97120242ac120006",
        "answer": "",
        "reference": [],
        "param": [
            {
                "key": "lang",
                "name": "Target Language",
                "optional": false,
                "type": "line",
                "value": "English"
            },
            {
                "key": "file",
                "name": "Files",
                "optional": false,
                "type": "file",
                "value": "How is the weather tomorrow?"
            },
            {
                "key": "hhyt",
                "name": "hhty",
                "optional": true,
                "type": "line"
            }
        ]
    }
}
data:
```

Success with parameters specified in the **Begin** component:

```json
data:{
    "code": 0,
    "message": "",
    "data": {
        "answer": "How",
        "reference": {},
        "id": "0379ac4c-b26b-4a44-8b77-99cebf313fdf",
        "session_id": "4399c7d0b86311efac5b0242ac120005"
    }
}
data:{
    "code": 0,
    "message": "",
    "data": {
        "answer": "How is",
        "reference": {},
        "id": "0379ac4c-b26b-4a44-8b77-99cebf313fdf",
        "session_id": "4399c7d0b86311efac5b0242ac120005"
    }
}
data:{
    "code": 0,
    "message": "",
    "data": {
        "answer": "How is the",
        "reference": {},
        "id": "0379ac4c-b26b-4a44-8b77-99cebf313fdf",
        "session_id": "4399c7d0b86311efac5b0242ac120005"
    }
}
data:{
    "code": 0,
    "message": "",
    "data": {
        "answer": "How is the weather",
        "reference": {},
        "id": "0379ac4c-b26b-4a44-8b77-99cebf313fdf",
        "session_id": "4399c7d0b86311efac5b0242ac120005"
    }
}
data:{
    "code": 0,
    "message": "",
    "data": {
        "answer": "How is the weather tomorrow",
        "reference": {},
        "id": "0379ac4c-b26b-4a44-8b77-99cebf313fdf",
        "session_id": "4399c7d0b86311efac5b0242ac120005"
    }
}
data:{
    "code": 0,
    "message": "",
    "data": {
        "answer": "How is the weather tomorrow?",
        "reference": {},
        "id": "0379ac4c-b26b-4a44-8b77-99cebf313fdf",
        "session_id": "4399c7d0b86311efac5b0242ac120005"
    }
}
data:{
    "code": 0,
    "message": "",
    "data": {
        "answer": "How is the weather tomorrow?",
        "reference": {},
        "id": "0379ac4c-b26b-4a44-8b77-99cebf313fdf",
        "session_id": "4399c7d0b86311efac5b0242ac120005"
    }
}
data:{
    "code": 0,
    "message": "",
    "data": true
}
```

Failure:

```json
{
    "code": 102,
    "message": "`question` is required."
}
```

---

### List agent sessions

**GET** `/api/v1/agents/{agent_id}/sessions?page={page}&page_size={page_size}&orderby={orderby}&desc={desc}&id={session_id}&user_id={user_id}&dsl={dsl}`

Lists sessions associated with a specified agent.

#### Request

- Method: GET
- URL: `/api/v1/agents/{agent_id}/sessions?page={page}&page_size={page_size}&orderby={orderby}&desc={desc}&id={session_id}`
- Headers:
  - `'Authorization: Bearer <YOUR_API_KEY>'`

##### Request example

```bash
curl --request GET \
     --url http://{address}/api/v1/agents/{agent_id}/sessions?page={page}&page_size={page_size}&orderby={orderby}&desc={desc}&id={session_id}&user_id={user_id} \
     --header 'Authorization: Bearer <YOUR_API_KEY>'
```

##### Request Parameters

- `agent_id`: (*Path parameter*)  
  The ID of the associated agent.
- `page`: (*Filter parameter*), `integer`  
  Specifies the page on which the sessions will be displayed. Defaults to `1`.
- `page_size`: (*Filter parameter*), `integer`  
  The number of sessions on each page. Defaults to `30`.
- `orderby`: (*Filter parameter*), `string`  
  The field by which sessions should be sorted. Available options:  
  - `create_time` (default)
  - `update_time`
- `desc`: (*Filter parameter*), `boolean`  
  Indicates whether the retrieved sessions should be sorted in descending order. Defaults to `true`.
- `id`: (*Filter parameter*), `string`  
  The ID of the agent session to retrieve.
- `user_id`: (*Filter parameter*), `string`  
  The optional user-defined ID passed in when creating session.
- `dsl`: (*Filter parameter*), `boolean`  
  Indicates whether to include the dsl field of the sessions in the response. Defaults to `true`.

#### Response

Success:

```json
{
    "code": 0,
    "data": [{
        "agent_id": "e9e2b9c2b2f911ef801d0242ac120006",
        "dsl": {
            "answer": [],
            "components": {
                "Answer:OrangeTermsBurn": {
                    "downstream": [],
                    "obj": {
                        "component_name": "Answer",
                        "params": {}
                    },
                    "upstream": []
                },
                "Generate:SocialYearsRemain": {
                    "downstream": [],
                    "obj": {
                        "component_name": "Generate",
                        "params": {
                            "cite": true,
                            "frequency_penalty": 0.7,
                            "llm_id": "gpt-4o___OpenAI-API@OpenAI-API-Compatible",
                            "message_history_window_size": 12,
                            "parameters": [],
                            "presence_penalty": 0.4,
                            "prompt": "Please summarize the following paragraph. Pay attention to the numbers and do not make things up. The paragraph is as follows:\n{input}\nThis is what you need to summarize.",
                            "temperature": 0.1,
                            "top_p": 0.3
                        }
                    },
                    "upstream": []
                },
                "begin": {
                    "downstream": [],
                    "obj": {
                        "component_name": "Begin",
                        "params": {}
                    },
                    "upstream": []
                }
            },
            "graph": {
                "edges": [],
                "nodes": [
                    {
                        "data": {
                            "label": "Begin",
                            "name": "begin"
                        },
                        "height": 44,
                        "id": "begin",
                        "position": {
                            "x": 50,
                            "y": 200
                        },
                        "sourcePosition": "left",
                        "targetPosition": "right",
                        "type": "beginNode",
                        "width": 200
                    },
                    {
                        "data": {
                            "form": {
                                "cite": true,
                                "frequencyPenaltyEnabled": true,
                                "frequency_penalty": 0.7,
                                "llm_id": "gpt-4o___OpenAI-API@OpenAI-API-Compatible",
                                "maxTokensEnabled": true,
                                "message_history_window_size": 12,
                                "parameters": [],
                                "presencePenaltyEnabled": true,
                                "presence_penalty": 0.4,
                                "prompt": "Please summarize the following paragraph. Pay attention to the numbers and do not make things up. The paragraph is as follows:\n{input}\nThis is what you need to summarize.",
                                "temperature": 0.1,
                                "temperatureEnabled": true,
                                "topPEnabled": true,
                                "top_p": 0.3
                            },
                            "label": "Generate",
                            "name": "Generate Answer_0"
                        },
                        "dragging": false,
                        "height": 105,
                        "id": "Generate:SocialYearsRemain",
                        "position": {
                            "x": 561.3457829707513,
                            "y": 178.7211182312641
                        },
                        "positionAbsolute": {
                            "x": 561.3457829707513,
                            "y": 178.7211182312641
                        },
                        "selected": true,
                        "sourcePosition": "right",
                        "targetPosition": "left",
                        "type": "generateNode",
                        "width": 200
                    },
                    {
                        "data": {
                            "form": {},
                            "label": "Answer",
                            "name": "Dialogue_0"
                        },
                        "height": 44,
                        "id": "Answer:OrangeTermsBurn",
                        "position": {
                            "x": 317.2368194777658,
                            "y": 218.30635555445093
                        },
                        "sourcePosition": "right",
                        "targetPosition": "left",
                        "type": "logicNode",
                        "width": 200
                    }
                ]
            },
            "history": [],
            "messages": [],
            "path": [],
            "reference": []
        },
        "id": "792dde22b2fa11ef97550242ac120006",
        "message": [
            {
                "content": "Hi! I'm your smart assistant. What can I do for you?",
                "role": "assistant"
            }
        ],
        "source": "agent",
        "user_id": ""
    }]
}
```

Failure:

```json
{
    "code": 102,
    "message": "You don't own the agent ccd2f856b12311ef94ca0242ac1200052."
}
```

---

### Delete agent's sessions

**DELETE** `/api/v1/agents/{agent_id}/sessions`

Deletes sessions of a agent by ID.

#### Request

- Method: DELETE
- URL: `/api/v1/agents/{agent_id}/sessions`
- Headers:
  - `'content-Type: application/json'`
  - `'Authorization: Bearer <YOUR_API_KEY>'`
- Body:
  - `"ids"`: `list[string]`

##### Request example

```bash
curl --request DELETE \
     --url http://{address}/api/v1/agents/{agent_id}/sessions \
     --header 'Content-Type: application/json' \
     --header 'Authorization: Bearer <YOUR_API_KEY>' \
     --data '
     {
          "ids": ["test_1", "test_2"]
     }'
```

##### Request Parameters

- `agent_id`: (*Path parameter*)  
  The ID of the associated agent.
- `"ids"`: (*Body Parameter*), `list[string]`  
  The IDs of the sessions to delete. If it is not specified, all sessions associated with the specified agent will be deleted.

#### Response

Success:

```json
{
    "code": 0
}
```

Failure:

```json
{
    "code": 102,
    "message": "The agent doesn't own the session cbd31e52f73911ef93b232903b842af6"
}
```

---

### Related Questions

**POST** `/api/v1/conversation/related_questions`

Generates five to ten alternative question strings from the user's original query to retrieve more relevant search results.

:::tip NOTE
The chat model dynamically determines the number of questions to generate based on the instruction, typically between five and ten.
:::

#### Request

- Method: POST
- URL: `/api/v1/conversation/related_questions`
- Headers:
  - `'content-Type: application/json'`
  - `'Authorization: Bearer <YOUR_API_KEY>'`
- Body:
  - `"question"`: `string`

##### Request example

```bash
curl --request DELETE \
     --url http://{address}/api/v1/conversation/related_questions \
     --header 'Content-Type: application/json' \
     --header 'Authorization: Bearer <YOUR_API_KEY>' \
     --data '
     {
          "question": "What are the key advantages of Neovim over Vim?"
     }'
```

##### Request Parameters

- `"question"`: (*Body Parameter*), `string`
  The original user question.

#### Response

Success:

```json
{
    "code": 0,
    "data": [
        "What makes Neovim superior to Vim in terms of features?",
        "How do the benefits of Neovim compare to those of Vim?",
        "What advantages does Neovim offer that are not present in Vim?",
        "In what ways does Neovim outperform Vim in functionality?",
        "What are the most significant improvements in Neovim compared to Vim?",
        "What unique advantages does Neovim bring to the table over Vim?",
        "How does the user experience in Neovim differ from Vim in terms of benefits?",
        "What are the top reasons to switch from Vim to Neovim?",
        "What features of Neovim are considered more advanced than those in Vim?"
    ],
    "message": "success"
}
```

Failure:

```json
{
    "code": 401,
    "data": null,
    "message": "<Unauthorized '401: Unauthorized'>"
}
```

---

## AGENT MANAGEMENT

---

### List agents

**GET** `/api/v1/agents?page={page}&page_size={page_size}&orderby={orderby}&desc={desc}&name={agent_name}&id={agent_id}`

Lists agents.

#### Request

- Method: GET
- URL: `/api/v1/agents?page={page}&page_size={page_size}&orderby={orderby}&desc={desc}&name={agent_name}&id={agent_id}`
- Headers:
  - `'Authorization: Bearer <YOUR_API_KEY>'`

##### Request example

```bash
curl --request GET \
     --url http://{address}/api/v1/agents?page={page}&page_size={page_size}&orderby={orderby}&desc={desc}&name={agent_name}&id={agent_id} \
     --header 'Authorization: Bearer <YOUR_API_KEY>'
```

##### Request parameters

- `page`: (*Filter parameter*), `integer`  
  Specifies the page on which the agents will be displayed. Defaults to `1`.
- `page_size`: (*Filter parameter*), `integer`  
  The number of agents on each page. Defaults to `30`.
- `orderby`: (*Filter parameter*), `string`  
  The attribute by which the results are sorted. Available options:
  - `create_time` (default)
  - `update_time`
- `desc`: (*Filter parameter*), `boolean`  
  Indicates whether the retrieved agents should be sorted in descending order. Defaults to `true`.
- `id`: (*Filter parameter*), `string`  
  The ID of the agent to retrieve.
- `name`: (*Filter parameter*), `string`  
  The name of the agent to retrieve.

#### Response

Success:

```json
{
    "code": 0,
    "data": [
        {
            "avatar": null,
            "canvas_type": null,
            "create_date": "Thu, 05 Dec 2024 19:10:36 GMT",
            "create_time": 1733397036424,
            "description": null,
            "dsl": {
                "answer": [],
                "components": {
                    "begin": {
                        "downstream": [],
                        "obj": {
                            "component_name": "Begin",
                            "params": {}
                        },
                        "upstream": []
                    }
                },
                "graph": {
                    "edges": [],
                    "nodes": [
                        {
                            "data": {
                                "label": "Begin",
                                "name": "begin"
                            },
                            "height": 44,
                            "id": "begin",
                            "position": {
                                "x": 50,
                                "y": 200
                            },
                            "sourcePosition": "left",
                            "targetPosition": "right",
                            "type": "beginNode",
                            "width": 200
                        }
                    ]
                },
                "history": [],
                "messages": [],
                "path": [],
                "reference": []
            },
            "id": "8d9ca0e2b2f911ef9ca20242ac120006",
            "title": "123465",
            "update_date": "Thu, 05 Dec 2024 19:10:56 GMT",
            "update_time": 1733397056801,
            "user_id": "69736c5e723611efb51b0242ac120007"
        }
    ]
}
```

Failure:

```json
{
    "code": 102,
    "message": "The agent doesn't exist."
}
```

---<|MERGE_RESOLUTION|>--- conflicted
+++ resolved
@@ -547,27 +547,6 @@
 
 ---
 
-<<<<<<< HEAD
-=======
-## Error Codes
-
----
-
-| Code | Message               | Description                |
-| ---- | --------------------- | -------------------------- |
-| 400  | Bad Request           | Invalid request parameters |
-| 401  | Unauthorized          | Unauthorized access        |
-| 403  | Forbidden             | Access denied              |
-| 404  | Not Found             | Resource not found         |
-| 500  | Internal Server Error | Server internal error      |
-| 1001 | Invalid Chunk ID      | Invalid Chunk ID           |
-| 1002 | Chunk Update Failed   | Chunk update failed        |
-
----
-
----
-
->>>>>>> b2b7ed89
 ## FILE MANAGEMENT WITHIN DATASET
 
 ---
