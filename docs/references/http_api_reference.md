--- conflicted
+++ resolved
@@ -845,11 +845,7 @@
 
  ---
 
-<<<<<<< HEAD
-### Get dataset's knowledge graph
-=======
 ### Get knowledge graph
->>>>>>> 37ac7576
 
 **GET** `/api/v1/datasets/{dataset_id}/knowledge_graph`
 
@@ -929,11 +925,7 @@
 
 ---
 
-<<<<<<< HEAD
-### Delete dataset's knowledge graph
-=======
 ### Delete knowledge graph
->>>>>>> 37ac7576
 
 **DELETE** `/api/v1/datasets/{dataset_id}/knowledge_graph`
 
