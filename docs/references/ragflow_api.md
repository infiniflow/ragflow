---
sidebar_class_name: hidden
---

# API reference

RAGFlow offers RESTful APIs for you to integrate its capabilities into third-party applications. 

## Base URL
```
http://<host_address>/v1/api/
```

## Dataset URL
```
http://<host_address>/api/v1/dataset
```

## Authorization

All of RAGFlow's RESTFul APIs use API key for authorization, so keep it safe and do not expose it to the front end. 
Put your API key in the request header. 

```buildoutcfg
Authorization: Bearer {API_KEY}
```

To get your API key:

1. In RAGFlow, click **Chat** tab in the middle top of the page.
2. Hover over the corresponding dialogue **>** **Chat Bot API** to show the chatbot API configuration page.
3. Click **Api Key** **>** **Create new key** to create your API key.
4. Copy and keep your API key safe. 

## Create dataset

This method creates (news) a dataset for a specific user. 

### Request

#### Request URI

| Method | Request URI |
|--------|-------------|
| POST   | `/dataset`  |

:::note
You are *required* to save the `data.dataset_id` value returned in the response data, which is the session ID for all upcoming conversations.
:::

#### Request parameter

| Name           |  Type  | Required | Description                                                                                                                                                                                                                                                                                                         |
|----------------|--------|----------|---------------------------------------------------------------------------------------------------------------------------------------------------------------------------------------------------------------------------------------------------------------------------------------------------------------------|
| `dataset_name` | string |   Yes    | The unique identifier assigned to each newly created dataset. `dataset_name` must be less than 2 ** 10 characters and cannot be empty. The following character sets are supported: <br />- 26 lowercase English letters (a-z)<br />- 26 uppercase English letters (A-Z)<br />- 10 digits (0-9)<br />- "_", "-", "." |

### Response 

```json
{
  "code": 0, 
  "data": {
    "dataset_name": "kb1",
    "dataset_id": "375e8ada2d3c11ef98f93043d7ee537e"
  }, 
  "message": "success"
}
```

## Get dataset list

This method lists the created datasets for a specific user. 

### Request

#### Request URI

| Method   | Request URI |
|----------|-------------|
| GET      | `/dataset`  |

### Response 

#### Response parameter

```json
{
    "code": 0,
    "data": [
        {
            "avatar": null,
            "chunk_num": 0,
            "create_date": "Mon, 17 Jun 2024 16:00:05 GMT",
            "create_time": 1718611205876,
            "created_by": "b48110a0286411ef994a3043d7ee537e",
            "description": null,
            "doc_num": 0,
            "embd_id": "BAAI/bge-large-zh-v1.5",
            "id": "9bd6424a2c7f11ef81b83043d7ee537e",
            "language": "Chinese",
            "name": "dataset3(23)",
            "parser_config": {
                "pages": [
                    [
                        1,
                        1000000
                    ]
                ]
            },
            "parser_id": "naive",
            "permission": "me",
            "similarity_threshold": 0.2,
            "status": "1",
            "tenant_id": "b48110a0286411ef994a3043d7ee537e",
            "token_num": 0,
            "update_date": "Mon, 17 Jun 2024 16:00:05 GMT",
            "update_time": 1718611205876,
            "vector_similarity_weight": 0.3
        }
    ],
    "message": "List datasets successfully!"
}
```

## Delete dataset

This method deletes a dataset for a specific user.

### Request

#### Request URI

| Method | Request URI             |
|--------|-------------------------|
| DELETE | `/dataset/{dataset_id}` |

#### Request parameter

| Name         |  Type  | Required | Description                                                                                                                                                      |
|--------------|--------|----------|------------------------------------------------------------------------------------------------------------------------------------------------------------------|
| `dataset_id` | string | Yes      | The ID of the dataset. Call ['GET' /dataset](#create-dataset) to retrieve the ID.                                                                                |

### Response 

```json
{
  "code": 0,
  "message": "Remove dataset: 9cefaefc2e2611ef916b3043d7ee537e successfully"
}
```  

### Get the details of the specific dataset

This method gets the details of the specific dataset. 

### Request

#### Request URI

| Method   | Request URI             |
|----------|-------------------------|
| GET      | `/dataset/{dataset_id}` |

#### Request parameter

| Name         |  Type  | Required | Description                                                                                                                                                      |
|--------------|--------|----------|------------------------------------------------------------------------------------------------------------------------------------------------------------------|
| `dataset_id` | string | Yes      | The ID of the dataset. Call ['GET' /dataset](#create-dataset) to retrieve the ID.                                                                                |

### Response 

```json
{
    "code": 0,
    "data": {
        "avatar": null,
        "chunk_num": 0, 
        "description": null,
        "doc_num": 0,
        "embd_id": "BAAI/bge-large-zh-v1.5",
        "id": "060323022e3511efa8263043d7ee537e", 
        "language": "Chinese", 
        "name": "test(1)", 
        "parser_config": 
        {
            "pages": [[1, 1000000]]
        }, 
        "parser_id": "naive", 
        "permission": "me", 
        "token_num": 0
  }, 
    "message": "success"
}
```

### Update the details of the specific dataset

This method updates the details of the specific dataset. 

### Request

#### Request URI

| Method | Request URI             |
|--------|-------------------------|
| PUT    | `/dataset/{dataset_id}` |

#### Request parameter

You are required to input at least one parameter.

| Name                 | Type   | Required | Description                                                           |
|----------------------|--------|----------|-----------------------------------------------------------------------|
| `name`               | string | No       | The name of the knowledge base, from which you get the document list. |
| `description`        | string | No       | The description of the knowledge base.                                |
| `permission`         | string | No       | The permission for the knowledge base, default:me.                    |
| `language`           | string | No       | The language of the knowledge base.                                   |
| `chunk_method`       | string | No       | The chunk method of the knowledge base.                               |
| `embedding_model_id` | string | No       | The embedding model id of the knowledge base.                         |
| `photo`              | string | No       | The photo of the knowledge base.                                      |
| `layout_recognize`   | bool   | No       | The layout recognize of the knowledge base.                           |
| `token_num`          | int    | No       | The token number of the knowledge base.                               |
| `id`                 | string | No       | The id of the knowledge base.                                         |

### Response 

### Successful response

```json
{
    "code": 0,
    "data": {
        "avatar": null,
        "chunk_num": 0,
        "create_date": "Wed, 19 Jun 2024 20:33:34 GMT",
        "create_time": 1718800414518, 
        "created_by": "b48110a0286411ef994a3043d7ee537e", 
        "description": "new_description1", 
        "doc_num": 0, 
        "embd_id": "BAAI/bge-large-zh-v1.5", 
        "id": "24f9f17a2e3811ef820e3043d7ee537e", 
        "language": "English", 
        "name": "new_name", 
        "parser_config": 
        {
            "pages": [[1, 1000000]]
        },
        "parser_id": "naive", 
        "permission": "me", 
        "similarity_threshold": 0.2, 
        "status": "1", 
        "tenant_id": "b48110a0286411ef994a3043d7ee537e", 
        "token_num": 0, 
        "update_date": "Wed, 19 Jun 2024 20:33:34 GMT", 
        "update_time": 1718800414529, 
        "vector_similarity_weight": 0.3
  }, 
    "message": "success"
}
```

### Response for the operating error

```json
{
    "code": 103, 
    "message": "Only the owner of knowledgebase is authorized for this operation!"
}
```

### Response for no parameter
```json
{ 
    "code": 102, 
    "message": "Please input at least one parameter that you want to update!"
}
```

------------------------------------------------------------------------------------------------------------------------------

## Upload documents

This method uploads documents for a specific user. 

### Request

#### Request URI

| Method | Request URI                       |
|--------|-----------------------------------|
| POST   | `/dataset/{dataset_id}/documents` |


#### Request parameter

| Name         |  Type  | Required |        Description                                         |
|--------------|--------|----------|------------------------------------------------------------|
| `dataset_id` | string |   Yes    | The ID of the dataset. Call ['GET' /dataset](#create-dataset) to retrieve the ID. |

### Response 

### Successful response

```json
{
      "code": 0,
      "data": [
        {
          "created_by": "b48110a0286411ef994a3043d7ee537e",
          "id": "859584a0379211efb1a23043d7ee537e",
          "kb_id": "8591349a379211ef92213043d7ee537e",
          "location": "test.txt",
          "name": "test.txt",
          "parser_config": {
            "pages": [
              [1, 1000000]
            ]
          },
          "parser_id": "naive",
          "size": 0,
          "thumbnail": null,
          "type": "doc"
        },
        {
          "created_by": "b48110a0286411ef994a3043d7ee537e",
          "id": "8596f18c379211efb1a23043d7ee537e",
          "kb_id": "8591349a379211ef92213043d7ee537e",
          "location": "test1.txt",
          "name": "test1.txt",
          "parser_config": {
            "pages": [
              [1, 1000000]
            ]
          },
          "parser_id": "naive",
          "size": 0,
          "thumbnail": null,
          "type": "doc"
        }
      ],
      "message": "success"
}
```

### Response for nonexistent files

```json
{
      "code": "RetCode.DATA_ERROR",
      "message": "The file test_data/imagination.txt does not exist"
}
```

### Response for nonexistent dataset

```json
{
      "code": 102,
      "message": "Can't find this dataset"
}
```

### Response for the number of files exceeding the limit

```json
{
      "code": 102,
      "message": "You try to upload 512 files, which exceeds the maximum number of uploading files: 256"
}
```
### Response for uploading without files.

```json
{
    "code": 101,
    "message": "None is not string."
}
```

## Delete documents

This method deletes documents for a specific user. 

### Request

#### Request URI

| Method | Request URI                       |
|--------|-----------------------------------|
| DELETE | `/dataset/{dataset_id}/documents/{document_id}` |


#### Request parameter

| Name          |  Type  | Required | Description                                                                         |
|---------------|--------|----------|-------------------------------------------------------------------------------------|
| `dataset_id`  | string |   Yes    | The ID of the dataset. Call ['GET' /dataset](#create-dataset) to retrieve the ID.   |
| `document_id` | string |   Yes    | The ID of the document. Call ['GET' /document](#list-documents) to retrieve the ID. |

### Response 

### Successful response

```json
{
      "code": 0,
      "data": true,
      "message": "success"
}
```

### Response for deleting a document that does not exist

```json
{
      "code": 102,
      "message": "Document 111 not found!"
}
```
### Response for deleting documents from a non-existent dataset

```json
{
      "code": 101,
      "message": "The document f7aba1ec379b11ef8e853043d7ee537e is not in the dataset: 000, but in the dataset: f7a7ccf2379b11ef83223043d7ee537e."
}
```

## List documents

This method lists documents for a specific user. 

### Request

#### Request URI

| Method | Request URI                       |
|--------|-----------------------------------|
| GET    | `/dataset/{dataset_id}/documents` |


#### Request parameter

| Name         | Type   | Required | Description                                                                                                |
|--------------|--------|----------|------------------------------------------------------------------------------------------------------------|
| `dataset_id` | string | Yes      | The ID of the dataset. Call ['GET' /dataset](#create-dataset) to retrieve the ID.                          |
| `offset`     | int    | No       | The start of the listed documents. Default: 0                                                              |
| `count`      | int    | No       | The total count of the listed documents. Default: -1, meaning all the later part of documents from the start. |
| `order_by`   | string | No       | Default: `create_time`                                                                                     |
| `descend`    | bool   | No       | The order of listing documents. Default: True                                                              |
| `keywords`   | string | No       | The searching keywords of listing documents. Default: ""                                                   |

### Response 

### Successful Response 

```json
{
      "code": 0,
      "data": {
        "docs": [
          {
            "chunk_num": 0,
            "create_date": "Mon, 01 Jul 2024 19:24:10 GMT",
            "create_time": 1719833050046,
            "created_by": "b48110a0286411ef994a3043d7ee537e",
            "id": "6fb6f588379c11ef87023043d7ee537e",
            "kb_id": "6fb1c9e6379c11efa3523043d7ee537e",
            "location": "empty.txt",
            "name": "empty.txt",
            "parser_config": {
              "pages": [
                [1, 1000000]
              ]
            },
            "parser_id": "naive",
            "process_begin_at": null,
            "process_duation": 0.0,
            "progress": 0.0,
            "progress_msg": "",
            "run": "0",
            "size": 0,
            "source_type": "local",
            "status": "1",
            "thumbnail": null,
            "token_num": 0,
            "type": "doc",
            "update_date": "Mon, 01 Jul 2024 19:24:10 GMT",
            "update_time": 1719833050046
          },
          {
            "chunk_num": 0,
            "create_date": "Mon, 01 Jul 2024 19:24:10 GMT",
            "create_time": 1719833050037,
            "created_by": "b48110a0286411ef994a3043d7ee537e",
            "id": "6fb59c60379c11ef87023043d7ee537e",
            "kb_id": "6fb1c9e6379c11efa3523043d7ee537e",
            "location": "test.txt",
            "name": "test.txt",
            "parser_config": {
              "pages": [
                [1, 1000000]
              ]
            },
            "parser_id": "naive",
            "process_begin_at": null,
            "process_duation": 0.0,
            "progress": 0.0,
            "progress_msg": "",
            "run": "0",
            "size": 0,
            "source_type": "local",
            "status": "1",
            "thumbnail": null,
            "token_num": 0,
            "type": "doc",
            "update_date": "Mon, 01 Jul 2024 19:24:10 GMT",
            "update_time": 1719833050037
          }
        ],
        "total": 2
      },
      "message": "success"
}
```

### Response for listing documents with IndexError

```json
{
      "code": 100,
      "message": "IndexError('Offset is out of the valid range.')"
}
```
## Update the details of the document

This method updates the details, including the name, enable and template type of a specific document for a specific user. 

### Request

#### Request URI

| Method | Request URI                                     |
|--------|-------------------------------------------------|
| PUT    | `/dataset/{dataset_id}/documents/{document_id}` |


#### Request parameter

| Name         | Type   | Required | Description                                                                                                |
|--------------|--------|----------|------------------------------------------------------------------------------------------------------------|
| `dataset_id`  | string |   Yes    | The ID of the dataset. Call ['GET' /dataset](#create-dataset) to retrieve the ID.   |
| `document_id` | string |   Yes    | The ID of the document. Call ['GET' /document](#list-documents) to retrieve the ID. |

### Response 

### Successful Response 

```json
{
      "code": 0,
      "data": {
        "chunk_num": 0,
        "create_date": "Mon, 15 Jul 2024 16:55:03 GMT",
        "create_time": 1721033703914,
        "created_by": "b48110a0286411ef994a3043d7ee537e",
        "id": "ed30167a428711efab193043d7ee537e",
        "kb_id": "ed2d8770428711efaf583043d7ee537e",
        "location": "test.txt",
        "name": "new_name.txt",
        "parser_config": {
          "pages": [
            [1, 1000000]
          ]
        },
        "parser_id": "naive",
        "process_begin_at": null,
        "process_duration": 0.0,
        "progress": 0.0,
        "progress_msg": "",
        "run": "0",
        "size": 14,
        "source_type": "local",
        "status": "1",
        "thumbnail": null,
        "token_num": 0,
        "type": "doc",
        "update_date": "Mon, 15 Jul 2024 16:55:03 GMT",
        "update_time": 1721033703934
      },
      "message": "Success"
}
```

### Response for updating a document which does not exist.

```json
{
      "code": 101,
      "message": "This document weird_doc_id cannot be found!"
}
```

### Response for updating a document without giving parameters.
```json
{
      "code": 102,
      "message": "Please input at least one parameter that you want to update!"
}
```

### Response for updating a document in the nonexistent dataset.
```json
{
      "code": 102,
      "message": "This dataset fake_dataset_id cannot be found!"
}
```

### Response for updating a document with an extension name that differs from its original.
```json
{
      "code": 101,
      "data": false,
      "message": "The extension of file cannot be changed"
}
```

### Response for updating a document with a duplicate name.
```json
{
      "code": 101,
      "message": "Duplicated document name in the same dataset."
}
```

### Response for updating a document's illegal parameter.
```json
{
      "code": 101,
      "message": "illegal_parameter is an illegal parameter."
}
```

### Response for updating a document's name without its name value.
```json
{
      "code": 102,
      "message": "There is no new name."
}
```

### Response for updating a document's with giving illegal enable's value.
```json
{
      "code": 102,
      "message": "Illegal value '?' for 'enable' field."
}
```

## Download the document

This method downloads a specific document for a specific user. 

### Request

#### Request URI

| Method | Request URI                                     |
|--------|-------------------------------------------------|
| GET    | `/dataset/{dataset_id}/documents/{document_id}` |


#### Request parameter

| Name         | Type   | Required | Description                                                                                                |
|--------------|--------|----------|------------------------------------------------------------------------------------------------------------|
| `dataset_id`  | string |   Yes    | The ID of the dataset. Call ['GET' /dataset](#create-dataset) to retrieve the ID.   |
| `document_id` | string |   Yes    | The ID of the document. Call ['GET' /document](#list-documents) to retrieve the ID. |

### Response 

### Successful Response 

```json
{
      "code": "0",
      "data": "b'test\\ntest\\ntest'"
}
```

### Response for downloading a document which does not exist.

```json
{
      "code": 101,
<<<<<<< HEAD
      "message": "This document 'imagination' cannot be found!"
=======
      "message": "This document 'imagination.txt' cannot be found!"
>>>>>>> 9e1421b7
}
```

### Response for downloading a document in the nonexistent dataset.
```json
{
      "code": 102,
      "message": "This dataset 'imagination' cannot be found!"
}
```

### Response for downloading an empty document.
```json
{
      "code": 102,
      "message": "This file is empty."
}
```

## Start parsing a document

This method enables a specific document to start parsing for a specific user. 

### Request

#### Request URI

| Method | Request URI                                            |
|--------|--------------------------------------------------------|
| POST   | `/dataset/{dataset_id}/documents/{document_id}/status` |


#### Request parameter

| Name         | Type   | Required | Description                                                                                                |
|--------------|--------|----------|------------------------------------------------------------------------------------------------------------|
| `dataset_id`  | string |   Yes    | The ID of the dataset. Call ['GET' /dataset](#create-dataset) to retrieve the ID.   |
| `document_id` | string |   Yes    | The ID of the document. Call ['GET' /document](#list-documents) to retrieve the ID. |

### Response 

### Successful Response 

```json
{
      "code": 0,
      "message": ""
}
```

### Response for parsing a document which does not exist.

```json
{
      "code": 101,
<<<<<<< HEAD
      "message": "This document 'imagination' cannot be found!"
=======
      "message": "This document 'imagination.txt' cannot be found!"
>>>>>>> 9e1421b7
}
```

### Response for parsing a document in the nonexistent dataset.
```json
{
      "code": 102,
<<<<<<< HEAD
      "message": "This dataset 'imagination' cannot be found!"
=======
      "message": "This dataset 'imagination.txt' cannot be found!"
>>>>>>> 9e1421b7
}
```

### Response for parsing an empty document.
```json
{
      "code": 0,
      "message": "Empty data in the document: empty.txt;"
}
```

## Start parsing multiple documents

This method enables multiple documents, including all documents in the specific dataset or specified documents, to start parsing for a specific user. 

### Request

#### Request URI

| Method | Request URI                                           |
|--------|-------------------------------------------------------|
| POST   | `/dataset/{dataset_id}/documents/status` |


#### Request parameter

| Name         | Type   | Required | Description                                                                                                                       |
|--------------|--------|----------|-----------------------------------------------------------------------------------------------------------------------------------|
| `dataset_id`  | string |   Yes    | The ID of the dataset. Call ['GET' /dataset](#create-dataset) to retrieve the ID.                                                 |
| `document_id` | string |   Yes    | The ID of the document. Call ['GET' /document](#list-documents) to retrieve the ID.                                               |
| `doc_ids` | list | No | The document IDs of the documents that the user would like to parse. Default: None, means all documents in the specified dataset. |
### Response 

### Successful Response 

```json
{
      "code": 0,
      "data": true,
      "message": ""
}
```

### Response for parsing documents which does not exist.

```json
{
      "code": 101,
<<<<<<< HEAD
      "message": "This document 'imagination' cannot be found!"
=======
      "message": "This document 'imagination.txt' cannot be found!"
>>>>>>> 9e1421b7
}
```

### Response for parsing documents in the nonexistent dataset.
```json
{
      "code": 102,
      "message": "This dataset 'imagination' cannot be found!"
}
```

### Response for parsing documents, one of which is empty.
```json
{
      "code": 0,
      "data": true,
      "message": "Empty data in the document: empty.txt; "
}
```

## Show the parsing status of the document

This method shows the parsing status of the document for a specific user. 

### Request

#### Request URI

| Method | Request URI                                           |
|--------|-------------------------------------------------------|
| GET    | `/dataset/{dataset_id}/documents/status` |


#### Request parameter

| Name         | Type   | Required | Description                                                                                                                       |
|--------------|--------|----------|-----------------------------------------------------------------------------------------------------------------------------------|
| `dataset_id`  | string |   Yes    | The ID of the dataset. Call ['GET' /dataset](#create-dataset) to retrieve the ID.                                                 |
| `document_id` | string |   Yes    | The ID of the document. Call ['GET' /document](#list-documents) to retrieve the ID.                                               |

### Response 

### Successful Response 

```json
{
      "code": 0,
      "data": {
            "progress": 0.0,
<<<<<<< HEAD
            "status": "1"
=======
            "status": "RUNNING"
>>>>>>> 9e1421b7
      },
      "message": "success"
}
```

### Response for showing the parsing status of a document which does not exist.

```json
{
      "code": 102,
<<<<<<< HEAD
      "message": "This document: 'imagination' is not a valid document."
=======
      "message": "This document: 'imagination.txt' is not a valid document."
>>>>>>> 9e1421b7
}
```

### Response for showing the parsing status of a document in the nonexistent dataset.
```json
{
      "code": 102,
      "message": "This dataset 'imagination' cannot be found!"
}
```<|MERGE_RESOLUTION|>--- conflicted
+++ resolved
@@ -694,11 +694,7 @@
 ```json
 {
       "code": 101,
-<<<<<<< HEAD
-      "message": "This document 'imagination' cannot be found!"
-=======
       "message": "This document 'imagination.txt' cannot be found!"
->>>>>>> 9e1421b7
 }
 ```
 
@@ -754,11 +750,7 @@
 ```json
 {
       "code": 101,
-<<<<<<< HEAD
-      "message": "This document 'imagination' cannot be found!"
-=======
       "message": "This document 'imagination.txt' cannot be found!"
->>>>>>> 9e1421b7
 }
 ```
 
@@ -766,11 +758,7 @@
 ```json
 {
       "code": 102,
-<<<<<<< HEAD
       "message": "This dataset 'imagination' cannot be found!"
-=======
-      "message": "This dataset 'imagination.txt' cannot be found!"
->>>>>>> 9e1421b7
 }
 ```
 
@@ -819,11 +807,7 @@
 ```json
 {
       "code": 101,
-<<<<<<< HEAD
-      "message": "This document 'imagination' cannot be found!"
-=======
       "message": "This document 'imagination.txt' cannot be found!"
->>>>>>> 9e1421b7
 }
 ```
 
@@ -873,11 +857,7 @@
       "code": 0,
       "data": {
             "progress": 0.0,
-<<<<<<< HEAD
-            "status": "1"
-=======
             "status": "RUNNING"
->>>>>>> 9e1421b7
       },
       "message": "success"
 }
@@ -888,11 +868,7 @@
 ```json
 {
       "code": 102,
-<<<<<<< HEAD
-      "message": "This document: 'imagination' is not a valid document."
-=======
       "message": "This document: 'imagination.txt' is not a valid document."
->>>>>>> 9e1421b7
 }
 ```
 
