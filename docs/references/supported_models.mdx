---
sidebar_position: 1
slug: /supported_models
---

# Supported models
import APITable from '@site/src/components/APITable';

A complete list of models supported by RAGFlow, which will continue to expand.

```mdx-code-block
<APITable>
```

| Provider              | Chat               | Embedding          | Rerank             | Img2txt            | Speech2txt         | TTS                |
| --------------------- | ------------------ | ------------------ | ------------------ | ------------------ | ------------------ | ------------------ |
| Anthropic             | :heavy_check_mark: |                    |                    |                    |                    |                    |
| Azure-OpenAI          | :heavy_check_mark: | :heavy_check_mark: |                    | :heavy_check_mark: | :heavy_check_mark: |                    |
| BAAI                  |                    | :heavy_check_mark: | :heavy_check_mark: |                    |                    |                    |
| BaiChuan              | :heavy_check_mark: | :heavy_check_mark: |                    |                    |                    |                    |
| BaiduYiyan            | :heavy_check_mark: | :heavy_check_mark: | :heavy_check_mark: | :heavy_check_mark: |                    |                    |
| Bedrock               | :heavy_check_mark: | :heavy_check_mark: |                    |                    |                    |                    |
| Cohere                | :heavy_check_mark: | :heavy_check_mark: | :heavy_check_mark: | :heavy_check_mark: |                    |                    |
| DeepSeek              | :heavy_check_mark: |                    |                    |                    |                    |                    |
| FastEmbed             |                    | :heavy_check_mark: |                    |                    |                    |                    |
| Fish Audio            |                    |                    |                    |                    |                    | :heavy_check_mark: |
| Gemini                | :heavy_check_mark: | :heavy_check_mark: |                    | :heavy_check_mark: |                    |                    |
| Google Cloud          | :heavy_check_mark: |                    |                    |                    |                    |                    |
| GPUStack              | :heavy_check_mark: | :heavy_check_mark: | :heavy_check_mark: |                    | :heavy_check_mark: | :heavy_check_mark: |
| Groq                  | :heavy_check_mark: |                    |                    |                    |                    |                    |
| HuggingFace           | :heavy_check_mark: | :heavy_check_mark: |                    |                    |                    |                    |
| Jina                  |                    | :heavy_check_mark: | :heavy_check_mark: |                    |                    |                    |
| LeptonAI              | :heavy_check_mark: |                    |                    |                    |                    |                    |
| LocalAI               | :heavy_check_mark: | :heavy_check_mark: |                    | :heavy_check_mark: |                    |                    |
| LM-Studio             | :heavy_check_mark: | :heavy_check_mark: | :heavy_check_mark: | :heavy_check_mark: |                    |                    |
| MiniMax               | :heavy_check_mark: |                    |                    |                    |                    |                    |
| Mistral               | :heavy_check_mark: | :heavy_check_mark: |                    |                    |                    |                    |
| ModelScope            | :heavy_check_mark: |                    |                    |                    |                    |                    |
| Moonshot              | :heavy_check_mark: |                    |                    | :heavy_check_mark: |                    |                    |
| Novita AI             | :heavy_check_mark: | :heavy_check_mark: |                    |                    |                    |                    |
| NVIDIA                | :heavy_check_mark: | :heavy_check_mark: | :heavy_check_mark: | :heavy_check_mark: |                    |                    |
| Ollama                | :heavy_check_mark: | :heavy_check_mark: |                    | :heavy_check_mark: |                    |                    |
| OpenAI                | :heavy_check_mark: | :heavy_check_mark: |                    | :heavy_check_mark: | :heavy_check_mark: | :heavy_check_mark: |
| OpenAI-API-Compatible | :heavy_check_mark: | :heavy_check_mark: | :heavy_check_mark: | :heavy_check_mark: |                    |                    |
| OpenRouter            | :heavy_check_mark: |                    |                    | :heavy_check_mark: |                    |                    |
| PerfXCloud            | :heavy_check_mark: | :heavy_check_mark: |                    |                    |                    |                    |
| Replicate             | :heavy_check_mark: | :heavy_check_mark: |                    |                    |                    |                    |
| PPIO                  | :heavy_check_mark: |                    |                    |                    |                    |                    |
| SILICONFLOW           | :heavy_check_mark: | :heavy_check_mark: | :heavy_check_mark: | :heavy_check_mark: |                    |                    |
| StepFun               | :heavy_check_mark: |                    |                    |                    |                    |                    |
| Tencent Hunyuan       | :heavy_check_mark: |                    |                    |                    |                    |                    |
| Tencent Cloud         |                    |                    |                    |                    | :heavy_check_mark: |                    |
| TogetherAI            | :heavy_check_mark: | :heavy_check_mark: | :heavy_check_mark: | :heavy_check_mark: |                    |                    |
| Tongyi-Qianwen        | :heavy_check_mark: | :heavy_check_mark: | :heavy_check_mark: | :heavy_check_mark: | :heavy_check_mark: | :heavy_check_mark: |
| Upstage               | :heavy_check_mark: | :heavy_check_mark: |                    |                    |                    |                    |
| VLLM                  | :heavy_check_mark: | :heavy_check_mark: | :heavy_check_mark: | :heavy_check_mark: |                    |                    |
| VolcEngine            | :heavy_check_mark: |                    |                    |                    |                    |                    |
| Voyage AI             |                    | :heavy_check_mark: | :heavy_check_mark: | :heavy_check_mark: |                    |                    |
| Xinference            | :heavy_check_mark: | :heavy_check_mark: | :heavy_check_mark: | :heavy_check_mark: | :heavy_check_mark: | :heavy_check_mark: |
| XunFei Spark          | :heavy_check_mark: |                    |                    |                    |                    | :heavy_check_mark: |
| xAI                   | :heavy_check_mark: |                    |                    | :heavy_check_mark: |                    |                    |
| Youdao                |                    | :heavy_check_mark: | :heavy_check_mark: |                    |                    |                    |
| ZHIPU-AI              | :heavy_check_mark: | :heavy_check_mark: |                    | :heavy_check_mark: |                    |                    |
| 01.AI                 | :heavy_check_mark: |                    |                    |                    |                    |                    |
<<<<<<< HEAD
| 302.AI                | :heavy_check_mark: | :heavy_check_mark: | :heavy_check_mark: | :heavy_check_mark: | :heavy_check_mark: | :heavy_check_mark: |
=======
| DeepInfra             | :heavy_check_mark: | :heavy_check_mark: |                    |                    | :heavy_check_mark: | :heavy_check_mark: |
>>>>>>> b9d3846b

```mdx-code-block
</APITable>
```

:::danger IMPORTANT
If your model is not listed here but has APIs compatible with those of OpenAI, click **OpenAI-API-Compatible** on the **Model providers** page to configure your model.
::: 

:::note
The list of supported models is extracted from [this source](https://github.com/infiniflow/ragflow/blob/main/rag/llm/__init__.py) and may not be the most current. For the latest supported model list, please refer to the Python file.
:::<|MERGE_RESOLUTION|>--- conflicted
+++ resolved
@@ -4,6 +4,7 @@
 ---
 
 # Supported models
+
 import APITable from '@site/src/components/APITable';
 
 A complete list of models supported by RAGFlow, which will continue to expand.
@@ -62,11 +63,9 @@
 | Youdao                |                    | :heavy_check_mark: | :heavy_check_mark: |                    |                    |                    |
 | ZHIPU-AI              | :heavy_check_mark: | :heavy_check_mark: |                    | :heavy_check_mark: |                    |                    |
 | 01.AI                 | :heavy_check_mark: |                    |                    |                    |                    |                    |
-<<<<<<< HEAD
-| 302.AI                | :heavy_check_mark: | :heavy_check_mark: | :heavy_check_mark: | :heavy_check_mark: | :heavy_check_mark: | :heavy_check_mark: |
-=======
-| DeepInfra             | :heavy_check_mark: | :heavy_check_mark: |                    |                    | :heavy_check_mark: | :heavy_check_mark: |
->>>>>>> b9d3846b
+
+| DeepInfra | :heavy_check_mark: | :heavy_check_mark: | | | :heavy_check_mark: | :heavy_check_mark: |
+| 302.AI | :heavy_check_mark: | :heavy_check_mark: | :heavy_check_mark: | :heavy_check_mark: | :heavy_check_mark: | :heavy_check_mark: |
 
 ```mdx-code-block
 </APITable>
@@ -74,7 +73,7 @@
 
 :::danger IMPORTANT
 If your model is not listed here but has APIs compatible with those of OpenAI, click **OpenAI-API-Compatible** on the **Model providers** page to configure your model.
-::: 
+:::
 
 :::note
 The list of supported models is extracted from [this source](https://github.com/infiniflow/ragflow/blob/main/rag/llm/__init__.py) and may not be the most current. For the latest supported model list, please refer to the Python file.
