--- conflicted
+++ resolved
@@ -65,11 +65,7 @@
 | 01.AI                 | :heavy_check_mark: |                    |                    |                    |                    |                    |
 | DeepInfra             | :heavy_check_mark: | :heavy_check_mark: |                    |                    | :heavy_check_mark: | :heavy_check_mark: |
 | 302.AI                | :heavy_check_mark: | :heavy_check_mark: | :heavy_check_mark: | :heavy_check_mark: |                    |                    |
-<<<<<<< HEAD
-| CometAPI              | :heavy_check_mark: | :heavy_check_mark: | :heavy_check_mark: | :heavy_check_mark: |                    |                    |
-=======
 | CometAPI              | :heavy_check_mark: | :heavy_check_mark: |                    |                    |                    |                    |
->>>>>>> 17757930
 
 ```mdx-code-block
 </APITable>
