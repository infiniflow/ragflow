--- conflicted
+++ resolved
@@ -78,7 +78,16 @@
 
 ### 2. Issues with huggingface models.
 
-#### 2.1. `MaxRetryError: HTTPSConnectionPool(host='hf-mirror.com', port=443)`
+#### 2.1 If https://huggingface.co can not be accessed
+ - If RAGflow is installed by docker, it will automatically download the OCR and embedding modules from Huggingface website (https://huggingface.co).
+ - If your computer can not access https://huggingface.co, such error will appear and PDF file parsing will fail
+   - FileNotFoundError: [Errno 2] No such file or directory: '/root/.cache/huggingface/hub/models--InfiniFlow--deepdoc/snapshots/be0c1e50eef6047b412d1800aa89aba4d275f997/ocr.res'  
+ - if your computer can access https://hf-mirror.com
+   - cd ragflow-0.3.0/docker/; docker compose down
+   - replace https://huggingface.co with https://hf-mirror.com in the ragflow-0.3.0/docker/docker-compose.yml
+   - docker compose up -d
+
+#### 2.2. `MaxRetryError: HTTPSConnectionPool(host='hf-mirror.com', port=443)`
 
 This error suggests that you do not have Internet access or are unable to connect to hf-mirror.com. Try the following: 
 
@@ -88,7 +97,7 @@
 - ~/deepdoc:/ragflow/rag/res/deepdoc
 ```
 
-#### 2.2 `FileNotFoundError: [Errno 2] No such file or directory: '/root/.cache/huggingface/hub/models--InfiniFlow--deepdoc/snapshots/FileNotFoundError: [Errno 2] No such file or directory: '/ragflow/rag/res/deepdoc/ocr.res'be0c1e50eef6047b412d1800aa89aba4d275f997/ocr.res'`
+#### 2.3 `FileNotFoundError: [Errno 2] No such file or directory: '/root/.cache/huggingface/hub/models--InfiniFlow--deepdoc/snapshots/FileNotFoundError: [Errno 2] No such file or directory: '/ragflow/rag/res/deepdoc/ocr.res'be0c1e50eef6047b412d1800aa89aba4d275f997/ocr.res'`
 
 1. Check your network from within Docker, for example: 
 ```bash
@@ -110,19 +119,7 @@
       com.docker.network.driver.mtu: 1450
 ```
 
-<<<<<<< HEAD
-## Debugging
-### If https://huggingface.co can not be accessed
- - If RAGflow is installed by docker, it will automatically download the OCR and embedding modules from Huggingface website (https://huggingface.co).
- - If your computer can not access https://huggingface.co, such error will appear and PDF file parsing will fail
-   - FileNotFoundError: [Errno 2] No such file or directory: '/root/.cache/huggingface/hub/models--InfiniFlow--deepdoc/snapshots/be0c1e50eef6047b412d1800aa89aba4d275f997/ocr.res'  
- - if your computer can access https://hf-mirror.com
-   - cd ragflow-0.3.0/docker/; docker compose down
-   - replace https://huggingface.co with https://hf-mirror.com in the ragflow-0.3.0/docker/docker-compose.yml
-   - docker compose up -d
-=======
 ### 3. Issues with RAGFlow servers
->>>>>>> b448c212
 
 #### 3.1 `WARNING: can't find /raglof/rag/res/borker.tm`
 
@@ -316,7 +313,6 @@
 
 ![](https://github.com/infiniflow/ragflow/assets/93570324/8cfb6fa4-8a97-415d-b9fa-b6f405a055f3)
 
-
 ### 4. How to run RAGFlow with a locally deployed LLM?
 
 You can use Ollama to deploy local LLM. See [here](https://github.com/infiniflow/ragflow/blob/main/docs/ollama.md) for more information. 
