# Frequently Asked Questions

## General

### 1. What sets RAGFlow apart from other RAG products?

The "garbage in garbage out" status quo remains unchanged despite the fact that LLMs have advanced Natural Language Processing (NLP) significantly. In response, RAGFlow introduces two unique features compared to other Retrieval-Augmented Generation (RAG) products.

- Fine-grained document parsing: Document parsing involves images and tables, with the flexibility for you to intervene as needed.
- Traceable answers with reduced hallucinations: You can trust RAGFlow's responses as you can view the citations and references supporting them.

### 2. Which languages does RAGFlow support?

English, simplified Chinese, traditional Chinese for now. 

## Performance

### 1. Why does it take longer for RAGFlow to parse a document than LangChain?

We put painstaking effort into document pre-processing tasks like layout analysis, table structure recognition, and OCR (Optical Character Recognition) using our vision model. This contributes to the additional time required. 

### 2. Why does RAGFlow require more resources than other projects?

RAGFlow has a number of built-in models for document structure parsing, which account for the additional computational resources.

## Feature

### 1. Which architectures or devices does RAGFlow support?

Currently, we only support x86 CPU and Nvidia GPU. 

### 2. Do you offer an API for integration with third-party applications?

The corresponding APIs are now available. See the [Conversation API](./conversation_api.md) for more information. 

### 3. Do you support stream output?

No, this feature is still in development. Contributions are welcome. 

### 4. Is it possible to share dialogue through URL?

Yes, this feature is now available.

### 5. Do you support multiple rounds of dialogues, i.e., referencing previous dialogues as context for the current dialogue?

This feature and the related APIs are still in development. Contributions are welcome.


## Troubleshooting

### 1. Issues with docker images

<<<<<<< HEAD
#### 1.1 Due to the fast iteration of RAGFlow updates, it is recommended to build the image from scratch.
=======
#### 1.1 How to build the RAGFlow image from scratch?
>>>>>>> b1cd2039

```
$ git clone https://github.com/infiniflow/ragflow.git
$ cd ragflow
<<<<<<< HEAD
$ docker build -t infiniflow/ragflow:v0.3.0 .
=======
$ docker build -t infiniflow/ragflow:v0.3.2 .
>>>>>>> b1cd2039
$ cd ragflow/docker
$ chmod +x ./entrypoint.sh
$ docker compose up -d
```

#### 1.2 `process "/bin/sh -c cd ./web && npm i && npm run build"` failed

1. Check your network from within Docker, for example:
```bash
curl https://hf-mirror.com
```

<<<<<<< HEAD
2. If your network works fine, the issue lies with the Docker network configuration. Adjust the Docker building accordingly:
```
# Original：
docker build -t infiniflow/ragflow:v0.3.0 .
# Current：
docker build -t infiniflow/ragflow:v0.3.0 . --network host
```

### 2. Issues with huggingface models.

#### 2.1. `MaxRetryError: HTTPSConnectionPool(host='hf-mirror.com', port=443)`

This error suggests that you do not have Internet access or are unable to connect to hf-mirror.com. Try the following: 

1. Manually download the resource files from [huggingface.co/InfiniFlow/deepdoc](https://huggingface.co/InfiniFlow/deepdoc) to your local folder **~/deepdoc**. 
2. Add a volumes to **docker-compose.yml**, for example:
```
- ~/deepdoc:/ragflow/rag/res/deepdoc
```

#### 2.2 `FileNotFoundError: [Errno 2] No such file or directory: '/root/.cache/huggingface/hub/models--InfiniFlow--deepdoc/snapshots/FileNotFoundError: [Errno 2] No such file or directory: '/ragflow/rag/res/deepdoc/ocr.res'be0c1e50eef6047b412d1800aa89aba4d275f997/ocr.res'`

1. Check your network from within Docker, for example: 
```bash
curl https://hf-mirror.com
```
2. Run `ifconfig` to check the `mtu` value. If the server's `mtu` is `1450` while the NIC's `mtu` in the container is `1500`, this mismatch may cause network instability. Adjust the `mtu` policy as follows:

```
vim docker-compose-base.yml
# Original configuration：
networks:
  ragflow:
    driver: bridge
# Modified configuration：
networks:
  ragflow:
    driver: bridge
    driver_opts:
      com.docker.network.driver.mtu: 1450
```

### 3. Issues with RAGFlow servers

=======
2. If your network works fine, the issue lies with the Docker network configuration. Replace the Docker building command:
```bash
docker build -t infiniflow/ragflow:vX.Y.Z.
```
   With this:  
```bash
docker build -t infiniflow/ragflow:vX.Y.Z. --network host
```

### 2. Issues with huggingface models

#### 2.1 Cannot access https://huggingface.co
 
A *locally* deployed RAGflow downloads OCR and embedding modules from [Huggingface website](https://huggingface.co) by default. If your machine is unable to access this site, the following error occurs and PDF parsing fails: 

```
FileNotFoundError: [Errno 2] No such file or directory: '/root/.cache/huggingface/hub/models--InfiniFlow--deepdoc/snapshots/be0c1e50eef6047b412d1800aa89aba4d275f997/ocr.res'
```
 To fix this issue, use https://hf-mirror.com instead:

 1. Stop all containers and remove all related resources:

 ```bash
 cd ragflow/docker/
 docker compose down
 ```

 2. Replace `https://huggingface.co` with `https://hf-mirror.com` in **ragflow/docker/docker-compose.yml**.
 
 3. Start up the server: 

 ```bash
 docker compose up -d 
 ```

#### 2.2. `MaxRetryError: HTTPSConnectionPool(host='hf-mirror.com', port=443)`

This error suggests that you do not have Internet access or are unable to connect to hf-mirror.com. Try the following: 

1. Manually download the resource files from [huggingface.co/InfiniFlow/deepdoc](https://huggingface.co/InfiniFlow/deepdoc) to your local folder **~/deepdoc**. 
2. Add a volumes to **docker-compose.yml**, for example:
```
- ~/deepdoc:/ragflow/rag/res/deepdoc
```

#### 2.3 `FileNotFoundError: [Errno 2] No such file or directory: '/root/.cache/huggingface/hub/models--InfiniFlow--deepdoc/snapshots/FileNotFoundError: [Errno 2] No such file or directory: '/ragflow/rag/res/deepdoc/ocr.res'be0c1e50eef6047b412d1800aa89aba4d275f997/ocr.res'`

1. Check your network from within Docker, for example: 
```bash
curl https://hf-mirror.com
```
2. Run `ifconfig` to check the `mtu` value. If the server's `mtu` is `1450` while the NIC's `mtu` in the container is `1500`, this mismatch may cause network instability. Adjust the `mtu` policy as follows:

```
vim docker-compose-base.yml
# Original configuration：
networks:
  ragflow:
    driver: bridge
# Modified configuration：
networks:
  ragflow:
    driver: bridge
    driver_opts:
      com.docker.network.driver.mtu: 1450
```

### 3. Issues with RAGFlow servers

>>>>>>> b1cd2039
#### 3.1 `WARNING: can't find /raglof/rag/res/borker.tm`

Ignore this warning and continue. All system warnings can be ignored.

#### 3.2 `network anomaly There is an abnormality in your network and you cannot connect to the server.`

![anomaly](https://github.com/infiniflow/ragflow/assets/93570324/beb7ad10-92e4-4a58-8886-bfb7cbd09e5d)

You will not log in to RAGFlow unless the server is fully initialized. Run `docker logs -f ragflow-server`.

*The server is successfully initialized, if your system displays the following:*
<<<<<<< HEAD

```
    ____                 ______ __
   / __ \ ____ _ ____ _ / ____// /____  _      __
  / /_/ // __ `// __ `// /_   / // __ \| | /| / /
 / _, _// /_/ // /_/ // __/  / // /_/ /| |/ |/ /
/_/ |_| \__,_/ \__, //_/    /_/ \____/ |__/|__/
              /____/

 * Running on all addresses (0.0.0.0)
 * Running on http://127.0.0.1:9380
 * Running on http://x.x.x.x:9380
 INFO:werkzeug:Press CTRL+C to quit
```


### 4. Issues with RAGFlow backend services

#### 4.1 `dependency failed to start: container ragflow-mysql is unhealthy`

`dependency failed to start: container ragflow-mysql is unhealthy` means that your MySQL container failed to start. Try replacing `mysql:5.7.18` with `mariadb:10.5.8` in **docker-compose-base.yml** if mysql fails to start.

=======

```
    ____                 ______ __
   / __ \ ____ _ ____ _ / ____// /____  _      __
  / /_/ // __ `// __ `// /_   / // __ \| | /| / /
 / _, _// /_/ // /_/ // __/  / // /_/ /| |/ |/ /
/_/ |_| \__,_/ \__, //_/    /_/ \____/ |__/|__/
              /____/

 * Running on all addresses (0.0.0.0)
 * Running on http://127.0.0.1:9380
 * Running on http://x.x.x.x:9380
 INFO:werkzeug:Press CTRL+C to quit
```


### 4. Issues with RAGFlow backend services

#### 4.1 `dependency failed to start: container ragflow-mysql is unhealthy`

`dependency failed to start: container ragflow-mysql is unhealthy` means that your MySQL container failed to start. Try replacing `mysql:5.7.18` with `mariadb:10.5.8` in **docker-compose-base.yml**.

>>>>>>> b1cd2039
#### 4.2 `Realtime synonym is disabled, since no redis connection`

Ignore this warning and continue. All system warnings can be ignored.

![](https://github.com/infiniflow/ragflow/assets/93570324/ef5a6194-084a-4fe3-bdd5-1c025b40865c)

#### 4.3 Why does it take so long to parse a 2MB document?

Parsing requests have to wait in queue due to limited server resources. We are currently enhancing our algorithms and increasing computing power.

#### 4.4 Why does my document parsing stall at under one percent?

![stall](https://github.com/infiniflow/ragflow/assets/93570324/3589cc25-c733-47d5-bbfc-fedb74a3da50)

If your RAGFlow is deployed *locally*, try the following: 

1. Check the log of your RAGFlow server to see if it is running properly:
```bash
docker logs -f ragflow-server
```
2. Check if the **task_executor.py** process exists.
3. Check if your RAGFlow server can access hf-mirror.com or huggingface.com.


#### 4.5 `Index failure`

An index failure usually indicates an unavailable Elasticsearch service.

#### 4.6 How to check the log of RAGFlow?

```bash
tail -f path_to_ragflow/docker/ragflow-logs/rag/*.log
```

#### 4.7 How to check the status of each component in RAGFlow?

```bash
$ docker ps
```
*The system displays the following if all your RAGFlow components are running properly:* 

```
<<<<<<< HEAD
5bc45806b680   infiniflow/ragflow:v0.3.0     "./entrypoint.sh"        11 hours ago   Up 11 hours               0.0.0.0:80->80/tcp, :::80->80/tcp, 0.0.0.0:443->443/tcp, :::443->443/tcp, 0.0.0.0:9380->9380/tcp, :::9380->9380/tcp   ragflow-server
=======
5bc45806b680   infiniflow/ragflow:v0.3.2     "./entrypoint.sh"        11 hours ago   Up 11 hours               0.0.0.0:80->80/tcp, :::80->80/tcp, 0.0.0.0:443->443/tcp, :::443->443/tcp, 0.0.0.0:9380->9380/tcp, :::9380->9380/tcp   ragflow-server
>>>>>>> b1cd2039
91220e3285dd   docker.elastic.co/elasticsearch/elasticsearch:8.11.3   "/bin/tini -- /usr/l…"   11 hours ago   Up 11 hours (healthy)     9300/tcp, 0.0.0.0:9200->9200/tcp, :::9200->9200/tcp           ragflow-es-01
d8c86f06c56b   mysql:5.7.18        "docker-entrypoint.s…"   7 days ago     Up 16 seconds (healthy)   0.0.0.0:3306->3306/tcp, :::3306->3306/tcp     ragflow-mysql
cd29bcb254bc   quay.io/minio/minio:RELEASE.2023-12-20T01-00-02Z       "/usr/bin/docker-ent…"   2 weeks ago    Up 11 hours      0.0.0.0:9001->9001/tcp, :::9001->9001/tcp, 0.0.0.0:9000->9000/tcp, :::9000->9000/tcp     ragflow-minio
```

#### 4.8 `Exception: Can't connect to ES cluster`

1. Check the status of your Elasticsearch component:

```bash
$ docker ps
```
   *The status of a 'healthy' Elasticsearch component in your RAGFlow should look as follows:*
```
91220e3285dd   docker.elastic.co/elasticsearch/elasticsearch:8.11.3   "/bin/tini -- /usr/l…"   11 hours ago   Up 11 hours (healthy)     9300/tcp, 0.0.0.0:9200->9200/tcp, :::9200->9200/tcp           ragflow-es-01
```

2. If your container keeps restarting, ensure `vm.max_map_count` >= 262144 as per [this README](https://github.com/infiniflow/ragflow?tab=readme-ov-file#-start-up-the-server). Updating the `vm.max_map_count` value in **/etc/sysctl.conf** is required, if you wish to keep your change permanent. This configuration works only for Linux.


3. If your issue persists, ensure that the ES host setting is correct:

    - If you are running RAGFlow with Docker, it is in **docker/service_conf.yml**. Set it as follows:
    ```
    es:
      hosts: 'http://es01:9200'
    ```
    - If you run RAGFlow outside of Docker, verify the ES host setting in **conf/service_conf.yml** using: 
    ```bash
    curl http://<IP_OF_ES>:<PORT_OF_ES>
    ```


#### 4.9 `{"data":null,"retcode":100,"retmsg":"<NotFound '404: Not Found'>"}`

Your IP address or port number may be incorrect. If you are using the default configurations, enter http://<IP_OF_YOUR_MACHINE> (**NOT 9380, AND NO PORT NUMBER REQUIRED!**) in your browser. This should work.

#### 4.10 `Ollama - Mistral instance running at 127.0.0.1:11434 but cannot add Ollama as model in RagFlow`

A correct Ollama IP address and port is crucial to adding models to Ollama:

- If you are on demo.ragflow.io, ensure that the server hosting Ollama has a publicly accessible IP address.Note that 127.0.0.1 is not a publicly accessible IP address.
- If you deploy RAGFlow locally, ensure that Ollama and RAGFlow are in the same LAN and can comunicate with each other.

#### 4.11 Do you offer examples of using deepdoc to parse PDF or other files?

Yes, we do. See the Python files under the **rag/app** folder. 

#### 4.12 Why did I fail to upload a 10MB+ file to my locally deployed RAGFlow?

You probably forgot to update the **MAX_CONTENT_LENGTH** environment variable:

1. Add environment variable `MAX_CONTENT_LENGTH` to **ragflow/docker/.env**:
```
MAX_CONTENT_LENGTH=100000000
```
2. Update **docker-compose.yml**:
```
environment:
  - MAX_CONTENT_LENGTH=${MAX_CONTENT_LENGTH}
```
3. Restart the RAGFlow server:
```
docker compose up ragflow -d
```
   *Now you should be able to upload files of sizes less than 100MB.*

#### 4.13 `Table 'rag_flow.document' doesn't exist`

This exception occurs when starting up the RAGFlow server. Try the following: 

  1. Prolong the sleep time: Go to **docker/entrypoint.sh**, locate line 26, and replace `sleep 60` with `sleep 280`.
  2. If using Windows, ensure that the **entrypoint.sh** has LF end-lines.
  3. Go to **docker/docker-compose.yml**, add the following:
  ```
  ./entrypoint.sh:/ragflow/entrypoint.sh
  ```
  4. Change directory:
  ```bash
  cd docker
  ```
  5. Stop the RAGFlow server:
  ```bash
  docker compose stop
  ```
  6. Restart up the RAGFlow server:
  ```bash
  docker compose up
  ```

#### 4.14 `hint : 102  Fail to access model  Connection error`

![hint102](https://github.com/infiniflow/ragflow/assets/93570324/6633d892-b4f8-49b5-9a0a-37a0a8fba3d2)

1. Ensure that the RAGFlow server can access the base URL.
2. Do not forget to append **/v1/** to **http://IP:port**: 
   **http://IP:port/v1/**


## Usage

### 1. How to increase the length of RAGFlow responses?

1. Right click the desired dialog to display the **Chat Configuration** window.
2. Switch to the **Model Setting** tab and adjust the **Max Tokens** slider to get the desired length.
3. Click **OK** to confirm your change. 


### 2. What does Empty response mean? How to set it?

You limit what the system responds to what you specify in **Empty response** if nothing is retrieved from your knowledge base. If you do not specify anything in **Empty response**, you let your LLM improvise, giving it a chance to hallucinate.

### 3. Can I set the base URL for OpenAI somewhere?

![](https://github.com/infiniflow/ragflow/assets/93570324/8cfb6fa4-8a97-415d-b9fa-b6f405a055f3)

<<<<<<< HEAD

=======
>>>>>>> b1cd2039
### 4. How to run RAGFlow with a locally deployed LLM?

You can use Ollama to deploy local LLM. See [here](https://github.com/infiniflow/ragflow/blob/main/docs/ollama.md) for more information. 

### 5. How to link up ragflow and ollama servers?

- If RAGFlow is locally deployed, ensure that your RAGFlow and Ollama are in the same LAN. 
- If you are using our online demo, ensure that the IP address of your Ollama server is public and accessible.

### 6. How to configure RAGFlow to respond with 100% matched results, rather than utilizing LLM?

1. Click the **Knowledge Base** tab in the middle top of the page.
2. Right click the desired knowledge base to display the **Configuration** dialogue. 
<<<<<<< HEAD
3. Choose **Q&A** as the chunk method and click **Save** to confirm your change. 
=======
3. Choose **Q&A** as the chunk method and click **Save** to confirm your change. 

### Do I need to connect to Redis?

No, connecting to Redis is not required to use RAGFlow. 
>>>>>>> b1cd2039
<|MERGE_RESOLUTION|>--- conflicted
+++ resolved
@@ -50,20 +50,15 @@
 
 ### 1. Issues with docker images
 
-<<<<<<< HEAD
-#### 1.1 Due to the fast iteration of RAGFlow updates, it is recommended to build the image from scratch.
-=======
+
 #### 1.1 How to build the RAGFlow image from scratch?
->>>>>>> b1cd2039
+
 
 ```
 $ git clone https://github.com/infiniflow/ragflow.git
 $ cd ragflow
-<<<<<<< HEAD
-$ docker build -t infiniflow/ragflow:v0.3.0 .
-=======
 $ docker build -t infiniflow/ragflow:v0.3.2 .
->>>>>>> b1cd2039
+
 $ cd ragflow/docker
 $ chmod +x ./entrypoint.sh
 $ docker compose up -d
@@ -76,18 +71,42 @@
 curl https://hf-mirror.com
 ```
 
-<<<<<<< HEAD
-2. If your network works fine, the issue lies with the Docker network configuration. Adjust the Docker building accordingly:
-```
-# Original：
-docker build -t infiniflow/ragflow:v0.3.0 .
-# Current：
-docker build -t infiniflow/ragflow:v0.3.0 . --network host
-```
-
-### 2. Issues with huggingface models.
-
-#### 2.1. `MaxRetryError: HTTPSConnectionPool(host='hf-mirror.com', port=443)`
+2. If your network works fine, the issue lies with the Docker network configuration. Replace the Docker building command:
+```bash
+docker build -t infiniflow/ragflow:vX.Y.Z.
+```
+   With this:  
+```bash
+docker build -t infiniflow/ragflow:vX.Y.Z. --network host
+```
+
+### 2. Issues with huggingface models
+
+#### 2.1 Cannot access https://huggingface.co
+ 
+A *locally* deployed RAGflow downloads OCR and embedding modules from [Huggingface website](https://huggingface.co) by default. If your machine is unable to access this site, the following error occurs and PDF parsing fails: 
+
+```
+FileNotFoundError: [Errno 2] No such file or directory: '/root/.cache/huggingface/hub/models--InfiniFlow--deepdoc/snapshots/be0c1e50eef6047b412d1800aa89aba4d275f997/ocr.res'
+```
+ To fix this issue, use https://hf-mirror.com instead:
+
+ 1. Stop all containers and remove all related resources:
+
+ ```bash
+ cd ragflow/docker/
+ docker compose down
+ ```
+
+ 2. Replace `https://huggingface.co` with `https://hf-mirror.com` in **ragflow/docker/docker-compose.yml**.
+ 
+ 3. Start up the server: 
+
+ ```bash
+ docker compose up -d 
+ ```
+
+#### 2.2. `MaxRetryError: HTTPSConnectionPool(host='hf-mirror.com', port=443)`
 
 This error suggests that you do not have Internet access or are unable to connect to hf-mirror.com. Try the following: 
 
@@ -97,7 +116,7 @@
 - ~/deepdoc:/ragflow/rag/res/deepdoc
 ```
 
-#### 2.2 `FileNotFoundError: [Errno 2] No such file or directory: '/root/.cache/huggingface/hub/models--InfiniFlow--deepdoc/snapshots/FileNotFoundError: [Errno 2] No such file or directory: '/ragflow/rag/res/deepdoc/ocr.res'be0c1e50eef6047b412d1800aa89aba4d275f997/ocr.res'`
+#### 2.3 `FileNotFoundError: [Errno 2] No such file or directory: '/root/.cache/huggingface/hub/models--InfiniFlow--deepdoc/snapshots/FileNotFoundError: [Errno 2] No such file or directory: '/ragflow/rag/res/deepdoc/ocr.res'be0c1e50eef6047b412d1800aa89aba4d275f997/ocr.res'`
 
 1. Check your network from within Docker, for example: 
 ```bash
@@ -121,77 +140,6 @@
 
 ### 3. Issues with RAGFlow servers
 
-=======
-2. If your network works fine, the issue lies with the Docker network configuration. Replace the Docker building command:
-```bash
-docker build -t infiniflow/ragflow:vX.Y.Z.
-```
-   With this:  
-```bash
-docker build -t infiniflow/ragflow:vX.Y.Z. --network host
-```
-
-### 2. Issues with huggingface models
-
-#### 2.1 Cannot access https://huggingface.co
- 
-A *locally* deployed RAGflow downloads OCR and embedding modules from [Huggingface website](https://huggingface.co) by default. If your machine is unable to access this site, the following error occurs and PDF parsing fails: 
-
-```
-FileNotFoundError: [Errno 2] No such file or directory: '/root/.cache/huggingface/hub/models--InfiniFlow--deepdoc/snapshots/be0c1e50eef6047b412d1800aa89aba4d275f997/ocr.res'
-```
- To fix this issue, use https://hf-mirror.com instead:
-
- 1. Stop all containers and remove all related resources:
-
- ```bash
- cd ragflow/docker/
- docker compose down
- ```
-
- 2. Replace `https://huggingface.co` with `https://hf-mirror.com` in **ragflow/docker/docker-compose.yml**.
- 
- 3. Start up the server: 
-
- ```bash
- docker compose up -d 
- ```
-
-#### 2.2. `MaxRetryError: HTTPSConnectionPool(host='hf-mirror.com', port=443)`
-
-This error suggests that you do not have Internet access or are unable to connect to hf-mirror.com. Try the following: 
-
-1. Manually download the resource files from [huggingface.co/InfiniFlow/deepdoc](https://huggingface.co/InfiniFlow/deepdoc) to your local folder **~/deepdoc**. 
-2. Add a volumes to **docker-compose.yml**, for example:
-```
-- ~/deepdoc:/ragflow/rag/res/deepdoc
-```
-
-#### 2.3 `FileNotFoundError: [Errno 2] No such file or directory: '/root/.cache/huggingface/hub/models--InfiniFlow--deepdoc/snapshots/FileNotFoundError: [Errno 2] No such file or directory: '/ragflow/rag/res/deepdoc/ocr.res'be0c1e50eef6047b412d1800aa89aba4d275f997/ocr.res'`
-
-1. Check your network from within Docker, for example: 
-```bash
-curl https://hf-mirror.com
-```
-2. Run `ifconfig` to check the `mtu` value. If the server's `mtu` is `1450` while the NIC's `mtu` in the container is `1500`, this mismatch may cause network instability. Adjust the `mtu` policy as follows:
-
-```
-vim docker-compose-base.yml
-# Original configuration：
-networks:
-  ragflow:
-    driver: bridge
-# Modified configuration：
-networks:
-  ragflow:
-    driver: bridge
-    driver_opts:
-      com.docker.network.driver.mtu: 1450
-```
-
-### 3. Issues with RAGFlow servers
-
->>>>>>> b1cd2039
 #### 3.1 `WARNING: can't find /raglof/rag/res/borker.tm`
 
 Ignore this warning and continue. All system warnings can be ignored.
@@ -203,8 +151,6 @@
 You will not log in to RAGFlow unless the server is fully initialized. Run `docker logs -f ragflow-server`.
 
 *The server is successfully initialized, if your system displays the following:*
-<<<<<<< HEAD
-
 ```
     ____                 ______ __
    / __ \ ____ _ ____ _ / ____// /____  _      __
@@ -224,32 +170,8 @@
 
 #### 4.1 `dependency failed to start: container ragflow-mysql is unhealthy`
 
-`dependency failed to start: container ragflow-mysql is unhealthy` means that your MySQL container failed to start. Try replacing `mysql:5.7.18` with `mariadb:10.5.8` in **docker-compose-base.yml** if mysql fails to start.
-
-=======
-
-```
-    ____                 ______ __
-   / __ \ ____ _ ____ _ / ____// /____  _      __
-  / /_/ // __ `// __ `// /_   / // __ \| | /| / /
- / _, _// /_/ // /_/ // __/  / // /_/ /| |/ |/ /
-/_/ |_| \__,_/ \__, //_/    /_/ \____/ |__/|__/
-              /____/
-
- * Running on all addresses (0.0.0.0)
- * Running on http://127.0.0.1:9380
- * Running on http://x.x.x.x:9380
- INFO:werkzeug:Press CTRL+C to quit
-```
-
-
-### 4. Issues with RAGFlow backend services
-
-#### 4.1 `dependency failed to start: container ragflow-mysql is unhealthy`
-
 `dependency failed to start: container ragflow-mysql is unhealthy` means that your MySQL container failed to start. Try replacing `mysql:5.7.18` with `mariadb:10.5.8` in **docker-compose-base.yml**.
 
->>>>>>> b1cd2039
 #### 4.2 `Realtime synonym is disabled, since no redis connection`
 
 Ignore this warning and continue. All system warnings can be ignored.
@@ -292,11 +214,7 @@
 *The system displays the following if all your RAGFlow components are running properly:* 
 
 ```
-<<<<<<< HEAD
-5bc45806b680   infiniflow/ragflow:v0.3.0     "./entrypoint.sh"        11 hours ago   Up 11 hours               0.0.0.0:80->80/tcp, :::80->80/tcp, 0.0.0.0:443->443/tcp, :::443->443/tcp, 0.0.0.0:9380->9380/tcp, :::9380->9380/tcp   ragflow-server
-=======
 5bc45806b680   infiniflow/ragflow:v0.3.2     "./entrypoint.sh"        11 hours ago   Up 11 hours               0.0.0.0:80->80/tcp, :::80->80/tcp, 0.0.0.0:443->443/tcp, :::443->443/tcp, 0.0.0.0:9380->9380/tcp, :::9380->9380/tcp   ragflow-server
->>>>>>> b1cd2039
 91220e3285dd   docker.elastic.co/elasticsearch/elasticsearch:8.11.3   "/bin/tini -- /usr/l…"   11 hours ago   Up 11 hours (healthy)     9300/tcp, 0.0.0.0:9200->9200/tcp, :::9200->9200/tcp           ragflow-es-01
 d8c86f06c56b   mysql:5.7.18        "docker-entrypoint.s…"   7 days ago     Up 16 seconds (healthy)   0.0.0.0:3306->3306/tcp, :::3306->3306/tcp     ragflow-mysql
 cd29bcb254bc   quay.io/minio/minio:RELEASE.2023-12-20T01-00-02Z       "/usr/bin/docker-ent…"   2 weeks ago    Up 11 hours      0.0.0.0:9001->9001/tcp, :::9001->9001/tcp, 0.0.0.0:9000->9000/tcp, :::9000->9000/tcp     ragflow-minio
@@ -413,10 +331,7 @@
 
 ![](https://github.com/infiniflow/ragflow/assets/93570324/8cfb6fa4-8a97-415d-b9fa-b6f405a055f3)
 
-<<<<<<< HEAD
-
-=======
->>>>>>> b1cd2039
+
 ### 4. How to run RAGFlow with a locally deployed LLM?
 
 You can use Ollama to deploy local LLM. See [here](https://github.com/infiniflow/ragflow/blob/main/docs/ollama.md) for more information. 
@@ -430,12 +345,8 @@
 
 1. Click the **Knowledge Base** tab in the middle top of the page.
 2. Right click the desired knowledge base to display the **Configuration** dialogue. 
-<<<<<<< HEAD
 3. Choose **Q&A** as the chunk method and click **Save** to confirm your change. 
-=======
-3. Choose **Q&A** as the chunk method and click **Save** to confirm your change. 
 
 ### Do I need to connect to Redis?
 
 No, connecting to Redis is not required to use RAGFlow. 
->>>>>>> b1cd2039
