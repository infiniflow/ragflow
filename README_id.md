<div align="center">
<a href="https://demo.ragflow.io/">
<img src="web/src/assets/logo-with-text.svg" width="520" alt="Logo ragflow">
</a>
</div>

<p align="center">
  <a href="./README.md"><img alt="README in English" src="https://img.shields.io/badge/English-DFE0E5"></a>
  <a href="./README_zh.md"><img alt="简体中文版自述文件" src="https://img.shields.io/badge/简体中文-DFE0E5"></a>
  <a href="./README_tzh.md"><img alt="繁體中文版自述文件" src="https://img.shields.io/badge/繁體中文-DFE0E5"></a>
  <a href="./README_ja.md"><img alt="日本語のREADME" src="https://img.shields.io/badge/日本語-DFE0E5"></a>
  <a href="./README_ko.md"><img alt="한국어" src="https://img.shields.io/badge/한국어-DFE0E5"></a>
  <a href="./README_id.md"><img alt="Bahasa Indonesia" src="https://img.shields.io/badge/Bahasa Indonesia-DBEDFA"></a>
  <a href="./README_pt_br.md"><img alt="Português(Brasil)" src="https://img.shields.io/badge/Português(Brasil)-DFE0E5"></a>
</p>

<p align="center">
    <a href="https://x.com/intent/follow?screen_name=infiniflowai" target="_blank">
        <img src="https://img.shields.io/twitter/follow/infiniflow?logo=X&color=%20%23f5f5f5" alt="Ikuti di X (Twitter)">
    </a>
    <a href="https://demo.ragflow.io" target="_blank">
        <img alt="Lencana Daring" src="https://img.shields.io/badge/Online-Demo-4e6b99">
    </a>
    <a href="https://hub.docker.com/r/infiniflow/ragflow" target="_blank">
        <img src="https://img.shields.io/docker/pulls/infiniflow/ragflow?label=Docker%20Pulls&color=0db7ed&logo=docker&logoColor=white&style=flat-square" alt="docker pull infiniflow/ragflow:v0.22.0">
    </a>
    <a href="https://github.com/infiniflow/ragflow/releases/latest">
        <img src="https://img.shields.io/github/v/release/infiniflow/ragflow?color=blue&label=Rilis%20Terbaru" alt="Rilis Terbaru">
    </a>
    <a href="https://github.com/infiniflow/ragflow/blob/main/LICENSE">
        <img height="21" src="https://img.shields.io/badge/Lisensi-Apache--2.0-ffffff?labelColor=d4eaf7&color=2e6cc4" alt="Lisensi">
    </a>
    <a href="https://deepwiki.com/infiniflow/ragflow">
        <img alt="Ask DeepWiki" src="https://deepwiki.com/badge.svg">
    </a>
</p>

<h4 align="center">
  <a href="https://ragflow.io/docs/dev/">Dokumentasi</a> |
  <a href="https://github.com/infiniflow/ragflow/issues/4214">Peta Jalan</a> |
  <a href="https://twitter.com/infiniflowai">Twitter</a> |
  <a href="https://discord.gg/NjYzJD3GM3">Discord</a> |
  <a href="https://demo.ragflow.io">Demo</a>
</h4>

<div align="center" style="margin-top:20px;margin-bottom:20px;">
<img src="https://raw.githubusercontent.com/infiniflow/ragflow-docs/refs/heads/image/image/ragflow-octoverse.png" width="1200"/>
</div>

<div align="center">
<a href="https://trendshift.io/repositories/9064" target="_blank"><img src="https://trendshift.io/api/badge/repositories/9064" alt="infiniflow%2Fragflow | Trendshift" style="width: 250px; height: 55px;" width="250" height="55"/></a>
</div>

<details open>
<summary><b>📕 Daftar Isi </b> </summary>

- 💡 [Apa Itu RAGFlow?](#-apa-itu-ragflow)
- 🎮 [Demo](#-demo)
- 📌 [Pembaruan Terbaru](#-pembaruan-terbaru)
- 🌟 [Fitur Utama](#-fitur-utama)
- 🔎 [Arsitektur Sistem](#-arsitektur-sistem)
- 🎬 [Mulai](#-mulai)
- 🔧 [Konfigurasi](#-konfigurasi)
- 🔧 [Membangun Image Docker](#-membangun-docker-image)
- 🔨 [Meluncurkan aplikasi dari Sumber untuk Pengembangan](#-meluncurkan-aplikasi-dari-sumber-untuk-pengembangan)
- 📚 [Dokumentasi](#-dokumentasi)
- 📜 [Peta Jalan](#-peta-jalan)
- 🏄 [Komunitas](#-komunitas)
- 🙌 [Kontribusi](#-kontribusi)

</details>

## 💡 Apa Itu RAGFlow?

[RAGFlow](https://ragflow.io/) adalah mesin RAG (Retrieval-Augmented Generation) open-source terkemuka yang mengintegrasikan teknologi RAG mutakhir dengan kemampuan Agent untuk menciptakan lapisan kontekstual superior bagi LLM. Menyediakan alur kerja RAG yang efisien dan dapat diadaptasi untuk perusahaan segala skala. Didukung oleh mesin konteks terkonvergensi dan template Agent yang telah dipra-bangun, RAGFlow memungkinkan pengembang mengubah data kompleks menjadi sistem AI kesetiaan-tinggi dan siap-produksi dengan efisiensi dan presisi yang luar biasa.

## 🎮 Demo

Coba demo kami di [https://demo.ragflow.io](https://demo.ragflow.io).

<div align="center" style="margin-top:20px;margin-bottom:20px;">
<img src="https://raw.githubusercontent.com/infiniflow/ragflow-docs/refs/heads/image/image/chunking.gif" width="1200"/>
<img src="https://raw.githubusercontent.com/infiniflow/ragflow-docs/refs/heads/image/image/agentic-dark.gif" width="1200"/>
</div>

## 🔥 Pembaruan Terbaru

- 2025-11-12 Mendukung sinkronisasi data dari Confluence, AWS S3, Discord, Google Drive.
- 2025-10-23 Mendukung MinerU & Docling sebagai metode penguraian dokumen.
- 2025-10-15 Dukungan untuk jalur data yang terorkestrasi.
- 2025-08-08 Mendukung model seri GPT-5 terbaru dari OpenAI.
- 2025-08-01 Mendukung alur kerja agen dan MCP.
- 2025-05-23 Menambahkan komponen pelaksana kode Python/JS ke Agen.
- 2025-05-05 Mendukung kueri lintas bahasa.
- 2025-03-19 Mendukung penggunaan model multi-modal untuk memahami gambar di dalam file PDF atau DOCX.
- 2024-12-18 Meningkatkan model Analisis Tata Letak Dokumen di DeepDoc.
- 2024-08-22 Dukungan untuk teks ke pernyataan SQL melalui RAG.

## 🎉 Tetap Terkini

⭐️ Star repositori kami untuk tetap mendapat informasi tentang fitur baru dan peningkatan menarik! 🌟

<div align="center" style="margin-top:20px;margin-bottom:20px;">
<img src="https://github.com/user-attachments/assets/18c9707e-b8aa-4caf-a154-037089c105ba" width="1200"/>
</div>

## 🌟 Fitur Utama

### 🍭 **"Kualitas Masuk, Kualitas Keluar"**

- Ekstraksi pengetahuan berbasis pemahaman dokumen mendalam dari data tidak terstruktur dengan format yang rumit.
- Menemukan "jarum di tumpukan data" dengan token yang hampir tidak terbatas.

### 🍱 **Pemotongan Berbasis Template**

- Cerdas dan dapat dijelaskan.
- Banyak pilihan template yang tersedia.

### 🌱 **Referensi yang Didasarkan pada Data untuk Mengurangi Hallusinasi**

- Visualisasi pemotongan teks memungkinkan intervensi manusia.
- Tampilan cepat referensi kunci dan referensi yang dapat dilacak untuk mendukung jawaban yang didasarkan pada fakta.

### 🍔 **Kompatibilitas dengan Sumber Data Heterogen**

- Mendukung Word, slide, excel, txt, gambar, salinan hasil scan, data terstruktur, halaman web, dan banyak lagi.

### 🛀 **Alur Kerja RAG yang Otomatis dan Mudah**

- Orkestrasi RAG yang ramping untuk bisnis kecil dan besar.
- LLM yang dapat dikonfigurasi serta model embedding.
- Peringkat ulang berpasangan dengan beberapa pengambilan ulang.
- API intuitif untuk integrasi yang mudah dengan bisnis.

## 🔎 Arsitektur Sistem

<div align="center" style="margin-top:20px;margin-bottom:20px;">
<img src="https://github.com/user-attachments/assets/31b0dd6f-ca4f-445a-9457-70cb44a381b2" width="1000"/>
</div>

## 🎬 Mulai

### 📝 Prasyarat

- CPU >= 4 inti
- RAM >= 16 GB
- Disk >= 50 GB
- Docker >= 24.0.0 & Docker Compose >= v2.26.1
- [gVisor](https://gvisor.dev/docs/user_guide/install/): Hanya diperlukan jika Anda ingin menggunakan fitur eksekutor kode (sandbox) dari RAGFlow.

> [!TIP]
> Jika Anda belum menginstal Docker di komputer lokal Anda (Windows, Mac, atau Linux), lihat [Install Docker Engine](https://docs.docker.com/engine/install/).

### 🚀 Menjalankan Server

1. Pastikan `vm.max_map_count` >= 262144:

   > Untuk memeriksa nilai `vm.max_map_count`:
   >
   > ```bash
   > $ sysctl vm.max_map_count
   > ```
   >
   > Jika nilainya kurang dari 262144, setel ulang `vm.max_map_count` ke setidaknya 262144:
   >
   > ```bash
   > # Dalam contoh ini, kita atur menjadi 262144:
   > $ sudo sysctl -w vm.max_map_count=262144
   > ```
   >
   > Perubahan ini akan hilang setelah sistem direboot. Untuk membuat perubahan ini permanen, tambahkan atau perbarui nilai
   > `vm.max_map_count` di **/etc/sysctl.conf**:
   >
   > ```bash
   > vm.max_map_count=262144
   > ```
   >
2. Clone repositori:

   ```bash
   $ git clone https://github.com/infiniflow/ragflow.git
   ```
3. Bangun image Docker pre-built dan jalankan server:

> [!CAUTION]
> Semua gambar Docker dibangun untuk platform x86. Saat ini, kami tidak menawarkan gambar Docker untuk ARM64.
> Jika Anda menggunakan platform ARM64, [silakan gunakan panduan ini untuk membangun gambar Docker yang kompatibel dengan sistem Anda](https://ragflow.io/docs/dev/build_docker_image).

> Perintah di bawah ini mengunduh edisi v0.22.0 dari gambar Docker RAGFlow. Silakan merujuk ke tabel berikut untuk deskripsi berbagai edisi RAGFlow. Untuk mengunduh edisi RAGFlow yang berbeda dari v0.22.0, perbarui variabel RAGFLOW_IMAGE di docker/.env sebelum menggunakan docker compose untuk memulai server.

```bash
   $ cd ragflow/docker
   
<<<<<<< HEAD
   # Opsional: gunakan tag stabil (lihat releases: https://github.com/infiniflow/ragflow/releases), contoh, `git checkout v0.21.1`
   # This steps ensures the **entrypoint.sh** file in the code matches the Docker image version.
=======
   # Opsional: gunakan tag stabil (lihat releases: https://github.com/infiniflow/ragflow/releases), contoh: git checkout v0.22.0
>>>>>>> a81f6d1b

   # Use CPU for DeepDoc tasks:
   $ docker compose -f docker-compose.yml up -d

   # To use GPU to accelerate DeepDoc tasks:
   # sed -i '1i DEVICE=gpu' .env
   # docker compose -f docker-compose.yml up -d
```

> Catatan: Sebelum `v0.22.0`, kami menyediakan image dengan model embedding dan image slim tanpa model embedding. Detailnya sebagai berikut:

| RAGFlow image tag | Image size (GB) | Has embedding models? | Stable?                  |
| ----------------- | --------------- | --------------------- | ------------------------ |
| v0.21.1           | &approx;9       | ✔️                    | Stable release           |
| v0.21.1-slim      | &approx;2       | ❌                    | Stable release           |

> Mulai dari `v0.22.0`, kami hanya menyediakan edisi slim dan tidak lagi menambahkan akhiran **-slim** pada tag image.

1. Periksa status server setelah server aktif dan berjalan:

   ```bash
   $ docker logs -f docker-ragflow-cpu-1
   ```

   _Output berikut menandakan bahwa sistem berhasil diluncurkan:_

   ```bash

         ____   ___    ______ ______ __
        / __ \ /   |  / ____// ____// /____  _      __
       / /_/ // /| | / / __ / /_   / // __ \| | /| / /
      / _, _// ___ |/ /_/ // __/  / // /_/ /| |/ |/ /
     /_/ |_|/_/  |_|\____//_/    /_/ \____/ |__/|__/

    * Running on all addresses (0.0.0.0)
   ```

   > Jika Anda melewatkan langkah ini dan langsung login ke RAGFlow, browser Anda mungkin menampilkan error `network anormal`
   > karena RAGFlow mungkin belum sepenuhnya siap.
   >
2. Buka browser web Anda, masukkan alamat IP server Anda, dan login ke RAGFlow.

   > Dengan pengaturan default, Anda hanya perlu memasukkan `http://IP_DEVICE_ANDA` (**tanpa** nomor port) karena
   > port HTTP default `80` bisa dihilangkan saat menggunakan konfigurasi default.
   >
3. Dalam [service_conf.yaml.template](./docker/service_conf.yaml.template), pilih LLM factory yang diinginkan di `user_default_llm` dan perbarui
   bidang `API_KEY` dengan kunci API yang sesuai.

   > Lihat [llm_api_key_setup](https://ragflow.io/docs/dev/llm_api_key_setup) untuk informasi lebih lanjut.
   >

   _Sistem telah siap digunakan!_

## 🔧 Konfigurasi

Untuk konfigurasi sistem, Anda perlu mengelola file-file berikut:

- [.env](./docker/.env): Menyimpan pengaturan dasar sistem, seperti `SVR_HTTP_PORT`, `MYSQL_PASSWORD`, dan
  `MINIO_PASSWORD`.
- [service_conf.yaml.template](./docker/service_conf.yaml.template): Mengonfigurasi aplikasi backend.
- [docker-compose.yml](./docker/docker-compose.yml): Sistem ini bergantung pada [docker-compose.yml](./docker/docker-compose.yml) untuk memulai.

Untuk memperbarui port HTTP default (80), buka [docker-compose.yml](./docker/docker-compose.yml) dan ubah `80:80`
menjadi `<YOUR_SERVING_PORT>:80`.

Pembaruan konfigurasi ini memerlukan reboot semua kontainer agar efektif:

> ```bash
> $ docker compose -f docker-compose.yml up -d
> ```

## 🔧 Membangun Docker Image

Image ini berukuran sekitar 2 GB dan bergantung pada aplikasi LLM eksternal dan embedding.

```bash
git clone https://github.com/infiniflow/ragflow.git
cd ragflow/
docker build --platform linux/amd64 -f Dockerfile -t infiniflow/ragflow:nightly .
```

## 🔨 Menjalankan Aplikasi dari untuk Pengembangan

1. Instal `uv` dan `pre-commit`, atau lewati langkah ini jika sudah terinstal:

   ```bash
   pipx install uv pre-commit
   ```
2. Clone kode sumber dan instal dependensi Python:

   ```bash
   git clone https://github.com/infiniflow/ragflow.git
   cd ragflow/
   uv sync --python 3.10 # install RAGFlow dependent python modules
   uv run download_deps.py
   pre-commit install
   ```
3. Jalankan aplikasi yang diperlukan (MinIO, Elasticsearch, Redis, dan MySQL) menggunakan Docker Compose:

   ```bash
   docker compose -f docker/docker-compose-base.yml up -d
   ```

   Tambahkan baris berikut ke `/etc/hosts` untuk memetakan semua host yang ditentukan di **conf/service_conf.yaml** ke `127.0.0.1`:

   ```
   127.0.0.1       es01 infinity mysql minio redis sandbox-executor-manager
   ```
4. Jika Anda tidak dapat mengakses HuggingFace, atur variabel lingkungan `HF_ENDPOINT` untuk menggunakan situs mirror:

   ```bash
   export HF_ENDPOINT=https://hf-mirror.com
   ```
5. Jika sistem operasi Anda tidak memiliki jemalloc, instal sebagai berikut:

   ```bash
   # ubuntu
   sudo apt-get install libjemalloc-dev
   # centos
   sudo yum install jemalloc
   # mac
   sudo brew install jemalloc
   ```
6. Jalankan aplikasi backend:

   ```bash
   source .venv/bin/activate
   export PYTHONPATH=$(pwd)
   bash docker/launch_backend_service.sh
   ```
7. Instal dependensi frontend:

   ```bash
   cd web
   npm install
   ```
8. Jalankan aplikasi frontend:

   ```bash
   npm run dev
   ```

   _Output berikut menandakan bahwa sistem berhasil diluncurkan:_

   ![](https://github.com/user-attachments/assets/0daf462c-a24d-4496-a66f-92533534e187)
9. Hentikan layanan front-end dan back-end RAGFlow setelah pengembangan selesai:

   ```bash
   pkill -f "ragflow_server.py|task_executor.py"
   ```

## 📚 Dokumentasi

- [Quickstart](https://ragflow.io/docs/dev/)
- [Configuration](https://ragflow.io/docs/dev/configurations)
- [Release notes](https://ragflow.io/docs/dev/release_notes)
- [User guides](https://ragflow.io/docs/dev/category/guides)
- [Developer guides](https://ragflow.io/docs/dev/category/developers)
- [References](https://ragflow.io/docs/dev/category/references)
- [FAQs](https://ragflow.io/docs/dev/faq)

## 📜 Roadmap

Lihat [Roadmap RAGFlow 2025](https://github.com/infiniflow/ragflow/issues/4214)

## 🏄 Komunitas

- [Discord](https://discord.gg/NjYzJD3GM3)
- [Twitter](https://twitter.com/infiniflowai)
- [GitHub Discussions](https://github.com/orgs/infiniflow/discussions)

## 🙌 Kontribusi

RAGFlow berkembang melalui kolaborasi open-source. Dalam semangat ini, kami menerima kontribusi dari komunitas.
Jika Anda ingin berpartisipasi, tinjau terlebih dahulu [Panduan Kontribusi](https://ragflow.io/docs/dev/contributing).<|MERGE_RESOLUTION|>--- conflicted
+++ resolved
@@ -191,12 +191,8 @@
 ```bash
    $ cd ragflow/docker
    
-<<<<<<< HEAD
-   # Opsional: gunakan tag stabil (lihat releases: https://github.com/infiniflow/ragflow/releases), contoh, `git checkout v0.21.1`
+   # Opsional: gunakan tag stabil (lihat releases: https://github.com/infiniflow/ragflow/releases), contoh: git checkout v0.22.0
    # This steps ensures the **entrypoint.sh** file in the code matches the Docker image version.
-=======
-   # Opsional: gunakan tag stabil (lihat releases: https://github.com/infiniflow/ragflow/releases), contoh: git checkout v0.22.0
->>>>>>> a81f6d1b
 
    # Use CPU for DeepDoc tasks:
    $ docker compose -f docker-compose.yml up -d
