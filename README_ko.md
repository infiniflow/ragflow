<div align="center">
<a href="https://demo.ragflow.io/">
<img src="web/src/assets/logo-with-text.svg" width="520" alt="ragflow logo">
</a>
</div>

<p align="center">
  <a href="./README.md"><img alt="README in English" src="https://img.shields.io/badge/English-DFE0E5"></a>
  <a href="./README_zh.md"><img alt="简体中文版自述文件" src="https://img.shields.io/badge/简体中文-DFE0E5"></a>
  <a href="./README_tzh.md"><img alt="繁體版中文自述文件" src="https://img.shields.io/badge/繁體中文-DFE0E5"></a>
  <a href="./README_ja.md"><img alt="日本語のREADME" src="https://img.shields.io/badge/日本語-DFE0E5"></a>
  <a href="./README_ko.md"><img alt="한국어" src="https://img.shields.io/badge/한국어-DBEDFA"></a>
  <a href="./README_id.md"><img alt="Bahasa Indonesia" src="https://img.shields.io/badge/Bahasa Indonesia-DFE0E5"></a>
  <a href="./README_pt_br.md"><img alt="Português(Brasil)" src="https://img.shields.io/badge/Português(Brasil)-DFE0E5"></a>
</p>

<p align="center">
    <a href="https://x.com/intent/follow?screen_name=infiniflowai" target="_blank">
        <img src="https://img.shields.io/twitter/follow/infiniflow?logo=X&color=%20%23f5f5f5" alt="follow on X(Twitter)">
    </a>
    <a href="https://demo.ragflow.io" target="_blank">
        <img alt="Static Badge" src="https://img.shields.io/badge/Online-Demo-4e6b99">
    </a>
    <a href="https://hub.docker.com/r/infiniflow/ragflow" target="_blank">
        <img src="https://img.shields.io/docker/pulls/infiniflow/ragflow?label=Docker%20Pulls&color=0db7ed&logo=docker&logoColor=white&style=flat-square" alt="docker pull infiniflow/ragflow:v0.22.0">
    </a>
    <a href="https://github.com/infiniflow/ragflow/releases/latest">
        <img src="https://img.shields.io/github/v/release/infiniflow/ragflow?color=blue&label=Latest%20Release" alt="Latest Release">
    </a>
    <a href="https://github.com/infiniflow/ragflow/blob/main/LICENSE">
        <img height="21" src="https://img.shields.io/badge/License-Apache--2.0-ffffff?labelColor=d4eaf7&color=2e6cc4" alt="license">
    </a>
    <a href="https://deepwiki.com/infiniflow/ragflow">
        <img alt="Ask DeepWiki" src="https://deepwiki.com/badge.svg">
    </a>
</p>

<h4 align="center">
  <a href="https://ragflow.io/docs/dev/">Document</a> |
  <a href="https://github.com/infiniflow/ragflow/issues/4214">Roadmap</a> |
  <a href="https://twitter.com/infiniflowai">Twitter</a> |
  <a href="https://discord.gg/NjYzJD3GM3">Discord</a> |
  <a href="https://demo.ragflow.io">Demo</a>
</h4>

<div align="center" style="margin-top:20px;margin-bottom:20px;">
<img src="https://raw.githubusercontent.com/infiniflow/ragflow-docs/refs/heads/image/image/ragflow-octoverse.png" width="1200"/>
</div>

<div align="center">
<a href="https://trendshift.io/repositories/9064" target="_blank"><img src="https://trendshift.io/api/badge/repositories/9064" alt="infiniflow%2Fragflow | Trendshift" style="width: 250px; height: 55px;" width="250" height="55"/></a>
</div>


## 💡 RAGFlow란?

[RAGFlow](https://ragflow.io/) 는 최첨단 RAG(Retrieval-Augmented Generation)와 Agent 기능을 융합하여 대규모 언어 모델(LLM)을 위한 우수한 컨텍스트 계층을 생성하는 선도적인 오픈소스 RAG 엔진입니다. 모든 규모의 기업에 적용 가능한 효율적인 RAG 워크플로를 제공하며, 통합 컨텍스트 엔진과 사전 구축된 Agent 템플릿을 통해 개발자들이 복잡한 데이터를 예외적인 효율성과 정밀도로 고급 구현도의 프로덕션 준비 완료 AI 시스템으로 변환할 수 있도록 지원합니다.

## 🎮 데모

데모를 [https://demo.ragflow.io](https://demo.ragflow.io)에서 실행해 보세요.

<div align="center" style="margin-top:20px;margin-bottom:20px;">
<img src="https://raw.githubusercontent.com/infiniflow/ragflow-docs/refs/heads/image/image/chunking.gif" width="1200"/>
<img src="https://raw.githubusercontent.com/infiniflow/ragflow-docs/refs/heads/image/image/agentic-dark.gif" width="1200"/>
</div>

## 🔥 업데이트

- 2025-11-12 Confluence, AWS S3, Discord, Google Drive에서 데이터 동기화를 지원합니다.
- 2025-10-23 문서 파싱 방법으로 MinerU 및 Docling을 지원합니다.
- 2025-10-15 조정된 데이터 파이프라인 지원.
- 2025-08-08 OpenAI의 최신 GPT-5 시리즈 모델을 지원합니다.
- 2025-08-01 에이전트 워크플로우와 MCP를 지원합니다.
- 2025-05-23 Agent에 Python/JS 코드 실행기 구성 요소를 추가합니다.
- 2025-05-05 언어 간 쿼리를 지원합니다.
- 2025-03-19 PDF 또는 DOCX 파일 내의 이미지를 이해하기 위해 다중 모드 모델을 사용하는 것을 지원합니다.
- 2024-12-18 DeepDoc의 문서 레이아웃 분석 모델 업그레이드.
- 2024-08-22 RAG를 통해 SQL 문에 텍스트를 지원합니다.

## 🎉 계속 지켜봐 주세요

⭐️우리의 저장소를 즐겨찾기에 등록하여 흥미로운 새로운 기능과 업데이트를 최신 상태로 유지하세요! 모든 새로운 릴리스에 대한 즉시 알림을 받으세요! 🌟

<div align="center" style="margin-top:20px;margin-bottom:20px;">
<img src="https://github.com/user-attachments/assets/18c9707e-b8aa-4caf-a154-037089c105ba" width="1200"/>
</div>

## 🌟 주요 기능

### 🍭 **"Quality in, quality out"**

- [심층 문서 이해](./deepdoc/README.md)를 기반으로 복잡한 형식의 비정형 데이터에서 지식을 추출합니다.
- 문자 그대로 무한한 토큰에서 "데이터 속의 바늘"을 찾아냅니다.

### 🍱 **템플릿 기반의 chunking**

- 똑똑하고 설명 가능한 방식.
- 다양한 템플릿 옵션을 제공합니다.

### 🌱 **할루시네이션을 줄인 신뢰할 수 있는 인용**

- 텍스트 청킹을 시각화하여 사용자가 개입할 수 있도록 합니다.
- 중요한 참고 자료와 추적 가능한 인용을 빠르게 확인하여 신뢰할 수 있는 답변을 지원합니다.

### 🍔 **다른 종류의 데이터 소스와의 호환성**

- 워드, 슬라이드, 엑셀, 텍스트 파일, 이미지, 스캔본, 구조화된 데이터, 웹 페이지 등을 지원합니다.

### 🛀 **자동화되고 손쉬운 RAG 워크플로우**

- 개인 및 대규모 비즈니스에 맞춘 효율적인 RAG 오케스트레이션.
- 구성 가능한 LLM 및 임베딩 모델.
- 다중 검색과 결합된 re-ranking.
- 비즈니스와 원활하게 통합할 수 있는 직관적인 API.

## 🔎 시스템 아키텍처

<div align="center" style="margin-top:20px;margin-bottom:20px;">
<img src="https://github.com/user-attachments/assets/31b0dd6f-ca4f-445a-9457-70cb44a381b2" width="1000"/>
</div>

## 🎬 시작하기

### 📝 사전 준비 사항

- CPU >= 4 cores
- RAM >= 16 GB
- Disk >= 50 GB
- Docker >= 24.0.0 & Docker Compose >= v2.26.1
- [gVisor](https://gvisor.dev/docs/user_guide/install/): RAGFlow의 코드 실행기(샌드박스) 기능을 사용하려는 경우에만 필요합니다.

> [!TIP]
> 로컬 머신(Windows, Mac, Linux)에 Docker가 설치되지 않은 경우, [Docker 엔진 설치](<(https://docs.docker.com/engine/install/)>)를 참조하세요.

### 🚀 서버 시작하기

1. `vm.max_map_count`가 262144 이상인지 확인하세요:

   > `vm.max_map_count`의 값을 아래 명령어를 통해 확인하세요:
   >
   > ```bash
   > $ sysctl vm.max_map_count
   > ```
   >
   > 만약 `vm.max_map_count` 이 262144 보다 작다면 값을 쟈설정하세요.
   >
   > ```bash
   > # 이 경우에 262144로 설정했습니다.:
   > $ sudo sysctl -w vm.max_map_count=262144
   > ```
   >
   > 이 변경 사항은 시스템 재부팅 후에 초기화됩니다. 변경 사항을 영구적으로 적용하려면 /etc/sysctl.conf 파일에 vm.max_map_count 값을 추가하거나 업데이트하세요:
   >
   > ```bash
   > vm.max_map_count=262144
   > ```

2. 레포지토리를 클론하세요:

   ```bash
   $ git clone https://github.com/infiniflow/ragflow.git
   ```

3. 미리 빌드된 Docker 이미지를 생성하고 서버를 시작하세요:

> [!CAUTION]
> 모든 Docker 이미지는 x86 플랫폼을 위해 빌드되었습니다. 우리는 현재 ARM64 플랫폼을 위한 Docker 이미지를 제공하지 않습니다.
> ARM64 플랫폼을 사용 중이라면, [시스템과 호환되는 Docker 이미지를 빌드하려면 이 가이드를 사용해 주세요](https://ragflow.io/docs/dev/build_docker_image).

   > 아래 명령어는 RAGFlow Docker 이미지의 v0.22.0 버전을 다운로드합니다. 다양한 RAGFlow 버전에 대한 설명은 다음 표를 참조하십시오. v0.22.0과 다른 RAGFlow 버전을 다운로드하려면, docker/.env 파일에서 RAGFLOW_IMAGE 변수를 적절히 업데이트한 후 docker compose를 사용하여 서버를 시작하십시오.

   ```bash
   $ cd ragflow/docker
   
<<<<<<< HEAD
   # Optional: use a stable tag (see releases: https://github.com/infiniflow/ragflow/releases), e.g., `git checkout v0.21.1`
   # 이 단계는 코드의 entrypoint.sh 파일이 Docker 이미지 버전과 일치하도록 보장합니다.
=======
   # Optional: use a stable tag (see releases: https://github.com/infiniflow/ragflow/releases), e.g.: git checkout v0.22.0
>>>>>>> a81f6d1b

   # Use CPU for DeepDoc tasks:
   $ docker compose -f docker-compose.yml up -d

   # To use GPU to accelerate DeepDoc tasks:
   # sed -i '1i DEVICE=gpu' .env
   # docker compose -f docker-compose.yml up -d
```

> 참고: `v0.22.0` 이전 버전에서는 embedding 모델이 포함된 이미지와 embedding 모델이 포함되지 않은 slim 이미지를 모두 제공했습니다. 자세한 내용은 다음과 같습니다:

| RAGFlow image tag | Image size (GB) | Has embedding models? | Stable?                  |
| ----------------- | --------------- | --------------------- | ------------------------ |
| v0.21.1           | &approx;9       | ✔️                    | Stable release           |
| v0.21.1-slim      | &approx;2       | ❌                    | Stable release           |

> `v0.22.0`부터는 slim 에디션만 배포하며 이미지 태그에 **-slim** 접미사를 더 이상 붙이지 않습니다.

1. 서버가 시작된 후 서버 상태를 확인하세요:

   ```bash
   $ docker logs -f docker-ragflow-cpu-1
   ```

   _다음 출력 결과로 시스템이 성공적으로 시작되었음을 확인합니다:_

   ```bash
        ____   ___    ______ ______ __
       / __ \ /   |  / ____// ____// /____  _      __
      / /_/ // /| | / / __ / /_   / // __ \| | /| / /
     / _, _// ___ |/ /_/ // __/  / // /_/ /| |/ |/ /
    /_/ |_|/_/  |_|\____//_/    /_/ \____/ |__/|__/

    * Running on all addresses (0.0.0.0)
   ```

   > 만약 확인 단계를 건너뛰고 바로 RAGFlow에 로그인하면, RAGFlow가 완전히 초기화되지 않았기 때문에 브라우저에서 `network anormal` 오류가 발생할 수 있습니다.

2. 웹 브라우저에 서버의 IP 주소를 입력하고 RAGFlow에 로그인하세요.
   > 기본 설정을 사용할 경우, `http://IP_OF_YOUR_MACHINE`만 입력하면 됩니다 (포트 번호는 제외). 기본 HTTP 서비스 포트 `80`은 기본 구성으로 사용할 때 생략할 수 있습니다.
3. [service_conf.yaml.template](./docker/service_conf.yaml.template) 파일에서 원하는 LLM 팩토리를 `user_default_llm`에 선택하고, `API_KEY` 필드를 해당 API 키로 업데이트하세요.

   > 자세한 내용은 [llm_api_key_setup](https://ragflow.io/docs/dev/llm_api_key_setup)를 참조하세요.

   _이제 쇼가 시작됩니다!_

## 🔧 설정

시스템 설정과 관련하여 다음 파일들을 관리해야 합니다:

- [.env](./docker/.env): `SVR_HTTP_PORT`, `MYSQL_PASSWORD`, `MINIO_PASSWORD`와 같은 시스템의 기본 설정을 포함합니다.
- [service_conf.yaml.template](./docker/service_conf.yaml.template): 백엔드 서비스를 구성합니다.
- [docker-compose.yml](./docker/docker-compose.yml): 시스템은 [docker-compose.yml](./docker/docker-compose.yml)을 사용하여 시작됩니다.

[.env](./docker/.env) 파일의 변경 사항이 [service_conf.yaml.template](./docker/service_conf.yaml.template) 파일의 내용과 일치하도록 해야 합니다.

> [./docker/README](./docker/README.md) 파일 ./docker/README은 service_conf.yaml.template 파일에서 ${ENV_VARS}로 사용할 수 있는 환경 설정과 서비스 구성에 대한 자세한 설명을 제공합니다.

기본 HTTP 서비스 포트(80)를 업데이트하려면 [docker-compose.yml](./docker/docker-compose.yml) 파일에서 `80:80`을 `<YOUR_SERVING_PORT>:80`으로 변경하세요.

> 모든 시스템 구성 업데이트는 적용되기 위해 시스템 재부팅이 필요합니다.
>
> ```bash
> $ docker compose -f docker-compose.yml up -d
> ```

### Elasticsearch 에서 Infinity 로 문서 엔진 전환

RAGFlow 는 기본적으로 Elasticsearch 를 사용하여 전체 텍스트 및 벡터를 저장합니다. [Infinity]로 전환(https://github.com/infiniflow/infinity/), 다음 절차를 따르십시오.

1. 실행 중인 모든 컨테이너를 중지합니다.
   ```bash
   $docker compose-f docker/docker-compose.yml down -v
   ```
   Note: `-v` 는 docker 컨테이너의 볼륨을 삭제하고 기존 데이터를 지우며, 이 작업은 컨테이너를 중지하는 것과 동일합니다.
2. **docker/.env**의 "DOC_ENGINE" 을 "infinity" 로 설정합니다.
3. 컨테이너 부팅:
   ```bash
   $docker compose-f docker/docker-compose.yml up -d
   ```
   > [!WARNING]
   > Linux/arm64 시스템에서 Infinity로 전환하는 것은 공식적으로 지원되지 않습니다.

## 🔧 소스 코드로 Docker 이미지를 컴파일합니다

이 Docker 이미지의 크기는 약 1GB이며, 외부 대형 모델과 임베딩 서비스에 의존합니다.

```bash
git clone https://github.com/infiniflow/ragflow.git
cd ragflow/
docker build --platform linux/amd64 -f Dockerfile -t infiniflow/ragflow:nightly .
```

## 🔨 소스 코드로 서비스를 시작합니다.

1. `uv` 와 `pre-commit` 을 설치하거나, 이미 설치된 경우 이 단계를 건너뜁니다:

   ```bash
   pipx install uv pre-commit
   ```

2. 소스 코드를 클론하고 Python 의존성을 설치합니다:

   ```bash
   git clone https://github.com/infiniflow/ragflow.git
   cd ragflow/
   uv sync --python 3.10 # install RAGFlow dependent python modules
   uv run download_deps.py
   pre-commit install
   ```

3. Docker Compose를 사용하여 의존 서비스(MinIO, Elasticsearch, Redis 및 MySQL)를 시작합니다:

   ```bash
   docker compose -f docker/docker-compose-base.yml up -d
   ```

   `/etc/hosts` 에 다음 줄을 추가하여 **conf/service_conf.yaml** 에 지정된 모든 호스트를 `127.0.0.1` 로 해결합니다:

   ```
   127.0.0.1       es01 infinity mysql minio redis sandbox-executor-manager
   ```

4. HuggingFace에 접근할 수 없는 경우, `HF_ENDPOINT` 환경 변수를 설정하여 미러 사이트를 사용하세요:

   ```bash
   export HF_ENDPOINT=https://hf-mirror.com
   ```

5. 만약 운영 체제에 jemalloc이 없으면 다음 방식으로 설치하세요:

   ```bash
   # ubuntu
   sudo apt-get install libjemalloc-dev
   # centos
   sudo yum install jemalloc
   # mac
   sudo brew install jemalloc
   ```

6. 백엔드 서비스를 시작합니다:

   ```bash
   source .venv/bin/activate
   export PYTHONPATH=$(pwd)
   bash docker/launch_backend_service.sh
   ```

7. 프론트엔드 의존성을 설치합니다:

   ```bash
   cd web
   npm install
   ```

8. 프론트엔드 서비스를 시작합니다:

   ```bash
   npm run dev
   ```

   _다음 인터페이스는 시스템이 성공적으로 시작되었음을 나타냅니다:_

   ![](https://github.com/user-attachments/assets/0daf462c-a24d-4496-a66f-92533534e187)


9. 개발이 완료된 후 RAGFlow 프론트엔드 및 백엔드 서비스를 중지합니다.

   ```bash
   pkill -f "ragflow_server.py|task_executor.py"
   ```


## 📚 문서

- [Quickstart](https://ragflow.io/docs/dev/)
- [Configuration](https://ragflow.io/docs/dev/configurations)
- [Release notes](https://ragflow.io/docs/dev/release_notes)
- [User guides](https://ragflow.io/docs/dev/category/guides)
- [Developer guides](https://ragflow.io/docs/dev/category/developers)
- [References](https://ragflow.io/docs/dev/category/references)
- [FAQs](https://ragflow.io/docs/dev/faq)

## 📜 로드맵

[RAGFlow 로드맵 2025](https://github.com/infiniflow/ragflow/issues/4214)을 확인하세요.

## 🏄 커뮤니티

- [Discord](https://discord.gg/NjYzJD3GM3)
- [Twitter](https://twitter.com/infiniflowai)
- [GitHub Discussions](https://github.com/orgs/infiniflow/discussions)

## 🙌 컨트리뷰션

RAGFlow는 오픈소스 협업을 통해 발전합니다. 이러한 정신을 바탕으로, 우리는 커뮤니티의 다양한 기여를 환영합니다. 참여하고 싶으시다면, 먼저 [가이드라인](https://ragflow.io/docs/dev/contributing)을 검토해 주세요.<|MERGE_RESOLUTION|>--- conflicted
+++ resolved
@@ -173,12 +173,8 @@
    ```bash
    $ cd ragflow/docker
    
-<<<<<<< HEAD
-   # Optional: use a stable tag (see releases: https://github.com/infiniflow/ragflow/releases), e.g., `git checkout v0.21.1`
+   # Optional: use a stable tag (see releases: https://github.com/infiniflow/ragflow/releases), e.g.: git checkout v0.22.0
    # 이 단계는 코드의 entrypoint.sh 파일이 Docker 이미지 버전과 일치하도록 보장합니다.
-=======
-   # Optional: use a stable tag (see releases: https://github.com/infiniflow/ragflow/releases), e.g.: git checkout v0.22.0
->>>>>>> a81f6d1b
 
    # Use CPU for DeepDoc tasks:
    $ docker compose -f docker-compose.yml up -d
