--- conflicted
+++ resolved
@@ -22,11 +22,7 @@
 @pytest.fixture(scope="function")
 def add_document_func(request, HttpApiAuth, add_dataset, ragflow_tmp_dir):
     def cleanup():
-<<<<<<< HEAD
-        delete_documents(api_key, dataset_id, {"ids": document_ids})
-=======
         delete_documents(HttpApiAuth, dataset_id, {"ids": None})
->>>>>>> 99725444
 
     request.addfinalizer(cleanup)
 
@@ -37,11 +33,7 @@
 @pytest.fixture(scope="class")
 def add_documents(request, HttpApiAuth, add_dataset, ragflow_tmp_dir):
     def cleanup():
-<<<<<<< HEAD
-        delete_documents(api_key, dataset_id, {"ids": document_ids})
-=======
         delete_documents(HttpApiAuth, dataset_id, {"ids": None})
->>>>>>> 99725444
 
     request.addfinalizer(cleanup)
 
@@ -52,11 +44,7 @@
 @pytest.fixture(scope="function")
 def add_documents_func(request, HttpApiAuth, add_dataset_func, ragflow_tmp_dir):
     def cleanup():
-<<<<<<< HEAD
-        delete_documents(api_key, dataset_id, {"ids": document_ids})
-=======
         delete_documents(HttpApiAuth, dataset_id, {"ids": None})
->>>>>>> 99725444
 
     request.addfinalizer(cleanup)
 
