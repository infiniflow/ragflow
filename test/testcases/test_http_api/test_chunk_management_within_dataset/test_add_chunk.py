--- conflicted
+++ resolved
@@ -13,7 +13,7 @@
 #  See the License for the specific language governing permissions and
 #  limitations under the License.
 #
-from concurrent.futures import ThreadPoolExecutor
+from concurrent.futures import ThreadPoolExecutor, as_completed
 
 import pytest
 from common import add_chunk, delete_documents, list_chunks
@@ -224,13 +224,8 @@
         assert res["message"] == f"You don't own the document {document_id}."
 
     @pytest.mark.skip(reason="issues/6411")
-<<<<<<< HEAD
-    def test_concurrent_add_chunk(self, api_key, add_document):
-        chunk_num = 50
-=======
     def test_concurrent_add_chunk(self, HttpApiAuth, add_document):
         count = 50
->>>>>>> 99725444
         dataset_id, document_id = add_document
         res = list_chunks(HttpApiAuth, dataset_id, document_id)
         if res["code"] != 0:
@@ -246,18 +241,12 @@
                     document_id,
                     {"content": f"chunk test {i}"},
                 )
-                for i in range(chunk_num)
+                for i in range(count)
             ]
-<<<<<<< HEAD
-        responses = [f.result() for f in futures]
-        assert all(r["code"] == 0 for r in responses)
-        res = list_chunks(api_key, dataset_id, document_id)
-=======
         responses = list(as_completed(futures))
         assert len(responses) == count, responses
         assert all(future.result()["code"] == 0 for future in futures)
         res = list_chunks(HttpApiAuth, dataset_id, document_id)
->>>>>>> 99725444
-        if res["code"] != 0:
-            assert False, res
-        assert res["data"]["doc"]["chunk_count"] == chunks_count + chunk_num+        if res["code"] != 0:
+            assert False, res
+        assert res["data"]["doc"]["chunk_count"] == chunks_count + count