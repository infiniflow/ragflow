#
#  Copyright 2025 The InfiniFlow Authors. All Rights Reserved.
#
#  Licensed under the Apache License, Version 2.0 (the "License");
#  you may not use this file except in compliance with the License.
#  You may obtain a copy of the License at
#
#      http://www.apache.org/licenses/LICENSE-2.0
#
#  Unless required by applicable law or agreed to in writing, software
#  distributed under the License is distributed on an "AS IS" BASIS,
#  WITHOUT WARRANTIES OR CONDITIONS OF ANY KIND, either express or implied.
#  See the License for the specific language governing permissions and
#  limitations under the License.
#

<<<<<<< HEAD
=======
from pathlib import Path
from time import sleep

>>>>>>> 8fb6b5d9
import pytest
from common import (
    batch_add_chunks,
    batch_create_chat_assistants,
    batch_create_datasets,
)
from configs import HOST_ADDRESS, VERSION
<<<<<<< HEAD
from ragflow_sdk import RAGFlow
=======
from pytest import FixtureRequest
from ragflow_sdk import Chat, Chunk, DataSet, Document, RAGFlow
from utils import wait_for
from utils.file_utils import (
    create_docx_file,
    create_eml_file,
    create_excel_file,
    create_html_file,
    create_image_file,
    create_json_file,
    create_md_file,
    create_pdf_file,
    create_ppt_file,
    create_txt_file,
)


@wait_for(30, 1, "Document parsing timeout")
def condition(_dataset: DataSet):
    documents = _dataset.list_documents(page_size=1000)
    for document in documents:
        if document.run != "DONE":
            return False
    return True


@pytest.fixture
def generate_test_files(request: FixtureRequest, tmp_path: Path):
    file_creators = {
        "docx": (tmp_path / "ragflow_test.docx", create_docx_file),
        "excel": (tmp_path / "ragflow_test.xlsx", create_excel_file),
        "ppt": (tmp_path / "ragflow_test.pptx", create_ppt_file),
        "image": (tmp_path / "ragflow_test.png", create_image_file),
        "pdf": (tmp_path / "ragflow_test.pdf", create_pdf_file),
        "txt": (tmp_path / "ragflow_test.txt", create_txt_file),
        "md": (tmp_path / "ragflow_test.md", create_md_file),
        "json": (tmp_path / "ragflow_test.json", create_json_file),
        "eml": (tmp_path / "ragflow_test.eml", create_eml_file),
        "html": (tmp_path / "ragflow_test.html", create_html_file),
    }

    files = {}
    for file_type, (file_path, creator_func) in file_creators.items():
        if request.param in ["", file_type]:
            creator_func(file_path)
            files[file_type] = file_path
    return files


@pytest.fixture(scope="class")
def ragflow_tmp_dir(request: FixtureRequest, tmp_path_factory: Path) -> Path:
    class_name = request.cls.__name__
    return tmp_path_factory.mktemp(class_name)
>>>>>>> 8fb6b5d9


@pytest.fixture(scope="session")
def client(token):
    return RAGFlow(api_key=token, base_url=HOST_ADDRESS, version=VERSION)


@pytest.fixture(scope="function")
def clear_datasets(request, client):
    def cleanup():
        client.delete_datasets(ids=None)

    request.addfinalizer(cleanup)


<<<<<<< HEAD
=======
@pytest.fixture(scope="function")
def clear_chat_assistants(request: FixtureRequest, client: RAGFlow):
    def cleanup():
        client.delete_chats(ids=None)

    request.addfinalizer(cleanup)


@pytest.fixture(scope="function")
def clear_session_with_chat_assistants(request, add_chat_assistants):
    def cleanup():
        for chat_assistant in chat_assistants:
            try:
                chat_assistant.delete_sessions(ids=None)
            except Exception:
                pass

    request.addfinalizer(cleanup)

    _, _, chat_assistants = add_chat_assistants


@pytest.fixture(scope="class")
def add_dataset(request: FixtureRequest, client: RAGFlow):
    def cleanup():
        client.delete_datasets(ids=None)

    request.addfinalizer(cleanup)
    return batch_create_datasets(client, 1)[0]


>>>>>>> 8fb6b5d9
@pytest.fixture(scope="function")
def add_dataset_func(request, client):
    def cleanup():
        client.delete_datasets(ids=None)

    request.addfinalizer(cleanup)
<<<<<<< HEAD

    return batch_create_datasets(client, 1)[0]
=======
    return batch_create_datasets(client, 1)[0]


@pytest.fixture(scope="class")
def add_document(add_dataset: DataSet, ragflow_tmp_dir: Path) -> tuple[DataSet, Document]:
    return add_dataset, bulk_upload_documents(add_dataset, 1, ragflow_tmp_dir)[0]


@pytest.fixture(scope="class")
def add_chunks(request: FixtureRequest, add_document: tuple[DataSet, Document]) -> tuple[DataSet, Document, list[Chunk]]:
    def cleanup():
        try:
            document.delete_chunks(ids=[])
        except Exception:
            pass

    request.addfinalizer(cleanup)

    dataset, document = add_document
    dataset.async_parse_documents([document.id])
    condition(dataset)
    chunks = batch_add_chunks(document, 4)
    # issues/6487
    sleep(1)
    return dataset, document, chunks


@pytest.fixture(scope="class")
def add_chat_assistants(request, client, add_document) -> tuple[DataSet, Document, list[Chat]]:
    def cleanup():
        try:
            client.delete_chats(ids=None)
        except Exception:
            pass

    request.addfinalizer(cleanup)

    dataset, document = add_document
    dataset.async_parse_documents([document.id])
    condition(dataset)
    return dataset, document, batch_create_chat_assistants(client, 5)
>>>>>>> 8fb6b5d9
<|MERGE_RESOLUTION|>--- conflicted
+++ resolved
@@ -14,22 +14,17 @@
 #  limitations under the License.
 #
 
-<<<<<<< HEAD
-=======
 from pathlib import Path
 from time import sleep
 
->>>>>>> 8fb6b5d9
 import pytest
 from common import (
     batch_add_chunks,
     batch_create_chat_assistants,
     batch_create_datasets,
+    bulk_upload_documents,
 )
 from configs import HOST_ADDRESS, VERSION
-<<<<<<< HEAD
-from ragflow_sdk import RAGFlow
-=======
 from pytest import FixtureRequest
 from ragflow_sdk import Chat, Chunk, DataSet, Document, RAGFlow
 from utils import wait_for
@@ -83,24 +78,21 @@
 def ragflow_tmp_dir(request: FixtureRequest, tmp_path_factory: Path) -> Path:
     class_name = request.cls.__name__
     return tmp_path_factory.mktemp(class_name)
->>>>>>> 8fb6b5d9
 
 
 @pytest.fixture(scope="session")
-def client(token):
+def client(token: str) -> RAGFlow:
     return RAGFlow(api_key=token, base_url=HOST_ADDRESS, version=VERSION)
 
 
 @pytest.fixture(scope="function")
-def clear_datasets(request, client):
+def clear_datasets(request: FixtureRequest, client: RAGFlow):
     def cleanup():
         client.delete_datasets(ids=None)
 
     request.addfinalizer(cleanup)
 
 
-<<<<<<< HEAD
-=======
 @pytest.fixture(scope="function")
 def clear_chat_assistants(request: FixtureRequest, client: RAGFlow):
     def cleanup():
@@ -132,17 +124,12 @@
     return batch_create_datasets(client, 1)[0]
 
 
->>>>>>> 8fb6b5d9
 @pytest.fixture(scope="function")
-def add_dataset_func(request, client):
+def add_dataset_func(request: FixtureRequest, client: RAGFlow) -> DataSet:
     def cleanup():
         client.delete_datasets(ids=None)
 
     request.addfinalizer(cleanup)
-<<<<<<< HEAD
-
-    return batch_create_datasets(client, 1)[0]
-=======
     return batch_create_datasets(client, 1)[0]
 
 
@@ -183,5 +170,4 @@
     dataset, document = add_document
     dataset.async_parse_documents([document.id])
     condition(dataset)
-    return dataset, document, batch_create_chat_assistants(client, 5)
->>>>>>> 8fb6b5d9
+    return dataset, document, batch_create_chat_assistants(client, 5)