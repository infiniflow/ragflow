--- conflicted
+++ resolved
@@ -5,23 +5,23 @@
 on:
   push:
     branches:
-      - 'main'
-      - '*.*.*'
+      - "main"
+      - "*.*.*"
     paths-ignore:
-      - 'docs/**'
-      - '*.md'
-      - '*.mdx'
+      - "docs/**"
+      - "*.md"
+      - "*.mdx"
   # The only difference between pull_request and pull_request_target is the context in which the workflow runs:
   # — pull_request_target workflows use the workflow files from the default branch, and secrets are available.
   # — pull_request workflows use the workflow files from the pull request branch, and secrets are unavailable.
   pull_request:
-    types: [ synchronize, ready_for_review ]
+    types: [synchronize, ready_for_review]
     paths-ignore:
-      - 'docs/**'
-      - '*.md'
-      - '*.mdx'
+      - "docs/**"
+      - "*.md"
+      - "*.mdx"
   schedule:
-    - cron: '0 16 * * *'  # This schedule runs every 16:00:00Z(00:00:00+08:00)
+    - cron: "0 16 * * *" # This schedule runs every 16:00:00Z(00:00:00+08:00)
 
 # https://docs.github.com/en/actions/using-jobs/using-concurrency
 concurrency:
@@ -34,7 +34,7 @@
     # https://docs.github.com/en/actions/using-jobs/using-conditions-to-control-job-execution
     # https://github.com/orgs/community/discussions/26261
     if: ${{ github.event_name != 'pull_request' || (github.event.pull_request.draft == false && contains(github.event.pull_request.labels.*.name, 'ci')) }}
-    runs-on: [ "self-hosted", "ragflow-test" ]
+    runs-on: ["self-hosted", "ragflow-test"]
     steps:
       - name: Ensure workspace ownership
         run: |
@@ -210,11 +210,7 @@
             echo "Waiting for service to be available..."
             sleep 5
           done
-<<<<<<< HEAD
-          source .venv/bin/activate && DOC_ENGINE=infinity pytest -x -s --tb=short --level=${HTTP_API_TEST_LEVEL} test/testcases/test_sdk_api 2>&1 | tee infinity_sdk_test.log
-=======
           source .venv/bin/activate && set -o pipefail; pytest -s --tb=short --level=${HTTP_API_TEST_LEVEL} test/testcases/test_sdk_api 2>&1 | tee es_sdk_test.log
->>>>>>> 059f375d
 
       - name: Run frontend api tests against Infinity
         run: |
@@ -223,29 +219,19 @@
             echo "Waiting for service to be available..."
             sleep 5
           done
-<<<<<<< HEAD
-          source .venv/bin/activate && DOC_ENGINE=infinity pytest -x -s --tb=short sdk/python/test/test_frontend_api/get_email.py sdk/python/test/test_frontend_api/test_dataset.py 2>&1 | tee infinity_api_test.log
-
-      - name: Run http api tests against Infinity
-=======
           source .venv/bin/activate && set -o pipefail; pytest -s --tb=short sdk/python/test/test_frontend_api/get_email.py sdk/python/test/test_frontend_api/test_dataset.py 2>&1 | tee es_api_test.log
-          
+
       - name: Run http api tests against Elasticsearch
->>>>>>> 059f375d
-        run: |
-          export http_proxy=""; export https_proxy=""; export no_proxy=""; export HTTP_PROXY=""; export HTTPS_PROXY=""; export NO_PROXY=""
-          until sudo docker exec ${RAGFLOW_CONTAINER} curl -s --connect-timeout 5 ${HOST_ADDRESS} > /dev/null; do
-            echo "Waiting for service to be available..."
-            sleep 5
-          done
-<<<<<<< HEAD
-          source .venv/bin/activate && DOC_ENGINE=infinity pytest -x -s --tb=short --level=${HTTP_API_TEST_LEVEL} test/testcases/test_http_api 2>&1 | tee infinity_http_api_test.log
-=======
+        run: |
+          export http_proxy=""; export https_proxy=""; export no_proxy=""; export HTTP_PROXY=""; export HTTPS_PROXY=""; export NO_PROXY=""
+          until sudo docker exec ${RAGFLOW_CONTAINER} curl -s --connect-timeout 5 ${HOST_ADDRESS} > /dev/null; do
+            echo "Waiting for service to be available..."
+            sleep 5
+          done
           source .venv/bin/activate && set -o pipefail; pytest -s --tb=short --level=${HTTP_API_TEST_LEVEL} test/testcases/test_http_api 2>&1 | tee es_http_api_test.log
->>>>>>> 059f375d
 
       - name: Stop ragflow:nightly
-        if: always()  # always run this step even if previous steps failed
+        if: always() # always run this step even if previous steps failed
         run: |
           sudo docker compose -f docker/docker-compose.yml -p ${GITHUB_RUN_ID} down -v || true
           sudo docker ps -a --filter "label=com.docker.compose.project=${GITHUB_RUN_ID}" -q | xargs -r sudo docker rm -f
@@ -262,11 +248,7 @@
             echo "Waiting for service to be available..."
             sleep 5
           done
-<<<<<<< HEAD
-          source .venv/bin/activate && DOC_ENGINE=elasticsearch pytest -x -s --tb=short --level=${HTTP_API_TEST_LEVEL} test/testcases/test_sdk_api 2>&1 | tee es_sdk_test.log
-=======
           source .venv/bin/activate && set -o pipefail; DOC_ENGINE=infinity pytest -s --tb=short --level=${HTTP_API_TEST_LEVEL} test/testcases/test_sdk_api 2>&1 | tee infinity_sdk_test.log
->>>>>>> 059f375d
 
       - name: Run frontend api tests against Elasticsearch
         run: |
@@ -275,11 +257,7 @@
             echo "Waiting for service to be available..."
             sleep 5
           done
-<<<<<<< HEAD
-          source .venv/bin/activate && DOC_ENGINE=elasticsearch pytest -x -s --tb=short sdk/python/test/test_frontend_api/get_email.py sdk/python/test/test_frontend_api/test_dataset.py 2>&1 | tee es_api_test.log
-=======
           source .venv/bin/activate && set -o pipefail; DOC_ENGINE=infinity pytest -s --tb=short sdk/python/test/test_frontend_api/get_email.py sdk/python/test/test_frontend_api/test_dataset.py 2>&1 | tee infinity_api_test.log
->>>>>>> 059f375d
 
       - name: Run http api tests against Elasticsearch
         run: |
@@ -288,14 +266,10 @@
             echo "Waiting for service to be available..."
             sleep 5
           done
-<<<<<<< HEAD
-          source .venv/bin/activate && DOC_ENGINE=elasticsearch pytest -x -s --tb=short --level=${HTTP_API_TEST_LEVEL} test/testcases/test_http_api 2>&1 | tee es_http_api_test.log
-=======
           source .venv/bin/activate && set -o pipefail; DOC_ENGINE=infinity pytest -s --tb=short --level=${HTTP_API_TEST_LEVEL} test/testcases/test_http_api 2>&1 | tee infinity_http_api_test.log
->>>>>>> 059f375d
 
       - name: Stop ragflow:nightly
-        if: always()  # always run this step even if previous steps failed
+        if: always() # always run this step even if previous steps failed
         run: |
           # Sometimes `docker compose down` fail due to hang container, heavy load etc. Need to remove such containers to release resources(for example, listen ports).
           sudo docker compose -f docker/docker-compose.yml -p ${GITHUB_RUN_ID} down -v || true
