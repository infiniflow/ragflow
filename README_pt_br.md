--- conflicted
+++ resolved
@@ -191,12 +191,8 @@
 ```bash
    $ cd ragflow/docker
    
-<<<<<<< HEAD
-   # Opcional: use uma tag estável (veja releases: https://github.com/infiniflow/ragflow/releases), ex., `git checkout v0.21.1`
+   # Opcional: use uma tag estável (veja releases: https://github.com/infiniflow/ragflow/releases), ex.: git checkout v0.22.0
    # Esta etapa garante que o arquivo entrypoint.sh no código corresponda à versão da imagem do Docker.
-=======
-   # Opcional: use uma tag estável (veja releases: https://github.com/infiniflow/ragflow/releases), ex.: git checkout v0.22.0
->>>>>>> a81f6d1b
 
    # Use CPU for DeepDoc tasks:
    $ docker compose -f docker-compose.yml up -d
