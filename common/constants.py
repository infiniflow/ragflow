#
#  Copyright 2025 The InfiniFlow Authors. All Rights Reserved.
#
#  Licensed under the Apache License, Version 2.0 (the "License");
#  you may not use this file except in compliance with the License.
#  You may obtain a copy of the License at
#
#      http://www.apache.org/licenses/LICENSE-2.0
#
#  Unless required by applicable law or agreed to in writing, software
#  distributed under the License is distributed on an "AS IS" BASIS,
#  WITHOUT WARRANTIES OR CONDITIONS OF ANY KIND, either express or implied.
#  See the License for the specific language governing permissions and
#  limitations under the License.
#

from enum import Enum, IntEnum
from strenum import StrEnum

SERVICE_CONF = "service_conf.yaml"
RAG_FLOW_SERVICE_NAME = "ragflow"

class CustomEnum(Enum):
    @classmethod
    def valid(cls, value):
        try:
            cls(value)
            return True
        except BaseException:
            return False

    @classmethod
    def values(cls):
        return [member.value for member in cls.__members__.values()]

    @classmethod
    def names(cls):
        return [member.name for member in cls.__members__.values()]


class RetCode(IntEnum, CustomEnum):
    SUCCESS = 0
    NOT_EFFECTIVE = 10
    EXCEPTION_ERROR = 100
    ARGUMENT_ERROR = 101
    DATA_ERROR = 102
    OPERATING_ERROR = 103
    CONNECTION_ERROR = 105
    RUNNING = 106
    PERMISSION_ERROR = 108
    AUTHENTICATION_ERROR = 109
    BAD_REQUEST = 400
    UNAUTHORIZED = 401
    SERVER_ERROR = 500
    FORBIDDEN = 403
    NOT_FOUND = 404
    CONFLICT = 409


class StatusEnum(Enum):
    VALID = "1"
    INVALID = "0"


class ActiveEnum(Enum):
    ACTIVE = "1"
    INACTIVE = "0"


class LLMType(StrEnum):
    CHAT = 'chat'
    EMBEDDING = 'embedding'
    SPEECH2TEXT = 'speech2text'
    IMAGE2TEXT = 'image2text'
    RERANK = 'rerank'
    TTS = 'tts'
    OCR = 'ocr'


class TaskStatus(StrEnum):
    UNSTART = "0"
    RUNNING = "1"
    CANCEL = "2"
    DONE = "3"
    FAIL = "4"
    SCHEDULE = "5"


VALID_TASK_STATUS = {TaskStatus.UNSTART, TaskStatus.RUNNING, TaskStatus.CANCEL, TaskStatus.DONE, TaskStatus.FAIL,
                     TaskStatus.SCHEDULE}


class ParserType(StrEnum):
    PRESENTATION = "presentation"
    LAWS = "laws"
    MANUAL = "manual"
    PAPER = "paper"
    RESUME = "resume"
    BOOK = "book"
    QA = "qa"
    TABLE = "table"
    NAIVE = "naive"
    PICTURE = "picture"
    ONE = "one"
    AUDIO = "audio"
    EMAIL = "email"
    KG = "knowledge_graph"
    TAG = "tag"


class FileSource(StrEnum):
    LOCAL = ""
    KNOWLEDGEBASE = "knowledgebase"
    S3 = "s3"
    NOTION = "notion"
    DISCORD = "discord"
    CONFLUENCE = "confluence"
    GMAIL = "gmail"
    GOOGLE_DRIVE = "google_drive"
    JIRA = "jira"
    SHAREPOINT = "sharepoint"
    SLACK = "slack"
    TEAMS = "teams"
    WEBDAV = "webdav"
    MOODLE = "moodle"
    DROPBOX = "dropbox"
    BOX = "box"
    R2 = "r2"
    OCI_STORAGE = "oci_storage"
    GOOGLE_CLOUD_STORAGE = "google_cloud_storage"
    AIRTABLE = "airtable"
    ASANA = "asana"
    GITHUB = "github"
    GITLAB = "gitlab"
    IMAP = "imap"
<<<<<<< HEAD
    BITBUCKET = "bitbucket"
    
    
=======
    ZENDESK = "zendesk"

>>>>>>> 05e5244d
class PipelineTaskType(StrEnum):
    PARSE = "Parse"
    DOWNLOAD = "Download"
    RAPTOR = "RAPTOR"
    GRAPH_RAG = "GraphRAG"
    MINDMAP = "Mindmap"
    MEMORY = "Memory"


VALID_PIPELINE_TASK_TYPES = {PipelineTaskType.PARSE, PipelineTaskType.DOWNLOAD, PipelineTaskType.RAPTOR,
                             PipelineTaskType.GRAPH_RAG, PipelineTaskType.MINDMAP}

class MCPServerType(StrEnum):
    SSE = "sse"
    STREAMABLE_HTTP = "streamable-http"

VALID_MCP_SERVER_TYPES = {MCPServerType.SSE, MCPServerType.STREAMABLE_HTTP}

class Storage(Enum):
    MINIO = 1
    AZURE_SPN = 2
    AZURE_SAS = 3
    AWS_S3 = 4
    OSS = 5
    OPENDAL = 6
    GCS = 7


class MemoryType(Enum):
    RAW = 0b0001          # 1 << 0 = 1 (0b00000001)
    SEMANTIC = 0b0010     # 1 << 1 = 2 (0b00000010)
    EPISODIC = 0b0100     # 1 << 2 = 4 (0b00000100)
    PROCEDURAL = 0b1000   # 1 << 3 = 8 (0b00001000)


class MemoryStorageType(StrEnum):
    TABLE = "table"
    GRAPH = "graph"


class ForgettingPolicy(StrEnum):
    FIFO = "FIFO"


# environment
# ENV_STRONG_TEST_COUNT = "STRONG_TEST_COUNT"
# ENV_RAGFLOW_SECRET_KEY = "RAGFLOW_SECRET_KEY"
# ENV_REGISTER_ENABLED = "REGISTER_ENABLED"
# ENV_DOC_ENGINE = "DOC_ENGINE"
# ENV_SANDBOX_ENABLED = "SANDBOX_ENABLED"
# ENV_SANDBOX_HOST = "SANDBOX_HOST"
# ENV_MAX_CONTENT_LENGTH = "MAX_CONTENT_LENGTH"
# ENV_COMPONENT_EXEC_TIMEOUT = "COMPONENT_EXEC_TIMEOUT"
# ENV_TRINO_USE_TLS = "TRINO_USE_TLS"
# ENV_MAX_FILE_NUM_PER_USER = "MAX_FILE_NUM_PER_USER"
# ENV_MACOS = "MACOS"
# ENV_RAGFLOW_DEBUGPY_LISTEN = "RAGFLOW_DEBUGPY_LISTEN"
# ENV_WERKZEUG_RUN_MAIN = "WERKZEUG_RUN_MAIN"
# ENV_DISABLE_SDK = "DISABLE_SDK"
# ENV_ENABLE_TIMEOUT_ASSERTION = "ENABLE_TIMEOUT_ASSERTION"
# ENV_LOG_LEVELS = "LOG_LEVELS"
# ENV_TENSORRT_DLA_SVR = "TENSORRT_DLA_SVR"
# ENV_OCR_GPU_MEM_LIMIT_MB = "OCR_GPU_MEM_LIMIT_MB"
# ENV_OCR_ARENA_EXTEND_STRATEGY = "OCR_ARENA_EXTEND_STRATEGY"
# ENV_MAX_CONCURRENT_PROCESS_AND_EXTRACT_CHUNK = "MAX_CONCURRENT_PROCESS_AND_EXTRACT_CHUNK"
# ENV_MAX_MAX_CONCURRENT_CHATS = "MAX_CONCURRENT_CHATS"
# ENV_RAGFLOW_MCP_BASE_URL = "RAGFLOW_MCP_BASE_URL"
# ENV_RAGFLOW_MCP_HOST = "RAGFLOW_MCP_HOST"
# ENV_RAGFLOW_MCP_PORT = "RAGFLOW_MCP_PORT"
# ENV_RAGFLOW_MCP_LAUNCH_MODE = "RAGFLOW_MCP_LAUNCH_MODE"
# ENV_RAGFLOW_MCP_HOST_API_KEY = "RAGFLOW_MCP_HOST_API_KEY"
# ENV_MINERU_EXECUTABLE = "MINERU_EXECUTABLE"
# ENV_MINERU_APISERVER = "MINERU_APISERVER"
# ENV_MINERU_OUTPUT_DIR = "MINERU_OUTPUT_DIR"
# ENV_MINERU_BACKEND = "MINERU_BACKEND"
# ENV_MINERU_DELETE_OUTPUT = "MINERU_DELETE_OUTPUT"
# ENV_TCADP_OUTPUT_DIR = "TCADP_OUTPUT_DIR"
# ENV_LM_TIMEOUT_SECONDS = "LM_TIMEOUT_SECONDS"
# ENV_LLM_MAX_RETRIES = "LLM_MAX_RETRIES"
# ENV_LLM_BASE_DELAY = "LLM_BASE_DELAY"
# ENV_OLLAMA_KEEP_ALIVE = "OLLAMA_KEEP_ALIVE"
# ENV_DOC_BULK_SIZE = "DOC_BULK_SIZE"
# ENV_EMBEDDING_BATCH_SIZE = "EMBEDDING_BATCH_SIZE"
# ENV_MAX_CONCURRENT_TASKS = "MAX_CONCURRENT_TASKS"
# ENV_MAX_CONCURRENT_CHUNK_BUILDERS = "MAX_CONCURRENT_CHUNK_BUILDERS"
# ENV_MAX_CONCURRENT_MINIO = "MAX_CONCURRENT_MINIO"
# ENV_WORKER_HEARTBEAT_TIMEOUT = "WORKER_HEARTBEAT_TIMEOUT"
# ENV_TRACE_MALLOC_ENABLED = "TRACE_MALLOC_ENABLED"

PAGERANK_FLD = "pagerank_fea"
SVR_QUEUE_NAME = "rag_flow_svr_queue"
SVR_CONSUMER_GROUP_NAME = "rag_flow_svr_task_broker"
TAG_FLD = "tag_feas"


MINERU_ENV_KEYS = ["MINERU_APISERVER", "MINERU_OUTPUT_DIR", "MINERU_BACKEND", "MINERU_SERVER_URL", "MINERU_DELETE_OUTPUT"]
MINERU_DEFAULT_CONFIG = {
    "MINERU_APISERVER": "",
    "MINERU_OUTPUT_DIR": "",
    "MINERU_BACKEND": "pipeline",
    "MINERU_SERVER_URL": "",
    "MINERU_DELETE_OUTPUT": 1,
}<|MERGE_RESOLUTION|>--- conflicted
+++ resolved
@@ -133,14 +133,9 @@
     GITHUB = "github"
     GITLAB = "gitlab"
     IMAP = "imap"
-<<<<<<< HEAD
     BITBUCKET = "bitbucket"
-    
-    
-=======
     ZENDESK = "zendesk"
 
->>>>>>> 05e5244d
 class PipelineTaskType(StrEnum):
     PARSE = "Parse"
     DOWNLOAD = "Download"
