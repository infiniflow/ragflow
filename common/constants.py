#
#  Copyright 2025 The InfiniFlow Authors. All Rights Reserved.
#
#  Licensed under the Apache License, Version 2.0 (the "License");
#  you may not use this file except in compliance with the License.
#  You may obtain a copy of the License at
#
#      http://www.apache.org/licenses/LICENSE-2.0
#
#  Unless required by applicable law or agreed to in writing, software
#  distributed under the License is distributed on an "AS IS" BASIS,
#  WITHOUT WARRANTIES OR CONDITIONS OF ANY KIND, either express or implied.
#  See the License for the specific language governing permissions and
#  limitations under the License.
#

from enum import Enum, IntEnum
from strenum import StrEnum

SERVICE_CONF = "service_conf.yaml"
RAG_FLOW_SERVICE_NAME = "ragflow"

class CustomEnum(Enum):
    @classmethod
    def valid(cls, value):
        try:
            cls(value)
            return True
        except BaseException:
            return False

    @classmethod
    def values(cls):
        return [member.value for member in cls.__members__.values()]

    @classmethod
    def names(cls):
        return [member.name for member in cls.__members__.values()]


class RetCode(IntEnum, CustomEnum):
    SUCCESS = 0
    NOT_EFFECTIVE = 10
    EXCEPTION_ERROR = 100
    ARGUMENT_ERROR = 101
    DATA_ERROR = 102
    OPERATING_ERROR = 103
    CONNECTION_ERROR = 105
    RUNNING = 106
    PERMISSION_ERROR = 108
    AUTHENTICATION_ERROR = 109
    UNAUTHORIZED = 401
    SERVER_ERROR = 500
    FORBIDDEN = 403
    NOT_FOUND = 404


class StatusEnum(Enum):
    VALID = "1"
    INVALID = "0"


class ActiveEnum(Enum):
    ACTIVE = "1"
    INACTIVE = "0"


class LLMType(StrEnum):
    CHAT = 'chat'
    EMBEDDING = 'embedding'
    SPEECH2TEXT = 'speech2text'
    IMAGE2TEXT = 'image2text'
    RERANK = 'rerank'
    TTS = 'tts'


class TaskStatus(StrEnum):
    UNSTART = "0"
    RUNNING = "1"
    CANCEL = "2"
    DONE = "3"
    FAIL = "4"
    SCHEDULE = "5"


VALID_TASK_STATUS = {TaskStatus.UNSTART, TaskStatus.RUNNING, TaskStatus.CANCEL, TaskStatus.DONE, TaskStatus.FAIL,
                     TaskStatus.SCHEDULE}


class ParserType(StrEnum):
    PRESENTATION = "presentation"
    LAWS = "laws"
    MANUAL = "manual"
    PAPER = "paper"
    RESUME = "resume"
    BOOK = "book"
    QA = "qa"
    TABLE = "table"
    NAIVE = "naive"
    PICTURE = "picture"
    ONE = "one"
    AUDIO = "audio"
    EMAIL = "email"
    KG = "knowledge_graph"
    TAG = "tag"


class FileSource(StrEnum):
    LOCAL = ""
    KNOWLEDGEBASE = "knowledgebase"
    S3 = "s3"
    NOTION = "notion"
    DISCORD = "discord"
    CONFLUENCE = "confluence"
    GMAIL = "gmail"
    GOOGLE_DRIVE = "google_drive"
    JIRA = "jira"
    SHAREPOINT = "sharepoint"
    SLACK = "slack"
    TEAMS = "teams"
<<<<<<< HEAD
    WEBDAV = "webdav"
=======
    MOODLE = "moodle"
>>>>>>> 10098198


class PipelineTaskType(StrEnum):
    PARSE = "Parse"
    DOWNLOAD = "Download"
    RAPTOR = "RAPTOR"
    GRAPH_RAG = "GraphRAG"
    MINDMAP = "Mindmap"


VALID_PIPELINE_TASK_TYPES = {PipelineTaskType.PARSE, PipelineTaskType.DOWNLOAD, PipelineTaskType.RAPTOR,
                             PipelineTaskType.GRAPH_RAG, PipelineTaskType.MINDMAP}

class MCPServerType(StrEnum):
    SSE = "sse"
    STREAMABLE_HTTP = "streamable-http"

VALID_MCP_SERVER_TYPES = {MCPServerType.SSE, MCPServerType.STREAMABLE_HTTP}

class Storage(Enum):
    MINIO = 1
    AZURE_SPN = 2
    AZURE_SAS = 3
    AWS_S3 = 4
    OSS = 5
    OPENDAL = 6

# environment
# ENV_STRONG_TEST_COUNT = "STRONG_TEST_COUNT"
# ENV_RAGFLOW_SECRET_KEY = "RAGFLOW_SECRET_KEY"
# ENV_REGISTER_ENABLED = "REGISTER_ENABLED"
# ENV_DOC_ENGINE = "DOC_ENGINE"
# ENV_SANDBOX_ENABLED = "SANDBOX_ENABLED"
# ENV_SANDBOX_HOST = "SANDBOX_HOST"
# ENV_MAX_CONTENT_LENGTH = "MAX_CONTENT_LENGTH"
# ENV_COMPONENT_EXEC_TIMEOUT = "COMPONENT_EXEC_TIMEOUT"
# ENV_TRINO_USE_TLS = "TRINO_USE_TLS"
# ENV_MAX_FILE_NUM_PER_USER = "MAX_FILE_NUM_PER_USER"
# ENV_MACOS = "MACOS"
# ENV_RAGFLOW_DEBUGPY_LISTEN = "RAGFLOW_DEBUGPY_LISTEN"
# ENV_WERKZEUG_RUN_MAIN = "WERKZEUG_RUN_MAIN"
# ENV_DISABLE_SDK = "DISABLE_SDK"
# ENV_ENABLE_TIMEOUT_ASSERTION = "ENABLE_TIMEOUT_ASSERTION"
# ENV_LOG_LEVELS = "LOG_LEVELS"
# ENV_TENSORRT_DLA_SVR = "TENSORRT_DLA_SVR"
# ENV_OCR_GPU_MEM_LIMIT_MB = "OCR_GPU_MEM_LIMIT_MB"
# ENV_OCR_ARENA_EXTEND_STRATEGY = "OCR_ARENA_EXTEND_STRATEGY"
# ENV_MAX_CONCURRENT_PROCESS_AND_EXTRACT_CHUNK = "MAX_CONCURRENT_PROCESS_AND_EXTRACT_CHUNK"
# ENV_MAX_MAX_CONCURRENT_CHATS = "MAX_CONCURRENT_CHATS"
# ENV_RAGFLOW_MCP_BASE_URL = "RAGFLOW_MCP_BASE_URL"
# ENV_RAGFLOW_MCP_HOST = "RAGFLOW_MCP_HOST"
# ENV_RAGFLOW_MCP_PORT = "RAGFLOW_MCP_PORT"
# ENV_RAGFLOW_MCP_LAUNCH_MODE = "RAGFLOW_MCP_LAUNCH_MODE"
# ENV_RAGFLOW_MCP_HOST_API_KEY = "RAGFLOW_MCP_HOST_API_KEY"
# ENV_MINERU_EXECUTABLE = "MINERU_EXECUTABLE"
# ENV_MINERU_APISERVER = "MINERU_APISERVER"
# ENV_MINERU_OUTPUT_DIR = "MINERU_OUTPUT_DIR"
# ENV_MINERU_BACKEND = "MINERU_BACKEND"
# ENV_MINERU_DELETE_OUTPUT = "MINERU_DELETE_OUTPUT"
# ENV_TCADP_OUTPUT_DIR = "TCADP_OUTPUT_DIR"
# ENV_LM_TIMEOUT_SECONDS = "LM_TIMEOUT_SECONDS"
# ENV_LLM_MAX_RETRIES = "LLM_MAX_RETRIES"
# ENV_LLM_BASE_DELAY = "LLM_BASE_DELAY"
# ENV_OLLAMA_KEEP_ALIVE = "OLLAMA_KEEP_ALIVE"
# ENV_DOC_BULK_SIZE = "DOC_BULK_SIZE"
# ENV_EMBEDDING_BATCH_SIZE = "EMBEDDING_BATCH_SIZE"
# ENV_MAX_CONCURRENT_TASKS = "MAX_CONCURRENT_TASKS"
# ENV_MAX_CONCURRENT_CHUNK_BUILDERS = "MAX_CONCURRENT_CHUNK_BUILDERS"
# ENV_MAX_CONCURRENT_MINIO = "MAX_CONCURRENT_MINIO"
# ENV_WORKER_HEARTBEAT_TIMEOUT = "WORKER_HEARTBEAT_TIMEOUT"
# ENV_TRACE_MALLOC_ENABLED = "TRACE_MALLOC_ENABLED"

PAGERANK_FLD = "pagerank_fea"
SVR_QUEUE_NAME = "rag_flow_svr_queue"
SVR_CONSUMER_GROUP_NAME = "rag_flow_svr_task_broker"
TAG_FLD = "tag_feas"<|MERGE_RESOLUTION|>--- conflicted
+++ resolved
@@ -118,11 +118,8 @@
     SHAREPOINT = "sharepoint"
     SLACK = "slack"
     TEAMS = "teams"
-<<<<<<< HEAD
     WEBDAV = "webdav"
-=======
     MOODLE = "moodle"
->>>>>>> 10098198
 
 
 class PipelineTaskType(StrEnum):
