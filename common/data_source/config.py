"""Configuration constants and enum definitions"""
import json
import os
from datetime import datetime, timezone
from enum import Enum
from typing import cast


def get_current_tz_offset() -> int:
    # datetime now() gets local time, datetime.now(timezone.utc) gets UTC time.
    # remove tzinfo to compare non-timezone-aware objects.
    time_diff = datetime.now() - datetime.now(timezone.utc).replace(tzinfo=None)
    return round(time_diff.total_seconds() / 3600)


ONE_MINUTE = 60
ONE_HOUR = 3600
ONE_DAY = ONE_HOUR * 24

# Slack API limits
_SLACK_LIMIT = 900

# Redis lock configuration
ONYX_SLACK_LOCK_TTL = 1800
ONYX_SLACK_LOCK_BLOCKING_TIMEOUT = 60
ONYX_SLACK_LOCK_TOTAL_BLOCKING_TIMEOUT = 3600


class BlobType(str, Enum):
    """Supported storage types"""
    S3 = "s3"
    R2 = "r2"
    GOOGLE_CLOUD_STORAGE = "google_cloud_storage"
    OCI_STORAGE = "oci_storage"
    S3_COMPATIBLE = "s3_compatible"


class DocumentSource(str, Enum):
    """Document sources"""
    S3 = "s3"
    NOTION = "notion"
    R2 = "r2"
    GOOGLE_CLOUD_STORAGE = "google_cloud_storage"
    OCI_STORAGE = "oci_storage"
    S3_COMPATIBLE = "s3_compatible"
    SLACK = "slack"
    CONFLUENCE = "confluence"
    JIRA = "jira"
    GOOGLE_DRIVE = "google_drive"
    GMAIL = "gmail"
    DISCORD = "discord"
<<<<<<< HEAD
    WEBDAV = "webdav"
=======
    MOODLE = "moodle"
    S3_COMPATIBLE = "s3_compatible"
>>>>>>> 10098198


class FileOrigin(str, Enum):
    """File origins"""
    CONNECTOR = "connector"


# Standard image MIME types supported by most vision LLMs
IMAGE_MIME_TYPES = [
    "image/png",
    "image/jpeg",
    "image/jpg",
    "image/webp",
]

# Image types that should be excluded from processing
EXCLUDED_IMAGE_TYPES = [
    "image/bmp",
    "image/tiff",
    "image/gif",
    "image/svg+xml",
    "image/avif",
]


_PAGE_EXPANSION_FIELDS = [
    "body.storage.value",
    "version",
    "space",
    "metadata.labels",
    "history.lastUpdated",
]


# Configuration constants
BLOB_STORAGE_SIZE_THRESHOLD = 20 * 1024 * 1024  # 20MB
INDEX_BATCH_SIZE = 2
SLACK_NUM_THREADS = 4
ENABLE_EXPENSIVE_EXPERT_CALLS = False

# Slack related constants
_SLACK_LIMIT = 900
FAST_TIMEOUT = 1
MAX_RETRIES = 7
MAX_CHANNELS_TO_LOG = 50
BOT_CHANNEL_MIN_BATCH_SIZE = 256
BOT_CHANNEL_PERCENTAGE_THRESHOLD = 0.95

# Download configuration
DOWNLOAD_CHUNK_SIZE = 1024 * 1024  # 1MB
SIZE_THRESHOLD_BUFFER = 64

NOTION_CONNECTOR_DISABLE_RECURSIVE_PAGE_LOOKUP = (
    os.environ.get("NOTION_CONNECTOR_DISABLE_RECURSIVE_PAGE_LOOKUP", "").lower()
    == "true"
)

SLIM_BATCH_SIZE = 100

# Notion API constants
_NOTION_PAGE_SIZE = 100
_NOTION_CALL_TIMEOUT = 30  # 30 seconds

_ITERATION_LIMIT = 100_000

#####
# Indexing Configs
#####
# NOTE: Currently only supported in the Confluence and Google Drive connectors +
# only handles some failures (Confluence = handles API call failures, Google
# Drive = handles failures pulling files / parsing them)
CONTINUE_ON_CONNECTOR_FAILURE = os.environ.get(
    "CONTINUE_ON_CONNECTOR_FAILURE", ""
).lower() not in ["false", ""]


#####
# Confluence Connector Configs
#####

CONFLUENCE_CONNECTOR_LABELS_TO_SKIP = [
    ignored_tag
    for ignored_tag in os.environ.get("CONFLUENCE_CONNECTOR_LABELS_TO_SKIP", "").split(
        ","
    )
    if ignored_tag
]

# Avoid to get archived pages
CONFLUENCE_CONNECTOR_INDEX_ARCHIVED_PAGES = (
    os.environ.get("CONFLUENCE_CONNECTOR_INDEX_ARCHIVED_PAGES", "").lower() == "true"
)

# Attachments exceeding this size will not be retrieved (in bytes)
CONFLUENCE_CONNECTOR_ATTACHMENT_SIZE_THRESHOLD = int(
    os.environ.get("CONFLUENCE_CONNECTOR_ATTACHMENT_SIZE_THRESHOLD", 10 * 1024 * 1024)
)
# Attachments with more chars than this will not be indexed. This is to prevent extremely
# large files from freezing indexing. 200,000 is ~100 google doc pages.
CONFLUENCE_CONNECTOR_ATTACHMENT_CHAR_COUNT_THRESHOLD = int(
    os.environ.get("CONFLUENCE_CONNECTOR_ATTACHMENT_CHAR_COUNT_THRESHOLD", 200_000)
)

_RAW_CONFLUENCE_CONNECTOR_USER_PROFILES_OVERRIDE = os.environ.get(
    "CONFLUENCE_CONNECTOR_USER_PROFILES_OVERRIDE", ""
)
CONFLUENCE_CONNECTOR_USER_PROFILES_OVERRIDE = cast(
    list[dict[str, str]] | None,
    (
        json.loads(_RAW_CONFLUENCE_CONNECTOR_USER_PROFILES_OVERRIDE)
        if _RAW_CONFLUENCE_CONNECTOR_USER_PROFILES_OVERRIDE
        else None
    ),
)

# enter as a floating point offset from UTC in hours (-24 < val < 24)
# this will be applied globally, so it probably makes sense to transition this to per
# connector as some point.
# For the default value, we assume that the user's local timezone is more likely to be
# correct (i.e. the configured user's timezone or the default server one) than UTC.
# https://developer.atlassian.com/cloud/confluence/cql-fields/#created
CONFLUENCE_TIMEZONE_OFFSET = float(
    os.environ.get("CONFLUENCE_TIMEZONE_OFFSET", get_current_tz_offset())
)

CONFLUENCE_SYNC_TIME_BUFFER_SECONDS = int(
    os.environ.get("CONFLUENCE_SYNC_TIME_BUFFER_SECONDS", ONE_DAY)
)

GOOGLE_DRIVE_CONNECTOR_SIZE_THRESHOLD = int(
    os.environ.get("GOOGLE_DRIVE_CONNECTOR_SIZE_THRESHOLD", 10 * 1024 * 1024)
)

JIRA_CONNECTOR_LABELS_TO_SKIP = [
    ignored_tag
    for ignored_tag in os.environ.get("JIRA_CONNECTOR_LABELS_TO_SKIP", "").split(",")
    if ignored_tag
]
JIRA_CONNECTOR_MAX_TICKET_SIZE = int(
    os.environ.get("JIRA_CONNECTOR_MAX_TICKET_SIZE", 100 * 1024)
)
JIRA_SYNC_TIME_BUFFER_SECONDS = int(
    os.environ.get("JIRA_SYNC_TIME_BUFFER_SECONDS", ONE_MINUTE)
)
JIRA_TIMEZONE_OFFSET = float(
    os.environ.get("JIRA_TIMEZONE_OFFSET", get_current_tz_offset())
)

OAUTH_SLACK_CLIENT_ID = os.environ.get("OAUTH_SLACK_CLIENT_ID", "")
OAUTH_SLACK_CLIENT_SECRET = os.environ.get("OAUTH_SLACK_CLIENT_SECRET", "")
OAUTH_CONFLUENCE_CLOUD_CLIENT_ID = os.environ.get(
    "OAUTH_CONFLUENCE_CLOUD_CLIENT_ID", ""
)

OAUTH_CONFLUENCE_CLOUD_CLIENT_SECRET = os.environ.get(
    "OAUTH_CONFLUENCE_CLOUD_CLIENT_SECRET", ""
)

OAUTH_JIRA_CLOUD_CLIENT_ID = os.environ.get("OAUTH_JIRA_CLOUD_CLIENT_ID", "")
OAUTH_JIRA_CLOUD_CLIENT_SECRET = os.environ.get("OAUTH_JIRA_CLOUD_CLIENT_SECRET", "")
OAUTH_GOOGLE_DRIVE_CLIENT_ID = os.environ.get("OAUTH_GOOGLE_DRIVE_CLIENT_ID", "")
OAUTH_GOOGLE_DRIVE_CLIENT_SECRET = os.environ.get(
    "OAUTH_GOOGLE_DRIVE_CLIENT_SECRET", ""
)
GOOGLE_DRIVE_WEB_OAUTH_REDIRECT_URI = os.environ.get("GOOGLE_DRIVE_WEB_OAUTH_REDIRECT_URI", "http://localhost:9380/v1/connector/google-drive/oauth/web/callback")

CONFLUENCE_OAUTH_TOKEN_URL = "https://auth.atlassian.com/oauth/token"
RATE_LIMIT_MESSAGE_LOWERCASE = "Rate limit exceeded".lower()

_DEFAULT_PAGINATION_LIMIT = 1000

_PROBLEMATIC_EXPANSIONS = "body.storage.value"
_REPLACEMENT_EXPANSIONS = "body.view.value"


class HtmlBasedConnectorTransformLinksStrategy(str, Enum):
    # remove links entirely
    STRIP = "strip"
    # turn HTML links into markdown links
    MARKDOWN = "markdown"


HTML_BASED_CONNECTOR_TRANSFORM_LINKS_STRATEGY = os.environ.get(
    "HTML_BASED_CONNECTOR_TRANSFORM_LINKS_STRATEGY",
    HtmlBasedConnectorTransformLinksStrategy.STRIP,
)

PARSE_WITH_TRAFILATURA = os.environ.get("PARSE_WITH_TRAFILATURA", "").lower() == "true"

WEB_CONNECTOR_IGNORED_CLASSES = os.environ.get(
    "WEB_CONNECTOR_IGNORED_CLASSES", "sidebar,footer"
).split(",")
WEB_CONNECTOR_IGNORED_ELEMENTS = os.environ.get(
    "WEB_CONNECTOR_IGNORED_ELEMENTS", "nav,footer,meta,script,style,symbol,aside"
).split(",")

_USER_NOT_FOUND = "Unknown Confluence User"

_COMMENT_EXPANSION_FIELDS = ["body.storage.value"]

_ATTACHMENT_EXPANSION_FIELDS = [
    "version",
    "space",
    "metadata.labels",
]

_RESTRICTIONS_EXPANSION_FIELDS = [
    "space",
    "restrictions.read.restrictions.user",
    "restrictions.read.restrictions.group",
    "ancestors.restrictions.read.restrictions.user",
    "ancestors.restrictions.read.restrictions.group",
]


_SLIM_DOC_BATCH_SIZE = 5000<|MERGE_RESOLUTION|>--- conflicted
+++ resolved
@@ -49,12 +49,9 @@
     GOOGLE_DRIVE = "google_drive"
     GMAIL = "gmail"
     DISCORD = "discord"
-<<<<<<< HEAD
     WEBDAV = "webdav"
-=======
     MOODLE = "moodle"
     S3_COMPATIBLE = "s3_compatible"
->>>>>>> 10098198
 
 
 class FileOrigin(str, Enum):
