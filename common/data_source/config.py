--- conflicted
+++ resolved
@@ -48,11 +48,8 @@
     GOOGLE_DRIVE = "google_drive"
     GMAIL = "gmail"
     DISCORD = "discord"
-<<<<<<< HEAD
     MOODLE = "moodle"
-=======
     S3_COMPATIBLE = "s3_compatible"
->>>>>>> 912b6b02
 
 
 class FileOrigin(str, Enum):
