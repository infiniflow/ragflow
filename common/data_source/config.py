--- conflicted
+++ resolved
@@ -54,12 +54,9 @@
     DROPBOX = "dropbox"
     BOX = "box"
     AIRTABLE = "airtable"
-<<<<<<< HEAD
+    ASANA = "asana"
     GITHUB = "github"
     GITLAB = "gitlab"
-=======
-    ASANA = "asana"
->>>>>>> 0b5d1ebe
 
 class FileOrigin(str, Enum):
     """File origins"""
