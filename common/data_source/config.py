"""Configuration constants and enum definitions"""
import json
import os
from datetime import datetime, timezone
from enum import Enum
from typing import cast


def get_current_tz_offset() -> int:
    # datetime now() gets local time, datetime.now(timezone.utc) gets UTC time.
    # remove tzinfo to compare non-timezone-aware objects.
    time_diff = datetime.now() - datetime.now(timezone.utc).replace(tzinfo=None)
    return round(time_diff.total_seconds() / 3600)


ONE_HOUR = 3600
ONE_DAY = ONE_HOUR * 24

# Slack API limits
_SLACK_LIMIT = 900

# Redis lock configuration
ONYX_SLACK_LOCK_TTL = 1800
ONYX_SLACK_LOCK_BLOCKING_TIMEOUT = 60
ONYX_SLACK_LOCK_TOTAL_BLOCKING_TIMEOUT = 3600


class BlobType(str, Enum):
    """Supported storage types"""
    S3 = "s3"
    R2 = "r2"
    GOOGLE_CLOUD_STORAGE = "google_cloud_storage"
    OCI_STORAGE = "oci_storage"


class DocumentSource(str, Enum):
    """Document sources"""
    S3 = "s3"
    NOTION = "notion"
    R2 = "r2"
    GOOGLE_CLOUD_STORAGE = "google_cloud_storage"
    OCI_STORAGE = "oci_storage"
    SLACK = "slack"
    CONFLUENCE = "confluence"
<<<<<<< HEAD
    GOOGLE_DRIVE = "google_drive"
    GMAIL = "gmail"
=======
    DISCORD = "discord"
>>>>>>> 4cdaa775


class FileOrigin(str, Enum):
    """File origins"""
    CONNECTOR = "connector"


# Standard image MIME types supported by most vision LLMs
IMAGE_MIME_TYPES = [
    "image/png",
    "image/jpeg",
    "image/jpg",
    "image/webp",
]

# Image types that should be excluded from processing
EXCLUDED_IMAGE_TYPES = [
    "image/bmp",
    "image/tiff",
    "image/gif",
    "image/svg+xml",
    "image/avif",
]


_PAGE_EXPANSION_FIELDS = [
    "body.storage.value",
    "version",
    "space",
    "metadata.labels",
    "history.lastUpdated",
]


# Configuration constants
BLOB_STORAGE_SIZE_THRESHOLD = 20 * 1024 * 1024  # 20MB
INDEX_BATCH_SIZE = 2
SLACK_NUM_THREADS = 4
ENABLE_EXPENSIVE_EXPERT_CALLS = False

# Slack related constants
_SLACK_LIMIT = 900
FAST_TIMEOUT = 1
MAX_RETRIES = 7
MAX_CHANNELS_TO_LOG = 50
BOT_CHANNEL_MIN_BATCH_SIZE = 256
BOT_CHANNEL_PERCENTAGE_THRESHOLD = 0.95

# Download configuration
DOWNLOAD_CHUNK_SIZE = 1024 * 1024  # 1MB
SIZE_THRESHOLD_BUFFER = 64

NOTION_CONNECTOR_DISABLE_RECURSIVE_PAGE_LOOKUP = (
    os.environ.get("NOTION_CONNECTOR_DISABLE_RECURSIVE_PAGE_LOOKUP", "").lower()
    == "true"
)

SLIM_BATCH_SIZE = 100

# Notion API constants
_NOTION_PAGE_SIZE = 100
_NOTION_CALL_TIMEOUT = 30  # 30 seconds

_ITERATION_LIMIT = 100_000

#####
# Indexing Configs
#####
# NOTE: Currently only supported in the Confluence and Google Drive connectors +
# only handles some failures (Confluence = handles API call failures, Google
# Drive = handles failures pulling files / parsing them)
CONTINUE_ON_CONNECTOR_FAILURE = os.environ.get(
    "CONTINUE_ON_CONNECTOR_FAILURE", ""
).lower() not in ["false", ""]


#####
# Confluence Connector Configs
#####

CONFLUENCE_CONNECTOR_LABELS_TO_SKIP = [
    ignored_tag
    for ignored_tag in os.environ.get("CONFLUENCE_CONNECTOR_LABELS_TO_SKIP", "").split(
        ","
    )
    if ignored_tag
]

# Avoid to get archived pages
CONFLUENCE_CONNECTOR_INDEX_ARCHIVED_PAGES = (
    os.environ.get("CONFLUENCE_CONNECTOR_INDEX_ARCHIVED_PAGES", "").lower() == "true"
)

# Attachments exceeding this size will not be retrieved (in bytes)
CONFLUENCE_CONNECTOR_ATTACHMENT_SIZE_THRESHOLD = int(
    os.environ.get("CONFLUENCE_CONNECTOR_ATTACHMENT_SIZE_THRESHOLD", 10 * 1024 * 1024)
)
# Attachments with more chars than this will not be indexed. This is to prevent extremely
# large files from freezing indexing. 200,000 is ~100 google doc pages.
CONFLUENCE_CONNECTOR_ATTACHMENT_CHAR_COUNT_THRESHOLD = int(
    os.environ.get("CONFLUENCE_CONNECTOR_ATTACHMENT_CHAR_COUNT_THRESHOLD", 200_000)
)

_RAW_CONFLUENCE_CONNECTOR_USER_PROFILES_OVERRIDE = os.environ.get(
    "CONFLUENCE_CONNECTOR_USER_PROFILES_OVERRIDE", ""
)
CONFLUENCE_CONNECTOR_USER_PROFILES_OVERRIDE = cast(
    list[dict[str, str]] | None,
    (
        json.loads(_RAW_CONFLUENCE_CONNECTOR_USER_PROFILES_OVERRIDE)
        if _RAW_CONFLUENCE_CONNECTOR_USER_PROFILES_OVERRIDE
        else None
    ),
)

# enter as a floating point offset from UTC in hours (-24 < val < 24)
# this will be applied globally, so it probably makes sense to transition this to per
# connector as some point.
# For the default value, we assume that the user's local timezone is more likely to be
# correct (i.e. the configured user's timezone or the default server one) than UTC.
# https://developer.atlassian.com/cloud/confluence/cql-fields/#created
CONFLUENCE_TIMEZONE_OFFSET = float(
    os.environ.get("CONFLUENCE_TIMEZONE_OFFSET", get_current_tz_offset())
)

GOOGLE_DRIVE_CONNECTOR_SIZE_THRESHOLD = int(
    os.environ.get("GOOGLE_DRIVE_CONNECTOR_SIZE_THRESHOLD", 10 * 1024 * 1024)
)

OAUTH_SLACK_CLIENT_ID = os.environ.get("OAUTH_SLACK_CLIENT_ID", "")
OAUTH_SLACK_CLIENT_SECRET = os.environ.get("OAUTH_SLACK_CLIENT_SECRET", "")
OAUTH_CONFLUENCE_CLOUD_CLIENT_ID = os.environ.get(
    "OAUTH_CONFLUENCE_CLOUD_CLIENT_ID", ""
)

OAUTH_CONFLUENCE_CLOUD_CLIENT_SECRET = os.environ.get(
    "OAUTH_CONFLUENCE_CLOUD_CLIENT_SECRET", ""
)

OAUTH_JIRA_CLOUD_CLIENT_ID = os.environ.get("OAUTH_JIRA_CLOUD_CLIENT_ID", "")
OAUTH_JIRA_CLOUD_CLIENT_SECRET = os.environ.get("OAUTH_JIRA_CLOUD_CLIENT_SECRET", "")
OAUTH_GOOGLE_DRIVE_CLIENT_ID = os.environ.get("OAUTH_GOOGLE_DRIVE_CLIENT_ID", "")
OAUTH_GOOGLE_DRIVE_CLIENT_SECRET = os.environ.get(
    "OAUTH_GOOGLE_DRIVE_CLIENT_SECRET", ""
)

CONFLUENCE_OAUTH_TOKEN_URL = "https://auth.atlassian.com/oauth/token"
RATE_LIMIT_MESSAGE_LOWERCASE = "Rate limit exceeded".lower()

_DEFAULT_PAGINATION_LIMIT = 1000

_PROBLEMATIC_EXPANSIONS = "body.storage.value"
_REPLACEMENT_EXPANSIONS = "body.view.value"


class HtmlBasedConnectorTransformLinksStrategy(str, Enum):
    # remove links entirely
    STRIP = "strip"
    # turn HTML links into markdown links
    MARKDOWN = "markdown"


HTML_BASED_CONNECTOR_TRANSFORM_LINKS_STRATEGY = os.environ.get(
    "HTML_BASED_CONNECTOR_TRANSFORM_LINKS_STRATEGY",
    HtmlBasedConnectorTransformLinksStrategy.STRIP,
)

PARSE_WITH_TRAFILATURA = os.environ.get("PARSE_WITH_TRAFILATURA", "").lower() == "true"

WEB_CONNECTOR_IGNORED_CLASSES = os.environ.get(
    "WEB_CONNECTOR_IGNORED_CLASSES", "sidebar,footer"
).split(",")
WEB_CONNECTOR_IGNORED_ELEMENTS = os.environ.get(
    "WEB_CONNECTOR_IGNORED_ELEMENTS", "nav,footer,meta,script,style,symbol,aside"
).split(",")

_USER_NOT_FOUND = "Unknown Confluence User"

_COMMENT_EXPANSION_FIELDS = ["body.storage.value"]

_ATTACHMENT_EXPANSION_FIELDS = [
    "version",
    "space",
    "metadata.labels",
]

_RESTRICTIONS_EXPANSION_FIELDS = [
    "space",
    "restrictions.read.restrictions.user",
    "restrictions.read.restrictions.group",
    "ancestors.restrictions.read.restrictions.user",
    "ancestors.restrictions.read.restrictions.group",
]


_SLIM_DOC_BATCH_SIZE = 5000<|MERGE_RESOLUTION|>--- conflicted
+++ resolved
@@ -42,12 +42,9 @@
     OCI_STORAGE = "oci_storage"
     SLACK = "slack"
     CONFLUENCE = "confluence"
-<<<<<<< HEAD
     GOOGLE_DRIVE = "google_drive"
     GMAIL = "gmail"
-=======
     DISCORD = "discord"
->>>>>>> 4cdaa775
 
 
 class FileOrigin(str, Enum):
