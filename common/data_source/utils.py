--- conflicted
+++ resolved
@@ -1152,15 +1152,11 @@
                     next_ind += 1
                 del future_to_index[future]
 
-<<<<<<< HEAD
 def process_in_batches(
     objects: list[T], process_function: Callable[[T], U], batch_size: int
 ) -> Iterator[list[U]]:
     for i in range(0, len(objects), batch_size):
         yield [process_function(obj) for obj in objects[i : i + batch_size]]
-=======
-F = TypeVar("F", bound=Callable[..., Any])
->>>>>>> 05e5244d
 
 class _RateLimitDecorator:
     """Builds a generic wrapper/decorator for calls to external APIs that
@@ -1256,8 +1252,206 @@
 
         return cast(F, wrapped_func)
 
-<<<<<<< HEAD
     return retry_with_default
-=======
+
+
+def process_in_batches(
+    objects: list[T], process_function: Callable[[T], U], batch_size: int
+) -> Iterator[list[U]]:
+    for i in range(0, len(objects), batch_size):
+        yield [process_function(obj) for obj in objects[i : i + batch_size]]
+
+class _RateLimitDecorator:
+    """Builds a generic wrapper/decorator for calls to external APIs that
+    prevents making more than `max_calls` requests per `period`
+
+    Implementation inspired by the `ratelimit` library:
+    https://github.com/tomasbasham/ratelimit.
+
+    NOTE: is not thread safe.
+    """
+
+    def __init__(
+        self,
+        max_calls: int,
+        period: float,  # in seconds
+        sleep_time: float = 2,  # in seconds
+        sleep_backoff: float = 2,  # applies exponential backoff
+        max_num_sleep: int = 0,
+    ):
+        self.max_calls = max_calls
+        self.period = period
+        self.sleep_time = sleep_time
+        self.sleep_backoff = sleep_backoff
+        self.max_num_sleep = max_num_sleep
+
+        self.call_history: list[float] = []
+        self.curr_calls = 0
+
+    def __call__(self, func: F) -> F:
+        @wraps(func)
+        def wrapped_func(*args: list, **kwargs: dict[str, Any]) -> Any:
+            # cleanup calls which are no longer relevant
+            self._cleanup()
+
+            # check if we've exceeded the rate limit
+            sleep_cnt = 0
+            while len(self.call_history) == self.max_calls:
+                sleep_time = self.sleep_time * (self.sleep_backoff**sleep_cnt)
+                logging.warning(
+                    f"Rate limit exceeded for function {func.__name__}. "
+                    f"Waiting {sleep_time} seconds before retrying."
+                )
+                time.sleep(sleep_time)
+                sleep_cnt += 1
+                if self.max_num_sleep != 0 and sleep_cnt >= self.max_num_sleep:
+                    raise RateLimitTriedTooManyTimesError(
+                        f"Exceeded '{self.max_num_sleep}' retries for function '{func.__name__}'"
+                    )
+
+                self._cleanup()
+
+            # add the current call to the call history
+            self.call_history.append(time.monotonic())
+            return func(*args, **kwargs)
+
+        return cast(F, wrapped_func)
+
+    def _cleanup(self) -> None:
+        curr_time = time.monotonic()
+        time_to_expire_before = curr_time - self.period
+        self.call_history = [
+            call_time
+            for call_time in self.call_history
+            if call_time > time_to_expire_before
+        ]
+
+rate_limit_builder = _RateLimitDecorator
+
+def retry_builder(
+    tries: int = 20,
+    delay: float = 0.1,
+    max_delay: float | None = 60,
+    backoff: float = 2,
+    jitter: tuple[float, float] | float = 1,
+    exceptions: type[Exception] | tuple[type[Exception], ...] = (Exception,),
+) -> Callable[[F], F]:
+    """Builds a generic wrapper/decorator for calls to external APIs that
+    may fail due to rate limiting, flakes, or other reasons. Applies exponential
+    backoff with jitter to retry the call."""
+
+    def retry_with_default(func: F) -> F:
+        @retry(
+            tries=tries,
+            delay=delay,
+            max_delay=max_delay,
+            backoff=backoff,
+            jitter=jitter,
+            logger=logging.getLogger(__name__),
+            exceptions=exceptions,
+        )
+        def wrapped_func(*args: list, **kwargs: dict[str, Any]) -> Any:
+            return func(*args, **kwargs)
+
+        return cast(F, wrapped_func)
+
     return retry_with_default
->>>>>>> 05e5244d
+
+
+F = TypeVar("F", bound=Callable[..., Any])
+
+class _RateLimitDecorator:
+    """Builds a generic wrapper/decorator for calls to external APIs that
+    prevents making more than `max_calls` requests per `period`
+
+    Implementation inspired by the `ratelimit` library:
+    https://github.com/tomasbasham/ratelimit.
+
+    NOTE: is not thread safe.
+    """
+
+    def __init__(
+        self,
+        max_calls: int,
+        period: float,  # in seconds
+        sleep_time: float = 2,  # in seconds
+        sleep_backoff: float = 2,  # applies exponential backoff
+        max_num_sleep: int = 0,
+    ):
+        self.max_calls = max_calls
+        self.period = period
+        self.sleep_time = sleep_time
+        self.sleep_backoff = sleep_backoff
+        self.max_num_sleep = max_num_sleep
+
+        self.call_history: list[float] = []
+        self.curr_calls = 0
+
+    def __call__(self, func: F) -> F:
+        @wraps(func)
+        def wrapped_func(*args: list, **kwargs: dict[str, Any]) -> Any:
+            # cleanup calls which are no longer relevant
+            self._cleanup()
+
+            # check if we've exceeded the rate limit
+            sleep_cnt = 0
+            while len(self.call_history) == self.max_calls:
+                sleep_time = self.sleep_time * (self.sleep_backoff**sleep_cnt)
+                logging.warning(
+                    f"Rate limit exceeded for function {func.__name__}. "
+                    f"Waiting {sleep_time} seconds before retrying."
+                )
+                time.sleep(sleep_time)
+                sleep_cnt += 1
+                if self.max_num_sleep != 0 and sleep_cnt >= self.max_num_sleep:
+                    raise RateLimitTriedTooManyTimesError(
+                        f"Exceeded '{self.max_num_sleep}' retries for function '{func.__name__}'"
+                    )
+
+                self._cleanup()
+
+            # add the current call to the call history
+            self.call_history.append(time.monotonic())
+            return func(*args, **kwargs)
+
+        return cast(F, wrapped_func)
+
+    def _cleanup(self) -> None:
+        curr_time = time.monotonic()
+        time_to_expire_before = curr_time - self.period
+        self.call_history = [
+            call_time
+            for call_time in self.call_history
+            if call_time > time_to_expire_before
+        ]
+
+rate_limit_builder = _RateLimitDecorator
+
+def retry_builder(
+    tries: int = 20,
+    delay: float = 0.1,
+    max_delay: float | None = 60,
+    backoff: float = 2,
+    jitter: tuple[float, float] | float = 1,
+    exceptions: type[Exception] | tuple[type[Exception], ...] = (Exception,),
+) -> Callable[[F], F]:
+    """Builds a generic wrapper/decorator for calls to external APIs that
+    may fail due to rate limiting, flakes, or other reasons. Applies exponential
+    backoff with jitter to retry the call."""
+
+    def retry_with_default(func: F) -> F:
+        @retry(
+            tries=tries,
+            delay=delay,
+            max_delay=max_delay,
+            backoff=backoff,
+            jitter=jitter,
+            logger=logging.getLogger(__name__),
+            exceptions=exceptions,
+        )
+        def wrapped_func(*args: list, **kwargs: dict[str, Any]) -> Any:
+            return func(*args, **kwargs)
+
+        return cast(F, wrapped_func)
+
+    return retry_with_default