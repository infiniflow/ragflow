"""Utility functions for all connectors"""

import base64
import contextvars
import json
import logging
import math
import os
import re
import threading
import time
from collections.abc import Callable, Generator, Iterator, Mapping, Sequence
from concurrent.futures import FIRST_COMPLETED, Future, ThreadPoolExecutor, as_completed, wait
from datetime import datetime, timedelta, timezone
from functools import lru_cache, wraps
from io import BytesIO
from itertools import islice
from numbers import Integral
from pathlib import Path
from typing import IO, Any, Generic, Iterable, Optional, Protocol, TypeVar, cast
from urllib.parse import parse_qs, quote, urljoin, urlparse

import boto3
import chardet
import requests
from botocore.client import Config
from botocore.credentials import RefreshableCredentials
from botocore.session import get_session
from googleapiclient.errors import HttpError
from mypy_boto3_s3 import S3Client
from retry import retry
from slack_sdk import WebClient
from slack_sdk.errors import SlackApiError
from slack_sdk.web import SlackResponse

from common.data_source.config import (
    _ITERATION_LIMIT,
    _NOTION_CALL_TIMEOUT,
    _SLACK_LIMIT,
    CONFLUENCE_OAUTH_TOKEN_URL,
    DOWNLOAD_CHUNK_SIZE,
    EXCLUDED_IMAGE_TYPES,
    RATE_LIMIT_MESSAGE_LOWERCASE,
    SIZE_THRESHOLD_BUFFER,
    BlobType,
)
from common.data_source.exceptions import RateLimitTriedTooManyTimesError
from common.data_source.interfaces import CT, CheckpointedConnector, CheckpointOutputWrapper, ConfluenceUser, LoadFunction, OnyxExtensionType, SecondsSinceUnixEpoch, TokenResponse
from common.data_source.models import BasicExpertInfo, Document


def datetime_from_string(datetime_string: str) -> datetime:
    datetime_string = datetime_string.strip()

    # Handle the case where the datetime string ends with 'Z' (Zulu time)
    if datetime_string.endswith('Z'):
        datetime_string = datetime_string[:-1] + '+00:00'

    # Handle timezone format "+0000" -> "+00:00"
    if datetime_string.endswith('+0000'):
        datetime_string = datetime_string[:-5] + '+00:00'

    datetime_object = datetime.fromisoformat(datetime_string)

    if datetime_object.tzinfo is None:
        # If no timezone info, assume it is UTC
        datetime_object = datetime_object.replace(tzinfo=timezone.utc)
    else:
        # If not in UTC, translate it
        datetime_object = datetime_object.astimezone(timezone.utc)

    return datetime_object


def is_valid_image_type(mime_type: str) -> bool:
    """
    Check if mime_type is a valid image type.

    Args:
        mime_type: The MIME type to check

    Returns:
        True if the MIME type is a valid image type, False otherwise
    """
    return bool(mime_type) and mime_type.startswith("image/") and mime_type not in EXCLUDED_IMAGE_TYPES


"""If you want to allow the external service to tell you when you've hit the rate limit,
use the following instead"""

R = TypeVar("R", bound=Callable[..., requests.Response])


def _handle_http_error(e: requests.HTTPError, attempt: int) -> int:
    MIN_DELAY = 2
    MAX_DELAY = 60
    STARTING_DELAY = 5
    BACKOFF = 2

    # Check if the response or headers are None to avoid potential AttributeError
    if e.response is None or e.response.headers is None:
        logging.warning("HTTPError with `None` as response or as headers")
        raise e

    # Confluence Server returns 403 when rate limited
    if e.response.status_code == 403:
        FORBIDDEN_MAX_RETRY_ATTEMPTS = 7
        FORBIDDEN_RETRY_DELAY = 10
        if attempt < FORBIDDEN_MAX_RETRY_ATTEMPTS:
            logging.warning(f"403 error. This sometimes happens when we hit Confluence rate limits. Retrying in {FORBIDDEN_RETRY_DELAY} seconds...")
            return FORBIDDEN_RETRY_DELAY

        raise e

    if e.response.status_code != 429 and RATE_LIMIT_MESSAGE_LOWERCASE not in e.response.text.lower():
        raise e

    retry_after = None

    retry_after_header = e.response.headers.get("Retry-After")
    if retry_after_header is not None:
        try:
            retry_after = int(retry_after_header)
            if retry_after > MAX_DELAY:
                logging.warning(f"Clamping retry_after from {retry_after} to {MAX_DELAY} seconds...")
                retry_after = MAX_DELAY
            if retry_after < MIN_DELAY:
                retry_after = MIN_DELAY
        except ValueError:
            pass

    if retry_after is not None:
        logging.warning(f"Rate limiting with retry header. Retrying after {retry_after} seconds...")
        delay = retry_after
    else:
        logging.warning("Rate limiting without retry header. Retrying with exponential backoff...")
        delay = min(STARTING_DELAY * (BACKOFF**attempt), MAX_DELAY)

    delay_until = math.ceil(time.monotonic() + delay)
    return delay_until


def update_param_in_path(path: str, param: str, value: str) -> str:
    """Update a parameter in a path. Path should look something like:

    /api/rest/users?start=0&limit=10
    """
    parsed_url = urlparse(path)
    query_params = parse_qs(parsed_url.query)
    query_params[param] = [value]
    return path.split("?")[0] + "?" + "&".join(f"{k}={quote(v[0])}" for k, v in query_params.items())


def build_confluence_document_id(base_url: str, content_url: str, is_cloud: bool) -> str:
    """For confluence, the document id is the page url for a page based document
        or the attachment download url for an attachment based document

    Args:
        base_url (str): The base url of the Confluence instance
        content_url (str): The url of the page or attachment download url

    Returns:
        str: The document id
    """

    # NOTE: urljoin is tricky and will drop the last segment of the base if it doesn't
    # end with "/" because it believes that makes it a file.
    final_url = base_url.rstrip("/") + "/"
    if is_cloud and not final_url.endswith("/wiki/"):
        final_url = urljoin(final_url, "wiki") + "/"
    final_url = urljoin(final_url, content_url.lstrip("/"))
    return final_url


def get_single_param_from_url(url: str, param: str) -> str | None:
    """Get a parameter from a url"""
    parsed_url = urlparse(url)
    return parse_qs(parsed_url.query).get(param, [None])[0]


def get_start_param_from_url(url: str) -> int:
    """Get the start parameter from a url"""
    start_str = get_single_param_from_url(url, "start")
    return int(start_str) if start_str else 0


def wrap_request_to_handle_ratelimiting(request_fn: R, default_wait_time_sec: int = 30, max_waits: int = 30) -> R:
    def wrapped_request(*args: list, **kwargs: dict[str, Any]) -> requests.Response:
        for _ in range(max_waits):
            response = request_fn(*args, **kwargs)
            if response.status_code == 429:
                try:
                    wait_time = int(response.headers.get("Retry-After", default_wait_time_sec))
                except ValueError:
                    wait_time = default_wait_time_sec

                time.sleep(wait_time)
                continue

            return response

        raise RateLimitTriedTooManyTimesError(f"Exceeded '{max_waits}' retries")

    return cast(R, wrapped_request)


_rate_limited_get = wrap_request_to_handle_ratelimiting(requests.get)
_rate_limited_post = wrap_request_to_handle_ratelimiting(requests.post)


class _RateLimitedRequest:
    get = _rate_limited_get
    post = _rate_limited_post


rl_requests = _RateLimitedRequest

# Blob Storage Utilities


def create_s3_client(bucket_type: BlobType, credentials: dict[str, Any], european_residency: bool = False) -> S3Client:
    """Create S3 client for different blob storage types"""
    if bucket_type == BlobType.R2:
        subdomain = "eu." if european_residency else ""
        endpoint_url = f"https://{credentials['account_id']}.{subdomain}r2.cloudflarestorage.com"

        return boto3.client(
            "s3",
            endpoint_url=endpoint_url,
            aws_access_key_id=credentials["r2_access_key_id"],
            aws_secret_access_key=credentials["r2_secret_access_key"],
            region_name="auto",
            config=Config(signature_version="s3v4"),
        )

    elif bucket_type == BlobType.S3:
        authentication_method = credentials.get("authentication_method", "access_key")

        if authentication_method == "access_key":
            session = boto3.Session(
                aws_access_key_id=credentials["aws_access_key_id"],
                aws_secret_access_key=credentials["aws_secret_access_key"],
            )
            return session.client("s3")

        elif authentication_method == "iam_role":
            role_arn = credentials["aws_role_arn"]

            def _refresh_credentials() -> dict[str, str]:
                sts_client = boto3.client("sts")
                assumed_role_object = sts_client.assume_role(
                    RoleArn=role_arn,
                    RoleSessionName=f"onyx_blob_storage_{int(datetime.now().timestamp())}",
                )
                creds = assumed_role_object["Credentials"]
                return {
                    "access_key": creds["AccessKeyId"],
                    "secret_key": creds["SecretAccessKey"],
                    "token": creds["SessionToken"],
                    "expiry_time": creds["Expiration"].isoformat(),
                }

            refreshable = RefreshableCredentials.create_from_metadata(
                metadata=_refresh_credentials(),
                refresh_using=_refresh_credentials,
                method="sts-assume-role",
            )
            botocore_session = get_session()
            botocore_session._credentials = refreshable
            session = boto3.Session(botocore_session=botocore_session)
            return session.client("s3")

        elif authentication_method == "assume_role":
            return boto3.client("s3")

        else:
            raise ValueError("Invalid authentication method for S3.")

    elif bucket_type == BlobType.GOOGLE_CLOUD_STORAGE:
        return boto3.client(
            "s3",
            endpoint_url="https://storage.googleapis.com",
            aws_access_key_id=credentials["access_key_id"],
            aws_secret_access_key=credentials["secret_access_key"],
            region_name="auto",
        )

    elif bucket_type == BlobType.OCI_STORAGE:
        return boto3.client(
            "s3",
            endpoint_url=f"https://{credentials['namespace']}.compat.objectstorage.{credentials['region']}.oraclecloud.com",
            aws_access_key_id=credentials["access_key_id"],
            aws_secret_access_key=credentials["secret_access_key"],
            region_name=credentials["region"],
        )

    else:
        raise ValueError(f"Unsupported bucket type: {bucket_type}")


def detect_bucket_region(s3_client: S3Client, bucket_name: str) -> str | None:
    """Detect bucket region"""
    try:
        response = s3_client.head_bucket(Bucket=bucket_name)
<<<<<<< HEAD
        bucket_region = response.get("BucketRegion") or response.get("ResponseMetadata", {}).get("HTTPHeaders", {}).get("x-amz-bucket-region")
=======
        bucket_region = response.get("BucketRegion") or response.get(
            "ResponseMetadata", {}
        ).get("HTTPHeaders", {}).get("x-amz-bucket-region")
>>>>>>> 4cdaa775

        if bucket_region:
            logging.debug(f"Detected bucket region: {bucket_region}")
        else:
            logging.warning("Bucket region not found in head_bucket response")

        return bucket_region
    except Exception as e:
        logging.warning(f"Failed to detect bucket region via head_bucket: {e}")
        return None


def download_object(s3_client: S3Client, bucket_name: str, key: str, size_threshold: int | None = None) -> bytes | None:
    """Download object from blob storage"""
    response = s3_client.get_object(Bucket=bucket_name, Key=key)
    body = response["Body"]

    try:
        if size_threshold is None:
            return body.read()

        return read_stream_with_limit(body, key, size_threshold)
    finally:
        body.close()


def read_stream_with_limit(body: Any, key: str, size_threshold: int) -> bytes | None:
    """Read stream with size limit"""
    bytes_read = 0
    chunks: list[bytes] = []
    chunk_size = min(DOWNLOAD_CHUNK_SIZE, size_threshold + SIZE_THRESHOLD_BUFFER)

    for chunk in body.iter_chunks(chunk_size=chunk_size):
        if not chunk:
            continue
        chunks.append(chunk)
        bytes_read += len(chunk)

        if bytes_read > size_threshold + SIZE_THRESHOLD_BUFFER:
            logging.warning(f"{key} exceeds size threshold of {size_threshold}. Skipping.")
            return None

    return b"".join(chunks)


def _extract_onyx_metadata(line: str) -> dict | None:
    """
    Example: first line has:
        <!-- ONYX_METADATA={"title": "..."} -->
      or
        #ONYX_METADATA={"title":"..."}
    """
    html_comment_pattern = r"<!--\s*ONYX_METADATA=\{(.*?)\}\s*-->"
    hashtag_pattern = r"#ONYX_METADATA=\{(.*?)\}"

    html_comment_match = re.search(html_comment_pattern, line)
    hashtag_match = re.search(hashtag_pattern, line)

    if html_comment_match:
        json_str = html_comment_match.group(1)
    elif hashtag_match:
        json_str = hashtag_match.group(1)
    else:
        return None

    try:
        return json.loads("{" + json_str + "}")
    except json.JSONDecodeError:
        return None


def read_text_file(
    file: IO,
    encoding: str = "utf-8",
    errors: str = "replace",
    ignore_onyx_metadata: bool = True,
) -> tuple[str, dict]:
    """
    For plain text files. Optionally extracts Onyx metadata from the first line.
    """
    metadata = {}
    file_content_raw = ""
    for ind, line in enumerate(file):
        # decode
        try:
            line = line.decode(encoding) if isinstance(line, bytes) else line
        except UnicodeDecodeError:
            line = line.decode(encoding, errors=errors) if isinstance(line, bytes) else line

        # optionally parse metadata in the first line
        if ind == 0 and not ignore_onyx_metadata:
            potential_meta = _extract_onyx_metadata(line)
            if potential_meta is not None:
                metadata = potential_meta
                continue

        file_content_raw += line

    return file_content_raw, metadata


def get_blob_link(bucket_type: BlobType, s3_client: S3Client, bucket_name: str, key: str, bucket_region: str | None = None) -> str:
    """Get object link for different blob storage types"""
    encoded_key = quote(key, safe="/")

    if bucket_type == BlobType.R2:
        account_id = s3_client.meta.endpoint_url.split("//")[1].split(".")[0]
        subdomain = "eu/" if "eu." in s3_client.meta.endpoint_url else "default/"

        return f"https://dash.cloudflare.com/{account_id}/r2/{subdomain}buckets/{bucket_name}/objects/{encoded_key}/details"

    elif bucket_type == BlobType.S3:
        region = bucket_region or s3_client.meta.region_name
        return f"https://s3.console.aws.amazon.com/s3/object/{bucket_name}?region={region}&prefix={encoded_key}"

    elif bucket_type == BlobType.GOOGLE_CLOUD_STORAGE:
        return f"https://console.cloud.google.com/storage/browser/_details/{bucket_name}/{encoded_key}"

    elif bucket_type == BlobType.OCI_STORAGE:
        namespace = s3_client.meta.endpoint_url.split("//")[1].split(".")[0]
        region = s3_client.meta.region_name
        return f"https://objectstorage.{region}.oraclecloud.com/n/{namespace}/b/{bucket_name}/o/{encoded_key}"

    else:
        raise ValueError(f"Unsupported bucket type: {bucket_type}")


def extract_size_bytes(obj: Mapping[str, Any]) -> int | None:
    """Extract size bytes from object metadata"""
    candidate_keys = (
        "Size",
        "size",
        "ContentLength",
        "content_length",
        "Content-Length",
        "contentLength",
        "bytes",
        "Bytes",
    )

    def _normalize(value: Any) -> int | None:
        if value is None or isinstance(value, bool):
            return None
        if isinstance(value, Integral):
            return int(value)
        try:
            numeric = float(value)
        except (TypeError, ValueError):
            return None
        if numeric >= 0 and numeric.is_integer():
            return int(numeric)
        return None

    for key in candidate_keys:
        if key in obj:
            normalized = _normalize(obj.get(key))
            if normalized is not None:
                return normalized

    for key, value in obj.items():
        if not isinstance(key, str):
            continue
        lowered_key = key.lower()
        if "size" in lowered_key or "length" in lowered_key:
            normalized = _normalize(value)
            if normalized is not None:
                return normalized

    return None


def get_file_ext(file_name: str) -> str:
    """Get file extension"""
    return os.path.splitext(file_name)[1].lower()


<<<<<<< HEAD
def is_accepted_file_ext(file_ext: str, extension_type: str) -> bool:
    """Check if file extension is accepted"""
    # Simplified file extension check
    image_extensions = {".jpg", ".jpeg", ".png", ".gif", ".bmp", ".tiff", ".webp"}
    text_extensions = {".txt", ".md", ".mdx", ".conf", ".log", ".json", ".csv", ".tsv", ".xml", ".yml", ".yaml", ".sql"}
    document_extensions = {".pdf", ".docx", ".pptx", ".xlsx", ".eml", ".epub", ".html"}

    if extension_type == "multimedia":
        return file_ext in image_extensions
    elif extension_type == "text":
        return file_ext in text_extensions
    elif extension_type == "document":
        return file_ext in document_extensions
=======
def is_accepted_file_ext(file_ext: str, extension_type: OnyxExtensionType) -> bool:
    image_extensions = {'.jpg', '.jpeg', '.png', '.gif', '.bmp', '.tiff', '.webp'}
    text_extensions = {".txt", ".md", ".mdx", ".conf", ".log", ".json", ".csv", ".tsv", ".xml", ".yml", ".yaml", ".sql"}
    document_extensions = {".pdf", ".docx", ".pptx", ".xlsx", ".eml", ".epub", ".html"}

    if extension_type & OnyxExtensionType.Multimedia and file_ext in image_extensions:
        return True

    if extension_type & OnyxExtensionType.Plain and file_ext in text_extensions:
        return True

    if extension_type & OnyxExtensionType.Document and file_ext in document_extensions:
        return True
>>>>>>> 4cdaa775

    return False


def detect_encoding(file: IO[bytes]) -> str:
    raw_data = file.read(50000)
    file.seek(0)
    encoding = chardet.detect(raw_data)["encoding"] or "utf-8"
    return encoding


def get_markitdown_converter():
    global _MARKITDOWN_CONVERTER
    from markitdown import MarkItDown

    if _MARKITDOWN_CONVERTER is None:
        _MARKITDOWN_CONVERTER = MarkItDown(enable_plugins=False)
    return _MARKITDOWN_CONVERTER


def to_bytesio(stream: IO[bytes]) -> BytesIO:
    if isinstance(stream, BytesIO):
        return stream
    data = stream.read()  # consumes the stream!
    return BytesIO(data)


# Slack Utilities


@lru_cache()
def get_base_url(token: str) -> str:
    """Get and cache Slack workspace base URL"""
    client = WebClient(token=token)
    return client.auth_test()["url"]


def get_message_link(event: dict, client: WebClient, channel_id: str) -> str:
    """Get message link"""
    message_ts = event["ts"]
    message_ts_without_dot = message_ts.replace(".", "")
    thread_ts = event.get("thread_ts")
    base_url = get_base_url(client.token)

    link = f"{base_url.rstrip('/')}/archives/{channel_id}/p{message_ts_without_dot}" + (f"?thread_ts={thread_ts}" if thread_ts else "")
    return link


def make_slack_api_call(call: Callable[..., SlackResponse], **kwargs: Any) -> SlackResponse:
    """Make Slack API call"""
    return call(**kwargs)


def make_paginated_slack_api_call(call: Callable[..., SlackResponse], **kwargs: Any) -> Generator[dict[str, Any], None, None]:
    """Make paginated Slack API call"""
    return _make_slack_api_call_paginated(call)(**kwargs)


def _make_slack_api_call_paginated(
    call: Callable[..., SlackResponse],
) -> Callable[..., Generator[dict[str, Any], None, None]]:
    """Wrap Slack API call to automatically handle pagination"""

    @wraps(call)
    def paginated_call(**kwargs: Any) -> Generator[dict[str, Any], None, None]:
        cursor: str | None = None
        has_more = True
        while has_more:
            response = call(cursor=cursor, limit=_SLACK_LIMIT, **kwargs)
            yield response.validate()
            cursor = response.get("response_metadata", {}).get("next_cursor", "")
            has_more = bool(cursor)

    return paginated_call


def is_atlassian_date_error(e: Exception) -> bool:
    return "field 'updated' is invalid" in str(e)


def expert_info_from_slack_id(
    user_id: str | None,
    client: WebClient,
    user_cache: dict[str, BasicExpertInfo | None],
) -> BasicExpertInfo | None:
    """Get expert information from Slack user ID"""
    if not user_id:
        return None

    if user_id in user_cache:
        return user_cache[user_id]

    response = client.users_info(user=user_id)

    if not response["ok"]:
        user_cache[user_id] = None
        return None

    user: dict = response.data.get("user", {})
    profile = user.get("profile", {})

    expert = BasicExpertInfo(
        display_name=user.get("real_name") or profile.get("display_name"),
        first_name=profile.get("first_name"),
        last_name=profile.get("last_name"),
        email=profile.get("email"),
    )

    user_cache[user_id] = expert

    return expert


class SlackTextCleaner:
    """Slack text cleaning utility class"""

    def __init__(self, client: WebClient) -> None:
        self._client = client
        self._id_to_name_map: dict[str, str] = {}

    def _get_slack_name(self, user_id: str) -> str:
        """Get Slack username"""
        if user_id not in self._id_to_name_map:
            try:
                response = self._client.users_info(user=user_id)
                self._id_to_name_map[user_id] = response["user"]["profile"]["display_name"] or response["user"]["profile"]["real_name"]
            except SlackApiError as e:
                logging.exception(f"Error fetching data for user {user_id}: {e.response['error']}")
                raise

        return self._id_to_name_map[user_id]

    def _replace_user_ids_with_names(self, message: str) -> str:
        """Replace user IDs with usernames"""
        user_ids = re.findall("<@(.*?)>", message)

        for user_id in user_ids:
            try:
                if user_id in self._id_to_name_map:
                    user_name = self._id_to_name_map[user_id]
                else:
                    user_name = self._get_slack_name(user_id)

                message = message.replace(f"<@{user_id}>", f"@{user_name}")
            except Exception:
                logging.exception(f"Unable to replace user ID with username for user_id '{user_id}'")

        return message

    def index_clean(self, message: str) -> str:
        """Index cleaning"""
        message = self._replace_user_ids_with_names(message)
        message = self.replace_tags_basic(message)
        message = self.replace_channels_basic(message)
        message = self.replace_special_mentions(message)
        message = self.replace_special_catchall(message)
        return message

    @staticmethod
    def replace_tags_basic(message: str) -> str:
        """Basic tag replacement"""
        user_ids = re.findall("<@(.*?)>", message)
        for user_id in user_ids:
            message = message.replace(f"<@{user_id}>", f"@{user_id}")
        return message

    @staticmethod
    def replace_channels_basic(message: str) -> str:
        """Basic channel replacement"""
        channel_matches = re.findall(r"<#(.*?)\|(.*?)>", message)
        for channel_id, channel_name in channel_matches:
            message = message.replace(f"<#{channel_id}|{channel_name}>", f"#{channel_name}")
        return message

    @staticmethod
    def replace_special_mentions(message: str) -> str:
        """Special mention replacement"""
        message = message.replace("<!channel>", "@channel")
        message = message.replace("<!here>", "@here")
        message = message.replace("<!everyone>", "@everyone")
        return message

    @staticmethod
    def replace_special_catchall(message: str) -> str:
        """Special catchall replacement"""
        pattern = r"<!([^|]+)\|([^>]+)>"
        return re.sub(pattern, r"\2", message)

    @staticmethod
    def add_zero_width_whitespace_after_tag(message: str) -> str:
        """Add zero-width whitespace after tag"""
        return message.replace("@", "@\u200b")


# Gmail Utilities


def is_mail_service_disabled_error(error: HttpError) -> bool:
    """Detect if the Gmail API is telling us the mailbox is not provisioned."""
    if error.resp.status != 400:
        return False

    error_message = str(error)
    return "Mail service not enabled" in error_message or "failedPrecondition" in error_message


def build_time_range_query(
    time_range_start: SecondsSinceUnixEpoch | None = None,
    time_range_end: SecondsSinceUnixEpoch | None = None,
) -> str | None:
    """Build time range query for Gmail API"""
    query = ""
    if time_range_start is not None and time_range_start != 0:
        query += f"after:{int(time_range_start)}"
    if time_range_end is not None and time_range_end != 0:
        query += f" before:{int(time_range_end)}"
    query = query.strip()

    if len(query) == 0:
        return None

    return query


def clean_email_and_extract_name(email: str) -> tuple[str, str | None]:
    """Extract email address and display name from email string."""
    email = email.strip()
    if "<" in email and ">" in email:
        # Handle format: "Display Name <email@domain.com>"
        display_name = email[: email.find("<")].strip()
        email_address = email[email.find("<") + 1 : email.find(">")].strip()
        return email_address, display_name if display_name else None
    else:
        # Handle plain email address
        return email.strip(), None


def get_message_body(payload: dict[str, Any]) -> str:
    """Extract message body text from Gmail message payload."""
    parts = payload.get("parts", [])
    message_body = ""
    for part in parts:
        mime_type = part.get("mimeType")
        body = part.get("body")
        if mime_type == "text/plain" and body:
            data = body.get("data", "")
            text = base64.urlsafe_b64decode(data).decode()
            message_body += text
    return message_body


<<<<<<< HEAD
=======
def get_google_creds(
    credentials: dict[str, Any],
    source: str
) -> tuple[OAuthCredentials | ServiceAccountCredentials | None, dict[str, str] | None]:
    """Get Google credentials based on authentication type."""
    # Simplified credential loading - in production this would handle OAuth and service accounts
    primary_admin_email = credentials.get(DB_CREDENTIALS_PRIMARY_ADMIN_KEY)

    if not primary_admin_email:
        raise ValueError("Primary admin email is required")

    # Return None for credentials and empty dict for new creds
    # In a real implementation, this would handle actual credential loading
    return None, {}


def get_admin_service(creds: OAuthCredentials | ServiceAccountCredentials, admin_email: str):
    """Get Google Admin service instance."""
    # Simplified implementation
    return None


def get_gmail_service(creds: OAuthCredentials | ServiceAccountCredentials, user_email: str):
    """Get Gmail service instance."""
    # Simplified implementation
    return None


def execute_paginated_retrieval(
    retrieval_function,
    list_key: str,
    fields: str,
    **kwargs
):
    """Execute paginated retrieval from Google APIs."""
    # Simplified pagination implementation
    return []


def execute_single_retrieval(
    retrieval_function,
    list_key: Optional[str],
    **kwargs
):
    """Execute single retrieval from Google APIs."""
    # Simplified single retrieval implementation
    return []


>>>>>>> 4cdaa775
def time_str_to_utc(time_str: str):
    """Convert time string to UTC datetime."""
    from datetime import datetime

    return datetime.fromisoformat(time_str.replace("Z", "+00:00"))


# Notion Utilities
T = TypeVar("T")


def batch_generator(
    items: Iterable[T],
    batch_size: int,
    pre_batch_yield: Callable[[list[T]], None] | None = None,
) -> Generator[list[T], None, None]:
    iterable = iter(items)
    while True:
        batch = list(islice(iterable, batch_size))
        if not batch:
            return

        if pre_batch_yield:
            pre_batch_yield(batch)
        yield batch


@retry(tries=3, delay=1, backoff=2)
<<<<<<< HEAD
def fetch_notion_data(url: str, headers: dict[str, str], method: str = "GET", json_data: Optional[dict] = None) -> dict[str, Any]:
=======
def fetch_notion_data(
    url: str,
    headers: dict[str, str],
    method: str = "GET",
    json_data: Optional[dict] = None
) -> dict[str, Any]:
>>>>>>> 4cdaa775
    """Fetch data from Notion API with retry logic."""
    try:
        if method == "GET":
            response = rl_requests.get(url, headers=headers, timeout=_NOTION_CALL_TIMEOUT)
        elif method == "POST":
            response = rl_requests.post(url, headers=headers, json=json_data, timeout=_NOTION_CALL_TIMEOUT)
        else:
            raise ValueError(f"Unsupported HTTP method: {method}")

        response.raise_for_status()
        return response.json()
    except requests.exceptions.RequestException as e:
        logging.error(f"Error fetching data from Notion API: {e}")
        raise


def properties_to_str(properties: dict[str, Any]) -> str:
    """Convert Notion properties to a string representation."""

    def _recurse_list_properties(inner_list: list[Any]) -> str | None:
        list_properties: list[str | None] = []
        for item in inner_list:
            if item and isinstance(item, dict):
                list_properties.append(_recurse_properties(item))
            elif item and isinstance(item, list):
                list_properties.append(_recurse_list_properties(item))
            else:
                list_properties.append(str(item))
        return ", ".join([list_property for list_property in list_properties if list_property]) or None

    def _recurse_properties(inner_dict: dict[str, Any]) -> str | None:
        sub_inner_dict: dict[str, Any] | list[Any] | str = inner_dict
        while isinstance(sub_inner_dict, dict) and "type" in sub_inner_dict:
            type_name = sub_inner_dict["type"]
            sub_inner_dict = sub_inner_dict[type_name]

            if not sub_inner_dict:
                return None

        if isinstance(sub_inner_dict, list):
            return _recurse_list_properties(sub_inner_dict)
        elif isinstance(sub_inner_dict, str):
            return sub_inner_dict
        elif isinstance(sub_inner_dict, dict):
            if "name" in sub_inner_dict:
                return sub_inner_dict["name"]
            if "content" in sub_inner_dict:
                return sub_inner_dict["content"]
            start = sub_inner_dict.get("start")
            end = sub_inner_dict.get("end")
            if start is not None:
                if end is not None:
                    return f"{start} - {end}"
                return start
            elif end is not None:
                return f"Until {end}"

            if "id" in sub_inner_dict:
                logging.debug("Skipping Notion object id field property")
                return None

        logging.debug(f"Unreadable property from innermost prop: {sub_inner_dict}")
        return None

    result = ""
    for prop_name, prop in properties.items():
        if not prop or not isinstance(prop, dict):
            continue

        try:
            inner_value = _recurse_properties(prop)
        except Exception as e:
            logging.warning(f"Error recursing properties for {prop_name}: {e}")
            continue

        if inner_value:
            result += f"{prop_name}: {inner_value}\t"

    return result


def filter_pages_by_time(pages: list[dict[str, Any]], start: float, end: float, filter_field: str = "last_edited_time") -> list[dict[str, Any]]:
    """Filter pages by time range."""
    from datetime import datetime

    filtered_pages: list[dict[str, Any]] = []
    for page in pages:
        timestamp = page[filter_field].replace(".000Z", "+00:00")
        compare_time = datetime.fromisoformat(timestamp).timestamp()
        if compare_time > start and compare_time <= end:
            filtered_pages.append(page)
    return filtered_pages


def _load_all_docs(
    connector: CheckpointedConnector[CT],
    load: LoadFunction,
) -> list[Document]:
    num_iterations = 0

    checkpoint = cast(CT, connector.build_dummy_checkpoint())
    documents: list[Document] = []
    while checkpoint.has_more:
        doc_batch_generator = CheckpointOutputWrapper[CT]()(load(checkpoint))
        for document, failure, next_checkpoint in doc_batch_generator:
            if failure is not None:
                raise RuntimeError(f"Failed to load documents: {failure}")
            if document is not None and isinstance(document, Document):
                documents.append(document)
            if next_checkpoint is not None:
                checkpoint = next_checkpoint

        num_iterations += 1
        if num_iterations > _ITERATION_LIMIT:
            raise RuntimeError("Too many iterations. Infinite loop?")

    return documents


def load_all_docs_from_checkpoint_connector(
    connector: CheckpointedConnector[CT],
    start: SecondsSinceUnixEpoch,
    end: SecondsSinceUnixEpoch,
) -> list[Document]:
    return _load_all_docs(
        connector=connector,
        load=lambda checkpoint: connector.load_from_checkpoint(start=start, end=end, checkpoint=checkpoint),
    )


def get_cloudId(base_url: str) -> str:
    tenant_info_url = urljoin(base_url, "/_edge/tenant_info")
    response = requests.get(tenant_info_url, timeout=10)
    response.raise_for_status()
    return response.json()["cloudId"]


def scoped_url(url: str, product: str) -> str:
    parsed = urlparse(url)
    base_url = parsed.scheme + "://" + parsed.netloc
    cloud_id = get_cloudId(base_url)
    return f"https://api.atlassian.com/ex/{product}/{cloud_id}{parsed.path}"


def process_confluence_user_profiles_override(
    confluence_user_email_override: list[dict[str, str]],
) -> list[ConfluenceUser]:
    return [
        ConfluenceUser(
            user_id=override["user_id"],
            # username is not returned by the Confluence Server API anyways
            username=override["username"],
            display_name=override["display_name"],
            email=override["email"],
            type=override["type"],
        )
        for override in confluence_user_email_override
        if override is not None
    ]


def confluence_refresh_tokens(client_id: str, client_secret: str, cloud_id: str, refresh_token: str) -> dict[str, Any]:
    # rotate the refresh and access token
    # Note that access tokens are only good for an hour in confluence cloud,
    # so we're going to have problems if the connector runs for longer
    # https://developer.atlassian.com/cloud/confluence/oauth-2-3lo-apps/#use-a-refresh-token-to-get-another-access-token-and-refresh-token-pair
    response = requests.post(
        CONFLUENCE_OAUTH_TOKEN_URL,
        headers={"Content-Type": "application/x-www-form-urlencoded"},
        data={
            "grant_type": "refresh_token",
            "client_id": client_id,
            "client_secret": client_secret,
            "refresh_token": refresh_token,
        },
    )

    try:
        token_response = TokenResponse.model_validate_json(response.text)
    except Exception:
        raise RuntimeError("Confluence Cloud token refresh failed.")

    now = datetime.now(timezone.utc)
    expires_at = now + timedelta(seconds=token_response.expires_in)

    new_credentials: dict[str, Any] = {}
    new_credentials["confluence_access_token"] = token_response.access_token
    new_credentials["confluence_refresh_token"] = token_response.refresh_token
    new_credentials["created_at"] = now.isoformat()
    new_credentials["expires_at"] = expires_at.isoformat()
    new_credentials["expires_in"] = token_response.expires_in
    new_credentials["scope"] = token_response.scope
    new_credentials["cloud_id"] = cloud_id
    return new_credentials


class TimeoutThread(threading.Thread, Generic[R]):
    def __init__(self, timeout: float, func: Callable[..., R], *args: Any, **kwargs: Any):
        super().__init__()
        self.timeout = timeout
        self.func = func
        self.args = args
        self.kwargs = kwargs
        self.exception: Exception | None = None

    def run(self) -> None:
        try:
            self.result = self.func(*self.args, **self.kwargs)
        except Exception as e:
            self.exception = e

    def end(self) -> None:
        raise TimeoutError(f"Function {self.func.__name__} timed out after {self.timeout} seconds")


def run_with_timeout(timeout: float, func: Callable[..., R], *args: Any, **kwargs: Any) -> R:
    """
    Executes a function with a timeout. If the function doesn't complete within the specified
    timeout, raises TimeoutError.
    """
    context = contextvars.copy_context()
    task = TimeoutThread(timeout, context.run, func, *args, **kwargs)
    task.start()
    task.join(timeout)

    if task.exception is not None:
        raise task.exception
    if task.is_alive():
        task.end()

    return task.result  # type: ignore


def validate_attachment_filetype(
    attachment: dict[str, Any],
) -> bool:
    """
    Validates if the attachment is a supported file type.
    """
    media_type = attachment.get("metadata", {}).get("mediaType", "")
    if media_type.startswith("image/"):
        return is_valid_image_type(media_type)

    # For non-image files, check if we support the extension
    title = attachment.get("title", "")
    extension = Path(title).suffix.lstrip(".").lower() if "." in title else ""

    return is_accepted_file_ext("." + extension, OnyxExtensionType.Plain | OnyxExtensionType.Document)


class CallableProtocol(Protocol):
    def __call__(self, *args: Any, **kwargs: Any) -> Any: ...


def run_functions_tuples_in_parallel(
    functions_with_args: Sequence[tuple[CallableProtocol, tuple[Any, ...]]],
    allow_failures: bool = False,
    max_workers: int | None = None,
) -> list[Any]:
    """
    Executes multiple functions in parallel and returns a list of the results for each function.
    This function preserves contextvars across threads, which is important for maintaining
    context like tenant IDs in database sessions.

    Args:
        functions_with_args: List of tuples each containing the function callable and a tuple of arguments.
        allow_failures: if set to True, then the function result will just be None
        max_workers: Max number of worker threads

    Returns:
        list: A list of results from each function, in the same order as the input functions.
    """
    workers = min(max_workers, len(functions_with_args)) if max_workers is not None else len(functions_with_args)

    if workers <= 0:
        return []

    results = []
    with ThreadPoolExecutor(max_workers=workers) as executor:
        # The primary reason for propagating contextvars is to allow acquiring a db session
        # that respects tenant id. Context.run is expected to be low-overhead, but if we later
        # find that it is increasing latency we can make using it optional.
        future_to_index = {executor.submit(contextvars.copy_context().run, func, *args): i for i, (func, args) in enumerate(functions_with_args)}

        for future in as_completed(future_to_index):
            index = future_to_index[future]
            try:
                results.append((index, future.result()))
            except Exception as e:
                logging.exception(f"Function at index {index} failed due to {e}")
                results.append((index, None))  # type: ignore

                if not allow_failures:
                    raise

    results.sort(key=lambda x: x[0])
    return [result for index, result in results]


def _next_or_none(ind: int, gen: Iterator[R]) -> tuple[int, R | None]:
    return ind, next(gen, None)


def parallel_yield(gens: list[Iterator[R]], max_workers: int = 10) -> Iterator[R]:
    """
    Runs the list of generators with thread-level parallelism, yielding
    results as available. The asynchronous nature of this yielding means
    that stopping the returned iterator early DOES NOT GUARANTEE THAT NO
    FURTHER ITEMS WERE PRODUCED by the input gens. Only use this function
    if you are consuming all elements from the generators OR it is acceptable
    for some extra generator code to run and not have the result(s) yielded.
    """
    with ThreadPoolExecutor(max_workers=max_workers) as executor:
        future_to_index: dict[Future[tuple[int, R | None]], int] = {executor.submit(_next_or_none, ind, gen): ind for ind, gen in enumerate(gens)}

        next_ind = len(gens)
        while future_to_index:
            done, _ = wait(future_to_index, return_when=FIRST_COMPLETED)
            for future in done:
                ind, result = future.result()
                if result is not None:
                    yield result
                    future_to_index[executor.submit(_next_or_none, ind, gens[ind])] = next_ind
                    next_ind += 1
                del future_to_index[future]<|MERGE_RESOLUTION|>--- conflicted
+++ resolved
@@ -302,13 +302,7 @@
     """Detect bucket region"""
     try:
         response = s3_client.head_bucket(Bucket=bucket_name)
-<<<<<<< HEAD
         bucket_region = response.get("BucketRegion") or response.get("ResponseMetadata", {}).get("HTTPHeaders", {}).get("x-amz-bucket-region")
-=======
-        bucket_region = response.get("BucketRegion") or response.get(
-            "ResponseMetadata", {}
-        ).get("HTTPHeaders", {}).get("x-amz-bucket-region")
->>>>>>> 4cdaa775
 
         if bucket_region:
             logging.debug(f"Detected bucket region: {bucket_region}")
@@ -485,21 +479,6 @@
     return os.path.splitext(file_name)[1].lower()
 
 
-<<<<<<< HEAD
-def is_accepted_file_ext(file_ext: str, extension_type: str) -> bool:
-    """Check if file extension is accepted"""
-    # Simplified file extension check
-    image_extensions = {".jpg", ".jpeg", ".png", ".gif", ".bmp", ".tiff", ".webp"}
-    text_extensions = {".txt", ".md", ".mdx", ".conf", ".log", ".json", ".csv", ".tsv", ".xml", ".yml", ".yaml", ".sql"}
-    document_extensions = {".pdf", ".docx", ".pptx", ".xlsx", ".eml", ".epub", ".html"}
-
-    if extension_type == "multimedia":
-        return file_ext in image_extensions
-    elif extension_type == "text":
-        return file_ext in text_extensions
-    elif extension_type == "document":
-        return file_ext in document_extensions
-=======
 def is_accepted_file_ext(file_ext: str, extension_type: OnyxExtensionType) -> bool:
     image_extensions = {'.jpg', '.jpeg', '.png', '.gif', '.bmp', '.tiff', '.webp'}
     text_extensions = {".txt", ".md", ".mdx", ".conf", ".log", ".json", ".csv", ".tsv", ".xml", ".yml", ".yaml", ".sql"}
@@ -513,7 +492,6 @@
 
     if extension_type & OnyxExtensionType.Document and file_ext in document_extensions:
         return True
->>>>>>> 4cdaa775
 
     return False
 
@@ -765,58 +743,6 @@
     return message_body
 
 
-<<<<<<< HEAD
-=======
-def get_google_creds(
-    credentials: dict[str, Any],
-    source: str
-) -> tuple[OAuthCredentials | ServiceAccountCredentials | None, dict[str, str] | None]:
-    """Get Google credentials based on authentication type."""
-    # Simplified credential loading - in production this would handle OAuth and service accounts
-    primary_admin_email = credentials.get(DB_CREDENTIALS_PRIMARY_ADMIN_KEY)
-
-    if not primary_admin_email:
-        raise ValueError("Primary admin email is required")
-
-    # Return None for credentials and empty dict for new creds
-    # In a real implementation, this would handle actual credential loading
-    return None, {}
-
-
-def get_admin_service(creds: OAuthCredentials | ServiceAccountCredentials, admin_email: str):
-    """Get Google Admin service instance."""
-    # Simplified implementation
-    return None
-
-
-def get_gmail_service(creds: OAuthCredentials | ServiceAccountCredentials, user_email: str):
-    """Get Gmail service instance."""
-    # Simplified implementation
-    return None
-
-
-def execute_paginated_retrieval(
-    retrieval_function,
-    list_key: str,
-    fields: str,
-    **kwargs
-):
-    """Execute paginated retrieval from Google APIs."""
-    # Simplified pagination implementation
-    return []
-
-
-def execute_single_retrieval(
-    retrieval_function,
-    list_key: Optional[str],
-    **kwargs
-):
-    """Execute single retrieval from Google APIs."""
-    # Simplified single retrieval implementation
-    return []
-
-
->>>>>>> 4cdaa775
 def time_str_to_utc(time_str: str):
     """Convert time string to UTC datetime."""
     from datetime import datetime
@@ -845,16 +771,7 @@
 
 
 @retry(tries=3, delay=1, backoff=2)
-<<<<<<< HEAD
 def fetch_notion_data(url: str, headers: dict[str, str], method: str = "GET", json_data: Optional[dict] = None) -> dict[str, Any]:
-=======
-def fetch_notion_data(
-    url: str,
-    headers: dict[str, str],
-    method: str = "GET",
-    json_data: Optional[dict] = None
-) -> dict[str, Any]:
->>>>>>> 4cdaa775
     """Fetch data from Notion API with retry logic."""
     try:
         if method == "GET":
