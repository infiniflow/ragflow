ragflow:
  host: 0.0.0.0
  http_port: 9380
mysql:
  name: 'rag_flow'
  user: 'root'
  password: 'infini_rag_flow'
  host: 'mysql'
  port: 3306
  max_connections: 100
  stale_timeout: 30
minio:
  user: 'rag_flow'
  password: 'infini_rag_flow'
  host: 'minio:9000'
es:
<<<<<<< HEAD
  hosts: 'https://159.138.86.213:9200'
  user: 'elastic'
  password: ''
=======
  hosts: 'http://es01:9200'
redis:
  db: 1
  password: 'infini_rag_flow'
  host: 'redis:6379'
>>>>>>> bef1bbdf
user_default_llm:
  factory: 'OpenAI'
  api_key: 'sk-xxxxxxxxxxxxx'
  base_url: ''
oauth:
  github:
    client_id: xxxxxxxxxxxxxxxxxxxxxxxxx
    secret_key: xxxxxxxxxxxxxxxxxxxxxxxxxxxx
    url: https://github.com/login/oauth/access_token
authentication:
  client:
    switch: false
    http_app_key:
    http_secret_key:
  site:
    switch: false
permission:
  switch: false
  component: false
  dataset: false
<|MERGE_RESOLUTION|>--- conflicted
+++ resolved
@@ -1,47 +1,43 @@
-ragflow:
-  host: 0.0.0.0
-  http_port: 9380
-mysql:
-  name: 'rag_flow'
-  user: 'root'
-  password: 'infini_rag_flow'
-  host: 'mysql'
-  port: 3306
-  max_connections: 100
-  stale_timeout: 30
-minio:
-  user: 'rag_flow'
-  password: 'infini_rag_flow'
-  host: 'minio:9000'
-es:
-<<<<<<< HEAD
-  hosts: 'https://159.138.86.213:9200'
-  user: 'elastic'
-  password: ''
-=======
-  hosts: 'http://es01:9200'
-redis:
-  db: 1
-  password: 'infini_rag_flow'
-  host: 'redis:6379'
->>>>>>> bef1bbdf
-user_default_llm:
-  factory: 'OpenAI'
-  api_key: 'sk-xxxxxxxxxxxxx'
-  base_url: ''
-oauth:
-  github:
-    client_id: xxxxxxxxxxxxxxxxxxxxxxxxx
-    secret_key: xxxxxxxxxxxxxxxxxxxxxxxxxxxx
-    url: https://github.com/login/oauth/access_token
-authentication:
-  client:
-    switch: false
-    http_app_key:
-    http_secret_key:
-  site:
-    switch: false
-permission:
-  switch: false
-  component: false
-  dataset: false
+ragflow:
+  host: 0.0.0.0
+  http_port: 9380
+mysql:
+  name: 'rag_flow'
+  user: 'root'
+  password: 'infini_rag_flow'
+  host: 'mysql'
+  port: 3306
+  max_connections: 100
+  stale_timeout: 30
+minio:
+  user: 'rag_flow'
+  password: 'infini_rag_flow'
+  host: 'minio:9000'
+es:
+  hosts: 'http://es01:9200'
+  user: 'elastic'
+  password: ''
+redis:
+  db: 1
+  password: 'infini_rag_flow'
+  host: 'redis:6379'
+user_default_llm:
+  factory: 'OpenAI'
+  api_key: 'sk-xxxxxxxxxxxxx'
+  base_url: ''
+oauth:
+  github:
+    client_id: xxxxxxxxxxxxxxxxxxxxxxxxx
+    secret_key: xxxxxxxxxxxxxxxxxxxxxxxxxxxx
+    url: https://github.com/login/oauth/access_token
+authentication:
+  client:
+    switch: false
+    http_app_key:
+    http_secret_key:
+  site:
+    switch: false
+permission:
+  switch: false
+  component: false
+  dataset: false