# The type of doc engine to use.
# Available options:
# - `elasticsearch` (default) 
# - `infinity` (https://github.com/infiniflow/infinity)
DOC_ENGINE=${DOC_ENGINE:-elasticsearch}

# ------------------------------
# docker env var for specifying vector db type at startup
# (based on the vector db type, the corresponding docker
# compose profile will be used)
# ------------------------------
COMPOSE_PROFILES=${DOC_ENGINE}

# The version of Elasticsearch.
STACK_VERSION=8.11.3

# The hostname where the Elasticsearch service is exposed
ES_HOST=es01

# The port used to expose the Elasticsearch service to the host machine, 
# allowing EXTERNAL access to the service running inside the Docker container.
ES_PORT=1200

# The password for Elasticsearch. 
# When updated, you must revise the `es.password` entry in service_conf.yaml accordingly.
ELASTIC_PASSWORD=infini_rag_flow

# The port used to expose the Kibana service to the host machine, 
# allowing EXTERNAL access to the service running inside the Docker container.
KIBANA_PORT=6601
KIBANA_USER=rag_flow
KIBANA_PASSWORD=infini_rag_flow

# The maximum amount of the memory, in bytes, that a specific Docker container can use while running.
# Update it according to the available memory in the host machine.
MEM_LIMIT=8073741824

# The hostname where the Infinity service is exposed
INFINITY_HOST=infinity

# Port to expose Infinity API to the host
INFINITY_THRIFT_PORT=23817
INFINITY_HTTP_PORT=23820
INFINITY_PSQL_PORT=5432

# The password for MySQL. 
# When updated, you must revise the `mysql.password` entry in service_conf.yaml.
MYSQL_PASSWORD=infini_rag_flow
# The hostname where the MySQL service is exposed
MYSQL_HOST=mysql
# The database of the MySQL service to use
MYSQL_DBNAME=rag_flow
# The port used to expose the MySQL service to the host machine, 
# allowing EXTERNAL access to the MySQL database running inside the Docker container. 
MYSQL_PORT=5455

# The hostname where the MySQL service is exposed
MINIO_HOST=minio
# The port used to expose the MinIO console interface to the host machine, 
# allowing EXTERNAL access to the web-based console running inside the Docker container. 
MINIO_CONSOLE_PORT=9001
# The port used to expose the MinIO API service to the host machine, 
# allowing EXTERNAL access to the MinIO object storage service running inside the Docker container. 
MINIO_PORT=9000
# The username for MinIO. 
# When updated, you must revise the `minio.user` entry in service_conf.yaml accordingly.
MINIO_USER=rag_flow
# The password for MinIO. 
# When updated, you must revise the `minio.password` entry in service_conf.yaml accordingly.
MINIO_PASSWORD=infini_rag_flow

# The hostname where the Redis service is exposed
REDIS_HOST=redis
# The port used to expose the Redis service to the host machine, 
# allowing EXTERNAL access to the Redis service running inside the Docker container.
REDIS_PORT=6379
# The password for Redis.
# When updated, you must revise the `redis.password` entry in service_conf.yaml accordingly.
REDIS_PASSWORD=infini_rag_flow

# The port used to expose RAGFlow's HTTP API service to the host machine, 
# allowing EXTERNAL access to the service running inside the Docker container.
SVR_HTTP_PORT=9380

# The RAGFlow Docker image to download.
# Defaults to the dev-slim edition, which is the RAGFlow Docker image without embedding models.
RAGFLOW_IMAGE=infiniflow/ragflow:dev-slim
#
# To download the RAGFlow Docker image with embedding models, uncomment the following line instead:
# RAGFLOW_IMAGE=infiniflow/ragflow:dev
# 
# The Docker image of the dev edition includes:
# - Built-in embedding models:
#   - BAAI/bge-large-zh-v1.5
#   - BAAI/bge-reranker-v2-m3
#   - maidalun1020/bce-embedding-base_v1
#   - maidalun1020/bce-reranker-base_v1
# - Embedding models that will be downloaded once you select them in the RAGFlow UI:
#   - BAAI/bge-base-en-v1.5
#   - BAAI/bge-large-en-v1.5
#   - BAAI/bge-small-en-v1.5
#   - BAAI/bge-small-zh-v1.5
#   - jinaai/jina-embeddings-v2-base-en
#   - jinaai/jina-embeddings-v2-small-en
#   - nomic-ai/nomic-embed-text-v1.5
#   - sentence-transformers/all-MiniLM-L6-v2
#
# 


# If you cannot download the RAGFlow Docker image:
#
# - For the `dev-slim` edition, uncomment either of the following:
# RAGFLOW_IMAGE=swr.cn-north-4.myhuaweicloud.com/infiniflow/ragflow:dev-slim
# RAGFLOW_IMAGE=registry.cn-hangzhou.aliyuncs.com/infiniflow/ragflow:dev-slim
#
# - For the `dev` edition, uncomment either of the following:
# RAGFLOW_IMAGE=swr.cn-north-4.myhuaweicloud.com/infiniflow/ragflow:dev
# RAGFLOW_IMAGE=registry.cn-hangzhou.aliyuncs.com/infiniflow/ragflow:dev


# The local time zone.
TIMEZONE='Asia/Shanghai'

# Uncomment the following line if you have limited access to huggingface.co:
# HF_ENDPOINT=https://hf-mirror.com

# Optimizations for MacOS
# Uncomment the following line if your OS is MacOS:
# MACOS=1

# The maximum file size for each uploaded file, in bytes.
<<<<<<< HEAD
# You can uncomment this line and update the value if you wish to change the 128M file size limit
# MAX_CONTENT_LENGTH=134217728
=======
# You can uncomment this line and update the value if you wish to change 128M file size limit
# MAX_CONTENT_LENGTH=134217728
>>>>>>> a0e9b62d
<|MERGE_RESOLUTION|>--- conflicted
+++ resolved
@@ -130,10 +130,5 @@
 # MACOS=1
 
 # The maximum file size for each uploaded file, in bytes.
-<<<<<<< HEAD
-# You can uncomment this line and update the value if you wish to change the 128M file size limit
-# MAX_CONTENT_LENGTH=134217728
-=======
 # You can uncomment this line and update the value if you wish to change 128M file size limit
 # MAX_CONTENT_LENGTH=134217728
->>>>>>> a0e9b62d
