--- conflicted
+++ resolved
@@ -93,19 +93,11 @@
 SVR_HTTP_PORT=9380
 
 # The RAGFlow Docker image to download.
-<<<<<<< HEAD
-# Defaults to the v0.20.0-slim edition, which is the RAGFlow Docker image without embedding models.
-# RAGFLOW_IMAGE=infiniflow/ragflow:v0.20.0-slim
+# Defaults to the v0.20.1-slim edition, which is the RAGFlow Docker image without embedding models.
+# RAGFLOW_IMAGE=infiniflow/ragflow:v0.20.3-slim
 #
 # To download the RAGFlow Docker image with embedding models, uncomment the following line instead:
-RAGFLOW_IMAGE=infiniflow/ragflow:v0.20.0
-=======
-# Defaults to the v0.20.1-slim edition, which is the RAGFlow Docker image without embedding models.
-RAGFLOW_IMAGE=infiniflow/ragflow:v0.20.3-slim
-#
-# To download the RAGFlow Docker image with embedding models, uncomment the following line instead:
-# RAGFLOW_IMAGE=infiniflow/ragflow:v0.20.1
->>>>>>> 7b8752fe
+RAGFLOW_IMAGE=infiniflow/ragflow:v0.20.1
 #
 # The Docker image of the v0.20.1 edition includes built-in embedding models:
 #   - BAAI/bge-large-zh-v1.5
