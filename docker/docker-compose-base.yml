services:
  es01:
    profiles:
      - elasticsearch
    image: elasticsearch:${STACK_VERSION}
    volumes:
      - ragflow_esdata01:/usr/share/elasticsearch/data
    ports:
      - ${ES_PORT}:9200
    env_file: .env
    environment:
      - node.name=es01
      - ELASTIC_PASSWORD=${ELASTIC_PASSWORD}
      - bootstrap.memory_lock=false
      - discovery.type=single-node
      - xpack.security.enabled=true
      - xpack.security.http.ssl.enabled=false
      - xpack.security.transport.ssl.enabled=false
      - cluster.routing.allocation.disk.watermark.low=5gb
      - cluster.routing.allocation.disk.watermark.high=3gb
      - cluster.routing.allocation.disk.watermark.flood_stage=2gb
    mem_limit: ${MEM_LIMIT}
    ulimits:
      memlock:
        soft: -1
        hard: -1
    healthcheck:
      test: ["CMD-SHELL", "curl http://localhost:9200"]
      interval: 10s
      timeout: 10s
      retries: 120
    networks:
      - ragflow
    restart: on-failure

  opensearch01:
    profiles:
      - opensearch
    image: hub.icert.top/opensearchproject/opensearch:2.19.1
    volumes:
      - ragflow_osdata01:/usr/share/opensearch/data
    ports:
      - ${OS_PORT}:9201
    env_file: .env
    environment:
      - node.name=opensearch01
      - OPENSEARCH_PASSWORD=${OPENSEARCH_PASSWORD}
      - OPENSEARCH_INITIAL_ADMIN_PASSWORD=${OPENSEARCH_PASSWORD}
      - bootstrap.memory_lock=false
      - discovery.type=single-node
      - plugins.security.disabled=false
      - plugins.security.ssl.http.enabled=false
      - plugins.security.ssl.transport.enabled=true
      - cluster.routing.allocation.disk.watermark.low=5gb
      - cluster.routing.allocation.disk.watermark.high=3gb
      - cluster.routing.allocation.disk.watermark.flood_stage=2gb
      - http.port=9201
    mem_limit: ${MEM_LIMIT}
    ulimits:
      memlock:
        soft: -1
        hard: -1
    healthcheck:
      test: ["CMD-SHELL", "curl http://localhost:9201"]
      interval: 10s
      timeout: 10s
      retries: 120
    networks:
      - ragflow
    restart: on-failure

  infinity:
    profiles:
      - infinity
    image: infiniflow/infinity:v0.6.1
    volumes:
      - ragflow_infinity_data:/var/infinity
      - ./infinity_conf.toml:/infinity_conf.toml
    command: ["-f", "/infinity_conf.toml"]
    ports:
      - ${INFINITY_THRIFT_PORT}:23817
      - ${INFINITY_HTTP_PORT}:23820
      - ${INFINITY_PSQL_PORT}:5432
    env_file: .env
    mem_limit: ${MEM_LIMIT}
    ulimits:
      nofile:
        soft: 500000
        hard: 500000
    networks:
      - ragflow
    healthcheck:
      test: ["CMD", "curl", "http://localhost:23820/admin/node/current"]
      interval: 10s
      timeout: 10s
      retries: 120
    restart: on-failure

  sandbox-executor-manager:
    profiles:
      - sandbox
    image: ${SANDBOX_EXECUTOR_MANAGER_IMAGE-infiniflow/sandbox-executor-manager:latest}
    privileged: true
    ports:
      - ${SANDBOX_EXECUTOR_MANAGER_PORT-9385}:9385
    env_file: .env
    volumes:
      - /var/run/docker.sock:/var/run/docker.sock
    networks:
      - ragflow
    security_opt:
      - no-new-privileges:true
    environment:
      - SANDBOX_EXECUTOR_MANAGER_POOL_SIZE=${SANDBOX_EXECUTOR_MANAGER_POOL_SIZE:-3}
      - SANDBOX_BASE_PYTHON_IMAGE=${SANDBOX_BASE_PYTHON_IMAGE:-infiniflow/sandbox-base-python:latest}
      - SANDBOX_BASE_NODEJS_IMAGE=${SANDBOX_BASE_NODEJS_IMAGE:-infiniflow/sandbox-base-nodejs:latest}
      - SANDBOX_ENABLE_SECCOMP=${SANDBOX_ENABLE_SECCOMP:-false}
      - SANDBOX_MAX_MEMORY=${SANDBOX_MAX_MEMORY:-256m}
      - SANDBOX_TIMEOUT=${SANDBOX_TIMEOUT:-10s}
    healthcheck:
      test: ["CMD", "curl", "http://localhost:9385/healthz"]
      interval: 10s
      timeout: 5s
      retries: 5
    restart: on-failure

  mysql:
    # mysql:5.7 linux/arm64 image is unavailable.
    image: mysql:8.0.39
    env_file: .env
    environment:
      - MYSQL_ROOT_PASSWORD=${MYSQL_PASSWORD}
    command:
      --max_connections=1000
      --character-set-server=utf8mb4
      --collation-server=utf8mb4_unicode_ci
      --default-authentication-plugin=mysql_native_password
      --tls_version="TLSv1.2,TLSv1.3"
      --init-file /data/application/init.sql
      --binlog_expire_logs_seconds=604800
    ports:
      - ${MYSQL_PORT}:3306
    volumes:
      - ragflow_mysql_data:/var/lib/mysql
      - ./init.sql:/data/application/init.sql
    networks:
      - ragflow
    healthcheck:
      test: ["CMD", "mysqladmin" ,"ping", "-uroot", "-p${MYSQL_PASSWORD}"]
      interval: 10s
      timeout: 10s
      retries: 3
    restart: on-failure

  minio:
    image: quay.io/minio/minio:RELEASE.2025-06-13T11-33-47Z
    command: server --console-address ":9001" /data
    ports:
      - ${MINIO_PORT}:9000
      - ${MINIO_CONSOLE_PORT}:9001
    env_file: .env
    environment:
      - MINIO_ROOT_USER=${MINIO_USER}
      - MINIO_ROOT_PASSWORD=${MINIO_PASSWORD}
    volumes:
      - ragflow_minio_data:/data
    networks:
      - ragflow
    restart: on-failure
    healthcheck:
      test: ["CMD", "curl", "-f", "http://localhost:9000/minio/health/live"]
      interval: 30s
      timeout: 20s
      retries: 3

  redis:
    # swr.cn-north-4.myhuaweicloud.com/ddn-k8s/docker.io/valkey/valkey:8
    image: valkey/valkey:8
    command: redis-server --requirepass ${REDIS_PASSWORD} --maxmemory 128mb --maxmemory-policy allkeys-lru
    env_file: .env
    ports:
      - ${REDIS_PORT}:6379
    volumes:
      - ragflow_redis_data:/data
    networks:
      - ragflow
    restart: on-failure
    healthcheck:
      test: ["CMD", "redis-cli", "-a", "${REDIS_PASSWORD}", "ping"]
      interval: 5s
      timeout: 3s
      retries: 3
      start_period: 10s    


  tei-cpu:
    profiles:
      - tei-cpu
    image: ${TEI_IMAGE_CPU}
    hostname: tei
    ports:
      - ${TEI_PORT-6380}:80
    env_file: .env
    networks:
      - ragflow
    command: ["--model-id", "/data/${TEI_MODEL}"]
    restart: on-failure


  tei-gpu:
    profiles:
      - tei-gpu
    image: ${TEI_IMAGE_GPU}
    hostname: tei
    ports:
      - ${TEI_PORT-6380}:80
    env_file: .env
    networks:
      - ragflow
    command: ["--model-id", "/data/${TEI_MODEL}"]
    deploy:
      resources:
        reservations:
          devices:
            - driver: nvidia
              count: all
              capabilities: [gpu]
    restart: on-failure


  kibana:
    profiles:
      - kibana
    image: kibana:${STACK_VERSION}
    ports:
      - ${KIBANA_PORT-5601}:5601
    env_file: .env
    volumes:
      - kibana_data:/usr/share/kibana/data
    depends_on:
      es01:
        condition: service_started
    healthcheck:
      test: ["CMD", "curl", "-f", "http://localhost:5601/api/status"]
      interval: 10s
      timeout: 10s
      retries: 120
    networks:
      - ragflow
    restart: on-failure


volumes:
<<<<<<< HEAD
  ragflow_esdata01:
    external: true
  ragflow_osdata01:
    external: true
  ragflow_infinity_data:
    external: true
  ragflow_mysql_data:
    external: true
  ragflow_minio_data:
    external: true
  ragflow_redis_data:
    external: true
=======
  esdata01:
    driver: local
  osdata01:
    driver: local
  infinity_data:
    driver: local
  mysql_data:
    driver: local
  minio_data:
    driver: local
  redis_data:
    driver: local
  tei_data:
    driver: local
  kibana_data:
    driver: local
>>>>>>> 73144e27

networks:
  ragflow:
    driver: bridge<|MERGE_RESOLUTION|>--- conflicted
+++ resolved
@@ -251,7 +251,6 @@
 
 
 volumes:
-<<<<<<< HEAD
   ragflow_esdata01:
     external: true
   ragflow_osdata01:
@@ -264,24 +263,6 @@
     external: true
   ragflow_redis_data:
     external: true
-=======
-  esdata01:
-    driver: local
-  osdata01:
-    driver: local
-  infinity_data:
-    driver: local
-  mysql_data:
-    driver: local
-  minio_data:
-    driver: local
-  redis_data:
-    driver: local
-  tei_data:
-    driver: local
-  kibana_data:
-    driver: local
->>>>>>> 73144e27
 
 networks:
   ragflow:
