--- conflicted
+++ resolved
@@ -25,11 +25,7 @@
     #   - --no-transport-streamable-http-enabled #  Disable Streamable HTTP transport (/mcp endpoint)
     #   - --no-json-response # Disable JSON response mode in Streamable HTTP transport (instead of SSE over HTTP)
 
-<<<<<<< HEAD
-    # Example configration to start Admin server:
-=======
     # Example configuration to start Admin server:
->>>>>>> 09a3854e
     command:
       - --enable-adminserver
     ports:
