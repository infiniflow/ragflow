include:
  - ./docker-compose-base.yml
# To ensure that the container processes the locally modified `service_conf.yaml.template` instead of the one included in its image, you need to mount the local `service_conf.yaml.template` to the container.
services:
  ragflow-cpu:
    depends_on:
      mysql:
        condition: service_healthy
    profiles:
      - cpu
    image: ${RAGFLOW_IMAGE}
    # Example configuration to set up an MCP server:
    # command:
    #   - --enable-mcpserver
    #   - --mcp-host=0.0.0.0
    #   - --mcp-port=9382
    #   - --mcp-base-url=http://127.0.0.1:9380
    #   - --mcp-script-path=/ragflow/mcp/server/server.py
    #   - --mcp-mode=self-host
    #   - --mcp-host-api-key=ragflow-xxxxxxxxxxxxxxxxxxxxxxxxxxxxxxxx
    # Optional transport flags for MCP (customize if needed).
    # Host mode need to combined with --no-transport-streamable-http-enabled flag, namely, host+streamable-http is not supported yet.
    # The following are enabled by default unless explicitly disabled with --no-<flag>.
    #   - --no-transport-sse-enabled # Disable legacy SSE endpoints (/sse and /messages/)
    #   - --no-transport-streamable-http-enabled #  Disable Streamable HTTP transport (/mcp endpoint)
    #   - --no-json-response # Disable JSON response mode in Streamable HTTP transport (instead of SSE over HTTP)

<<<<<<< HEAD
    # Example configration to start Admin server:
    command:
      - --enable-adminserver
=======
    # Example configuration to start Admin server:
    # command:
    #   - --enable-adminserver
>>>>>>> 51ec708c
    ports:
      - ${SVR_WEB_HTTP_PORT}:80
      - ${SVR_WEB_HTTPS_PORT}:443
      - ${SVR_HTTP_PORT}:9380
      - ${ADMIN_SVR_HTTP_PORT}:9381
      - ${SVR_MCP_PORT}:9382 # entry for MCP (host_port:docker_port). The docker_port must match the value you set for `mcp-port` above.
    volumes:
      - ./ragflow-logs:/ragflow/logs
      - ./nginx/ragflow.conf:/etc/nginx/conf.d/ragflow.conf
      - ./nginx/proxy.conf:/etc/nginx/proxy.conf
      - ./nginx/nginx.conf:/etc/nginx/nginx.conf
      - ../history_data_agent:/ragflow/history_data_agent
      - ./service_conf.yaml.template:/ragflow/conf/service_conf.yaml.template
      - ./entrypoint.sh:/ragflow/entrypoint.sh
    env_file: .env
    networks:
      - ragflow
    restart: unless-stopped
    # https://docs.docker.com/engine/daemon/prometheus/#create-a-prometheus-configuration
    # If you use Docker Desktop, the --add-host flag is optional. This flag ensures that the host's internal IP is exposed to the Prometheus container.
    extra_hosts:
      - "host.docker.internal:host-gateway"

  ragflow-gpu:
    depends_on:
      mysql:
        condition: service_healthy
    profiles:
      - gpu
    image: ${RAGFLOW_IMAGE}
    # Example configuration to set up an MCP server:
    # command:
    #   - --enable-mcpserver
    #   - --mcp-host=0.0.0.0
    #   - --mcp-port=9382
    #   - --mcp-base-url=http://127.0.0.1:9380
    #   - --mcp-script-path=/ragflow/mcp/server/server.py
    #   - --mcp-mode=self-host
    #   - --mcp-host-api-key=ragflow-xxxxxxxxxxxxxxxxxxxxxxxxxxxxxxxx
    # Optional transport flags for MCP (customize if needed).
    # Host mode need to combined with --no-transport-streamable-http-enabled flag, namely, host+streamable-http is not supported yet.
    # The following are enabled by default unless explicitly disabled with --no-<flag>.
    #   - --no-transport-sse-enabled # Disable legacy SSE endpoints (/sse and /messages/)
    #   - --no-transport-streamable-http-enabled #  Disable Streamable HTTP transport (/mcp endpoint)
    #   - --no-json-response # Disable JSON response mode in Streamable HTTP transport (instead of SSE over HTTP)

    # Example configuration to start Admin server:
    # command:
    #   - --enable-adminserver
    ports:
      - ${SVR_WEB_HTTP_PORT}:80
      - ${SVR_WEB_HTTPS_PORT}:443
      - ${SVR_HTTP_PORT}:9380
      - ${ADMIN_SVR_HTTP_PORT}:9381
      - ${SVR_MCP_PORT}:9382 # entry for MCP (host_port:docker_port). The docker_port must match the value you set for `mcp-port` above.
    volumes:
      - ./ragflow-logs:/ragflow/logs
      - ./nginx/ragflow.conf:/etc/nginx/conf.d/ragflow.conf
      - ./nginx/proxy.conf:/etc/nginx/proxy.conf
      - ./nginx/nginx.conf:/etc/nginx/nginx.conf
      - ../history_data_agent:/ragflow/history_data_agent
      - ./service_conf.yaml.template:/ragflow/conf/service_conf.yaml.template
      - ./entrypoint.sh:/ragflow/entrypoint.sh
    env_file: .env
    networks:
      - ragflow
    restart: unless-stopped
    # https://docs.docker.com/engine/daemon/prometheus/#create-a-prometheus-configuration
    # If you use Docker Desktop, the --add-host flag is optional. This flag ensures that the host's internal IP is exposed to the Prometheus container.
    extra_hosts:
      - "host.docker.internal:host-gateway"
    deploy:
      resources:
        reservations:
          devices:
            - driver: nvidia
              count: all
              capabilities: [gpu]


  # executor:
  #   depends_on:
  #     mysql:
  #       condition: service_healthy
  #   image: ${RAGFLOW_IMAGE}
  #   volumes:
  #     - ./ragflow-logs:/ragflow/logs
  #     - ./nginx/ragflow.conf:/etc/nginx/conf.d/ragflow.conf
  #   env_file: .env
  #   entrypoint: "/ragflow/entrypoint_task_executor.sh 1 3"
  #   networks:
  #     - ragflow
  #   restart: unless-stopped
  #   # https://docs.docker.com/engine/daemon/prometheus/#create-a-prometheus-configuration
  #   # If you're using Docker Desktop, the --add-host flag is optional. This flag makes sure that the host's internal IP gets exposed to the Prometheus container.
  #   extra_hosts:
  #     - "host.docker.internal:host-gateway"
  #   deploy:
  #     resources:
  #       reservations:
  #         devices:
  #           - driver: nvidia
  #             count: all
  #             capabilities: [gpu]<|MERGE_RESOLUTION|>--- conflicted
+++ resolved
@@ -25,15 +25,9 @@
     #   - --no-transport-streamable-http-enabled #  Disable Streamable HTTP transport (/mcp endpoint)
     #   - --no-json-response # Disable JSON response mode in Streamable HTTP transport (instead of SSE over HTTP)
 
-<<<<<<< HEAD
-    # Example configration to start Admin server:
+    # Example configuration to start Admin server:
     command:
       - --enable-adminserver
-=======
-    # Example configuration to start Admin server:
-    # command:
-    #   - --enable-adminserver
->>>>>>> 51ec708c
     ports:
       - ${SVR_WEB_HTTP_PORT}:80
       - ${SVR_WEB_HTTPS_PORT}:443
@@ -81,8 +75,8 @@
     #   - --no-json-response # Disable JSON response mode in Streamable HTTP transport (instead of SSE over HTTP)
 
     # Example configuration to start Admin server:
-    # command:
-    #   - --enable-adminserver
+    command:
+      - --enable-adminserver
     ports:
       - ${SVR_WEB_HTTP_PORT}:80
       - ${SVR_WEB_HTTPS_PORT}:443
