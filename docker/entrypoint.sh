--- conflicted
+++ resolved
@@ -247,13 +247,9 @@
 
     echo "Starting ragflow_server..."
     while true; do
-<<<<<<< HEAD
-        "$PY" api/ragflow_server.py ${INIT_SUPERUSER_ARGS}
-=======
-        "$PY" api/ragflow_server.py &
-        wait;
-        sleep 1;
->>>>>>> d1716d86
+        "$PY" api/ragflow_server.py ${INIT_SUPERUSER_ARGS} &
+        wait;
+        sleep 1;
     done &
 fi
 
