--- conflicted
+++ resolved
@@ -39,17 +39,7 @@
 from rag.utils.redis_conn import RedisDistributedLock
 
 
-<<<<<<< HEAD
-=======
-@timeout(30, 2)
-async def _is_strong_enough(chat_model, embedding_model):
-    _ = await trio.to_thread.run_sync(lambda: embedding_model.encode(["Are you strong enough!?"]))
-    res =  await trio.to_thread.run_sync(lambda: chat_model.chat("Nothing special.", [{"role":"user", "content": "Are you strong enough!?"}], {}))
-    if res.find("**ERROR**") >= 0:
-        raise Exception(res)
-
-
->>>>>>> 606bf20a
+
 async def run_graphrag(
     row: dict,
     language,
