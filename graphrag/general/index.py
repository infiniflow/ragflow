--- conflicted
+++ resolved
@@ -55,11 +55,7 @@
     start = trio.current_time()
     tenant_id, kb_id, doc_id = row["tenant_id"], str(row["kb_id"]), row["doc_id"]
     chunks = []
-<<<<<<< HEAD
-    for d in settings.retriever.chunk_list(doc_id, tenant_id, [kb_id], fields=["content_with_weight", "doc_id"]):
-=======
-    for d in settings.retrievaler.chunk_list(doc_id, tenant_id, [kb_id], fields=["content_with_weight", "doc_id"], sort_by_position=True):
->>>>>>> cbf04ee4
+    for d in settings.retriever.chunk_list(doc_id, tenant_id, [kb_id], fields=["content_with_weight", "doc_id"], sort_by_position=True):
         chunks.append(d["content_with_weight"])
 
     with trio.fail_after(max(120, len(chunks) * 60 * 10) if enable_timeout_assertion else 10000000000):
@@ -174,7 +170,7 @@
         chunks = []
         current_chunk = ""
 
-        for d in settings.retrievaler.chunk_list(
+        for d in settings.retriever.chunk_list(
             doc_id,
             tenant_id,
             [kb_id],
