--- conflicted
+++ resolved
@@ -154,14 +154,11 @@
     "exceptiongroup>=1.3.0,<2.0.0",
     "ffmpeg-python>=0.2.0",
     "imageio-ffmpeg>=0.6.0",
-<<<<<<< HEAD
     "cryptography==46.0.3",
-=======
     "reportlab>=4.4.1",
     "jinja2>=3.1.0",
     "boxsdk>=10.1.0",
     "aiosmtplib>=5.0.0"
->>>>>>> 44dec89f
 ]
 
 [dependency-groups]
