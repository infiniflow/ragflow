<div align="center">
<a href="https://demo.ragflow.io/">
<img src="web/src/assets/logo-with-text.png" width="350" alt="ragflow logo">
</a>
</div>

<p align="center">
  <a href="./README.md">English</a> |
  <a href="./README_zh.md">简体中文</a> |
  <a href="./README_tzh.md">繁体中文</a> |
  <a href="./README_ja.md">日本語</a> |
  <a href="./README_ko.md">한국어</a> |
  <a href="./README_id.md">Bahasa Indonesia</a> |
  <a href="/README_pt_br.md">Português (Brasil)</a>
</p>

<p align="center">
    <a href="https://x.com/intent/follow?screen_name=infiniflowai" target="_blank">
        <img src="https://img.shields.io/twitter/follow/infiniflow?logo=X&color=%20%23f5f5f5" alt="follow on X(Twitter)">
    </a>
    <a href="https://demo.ragflow.io" target="_blank">
        <img alt="Static Badge" src="https://img.shields.io/badge/Online-Demo-4e6b99">
    </a>
    <a href="https://hub.docker.com/r/infiniflow/ragflow" target="_blank">
        <img src="https://img.shields.io/badge/docker_pull-ragflow:v0.17.0-brightgreen" alt="docker pull infiniflow/ragflow:v0.17.0">
    </a>
    <a href="https://github.com/infiniflow/ragflow/releases/latest">
        <img src="https://img.shields.io/github/v/release/infiniflow/ragflow?color=blue&label=Latest%20Release" alt="Latest Release">
    </a>
    <a href="https://github.com/infiniflow/ragflow/blob/main/LICENSE">
        <img height="21" src="https://img.shields.io/badge/License-Apache--2.0-ffffff?labelColor=d4eaf7&color=2e6cc4" alt="license">
    </a>
</p>

<h4 align="center">
  <a href="https://ragflow.io/docs/dev/">Document</a> |
  <a href="https://github.com/infiniflow/ragflow/issues/4214">Roadmap</a> |
  <a href="https://twitter.com/infiniflowai">Twitter</a> |
  <a href="https://discord.gg/4XxujFgUN7">Discord</a> |
  <a href="https://demo.ragflow.io">Demo</a>
</h4>

## 💡 RAGFlow 是什么？

[RAGFlow](https://ragflow.io/) 是一款基于深度文档理解构建的开源 RAG（Retrieval-Augmented Generation）引擎。RAGFlow 可以为各种规模的企业及个人提供一套精简的 RAG 工作流程，结合大语言模型（LLM）针对用户各类不同的复杂格式数据提供可靠的问答以及有理有据的引用。

## 🎮 Demo 试用

请登录网址 [https://demo.ragflow.io](https://demo.ragflow.io) 试用 demo。

<div align="center" style="margin-top:20px;margin-bottom:20px;">
<img src="https://github.com/infiniflow/ragflow/assets/7248/2f6baa3e-1092-4f11-866d-36f6a9d075e5" width="1200"/>
<img src="https://github.com/user-attachments/assets/504bbbf1-c9f7-4d83-8cc5-e9cb63c26db6" width="1200"/>
</div>

## 🔥 近期更新

- 2025-02-05 更新硅基流动的模型列表，增加了对 Deepseek-R1/DeepSeek-V3 的支持。
- 2025-01-26 优化知识图谱的提取和应用，提供了多种配置选择。
- 2024-12-18 升级了 DeepDoc 的文档布局分析模型。
- 2024-12-04 支持知识库的 Pagerank 分数。
- 2024-11-22 完善了 Agent 中的变量定义和使用。
- 2024-11-01 对解析后的 chunk 加入关键词抽取和相关问题生成以提高召回的准确度。
- 2024-08-22 支持用 RAG 技术实现从自然语言到 SQL 语句的转换。

## 🎉 关注项目

⭐️ 点击右上角的 Star 关注 RAGFlow，可以获取最新发布的实时通知 !🌟

<div align="center" style="margin-top:20px;margin-bottom:20px;">
<img src="https://github.com/user-attachments/assets/18c9707e-b8aa-4caf-a154-037089c105ba" width="1200"/>
</div>

## 🌟 主要功能

### 🍭 **"Quality in, quality out"**

- 基于[深度文档理解](./deepdoc/README.md)，能够从各类复杂格式的非结构化数据中提取真知灼见。
- 真正在无限上下文（token）的场景下快速完成大海捞针测试。

### 🍱 **基于模板的文本切片**

- 不仅仅是智能，更重要的是可控可解释。
- 多种文本模板可供选择

### 🌱 **有理有据、最大程度降低幻觉（hallucination）**

- 文本切片过程可视化，支持手动调整。
- 有理有据：答案提供关键引用的快照并支持追根溯源。

### 🍔 **兼容各类异构数据源**

- 支持丰富的文件类型，包括 Word 文档、PPT、excel 表格、txt 文件、图片、PDF、影印件、复印件、结构化数据、网页等。

### 🛀 **全程无忧、自动化的 RAG 工作流**

- 全面优化的 RAG 工作流可以支持从个人应用乃至超大型企业的各类生态系统。
- 大语言模型 LLM 以及向量模型均支持配置。
- 基于多路召回、融合重排序。
- 提供易用的 API，可以轻松集成到各类企业系统。

## 🔎 系统架构

<div align="center" style="margin-top:20px;margin-bottom:20px;">
<img src="https://github.com/infiniflow/ragflow/assets/12318111/d6ac5664-c237-4200-a7c2-a4a00691b485" width="1000"/>
</div>

## 🎬 快速开始

### 📝 前提条件

- CPU >= 4 核
- RAM >= 16 GB
- Disk >= 50 GB
- Docker >= 24.0.0 & Docker Compose >= v2.26.1
  > 如果你并没有在本机安装 Docker（Windows、Mac，或者 Linux）, 可以参考文档 [Install Docker Engine](https://docs.docker.com/engine/install/) 自行安装。

### 🚀 启动服务器

1. 确保 `vm.max_map_count` 不小于 262144：

   > 如需确认 `vm.max_map_count` 的大小：
   >
   > ```bash
   > $ sysctl vm.max_map_count
   > ```
   >
   > 如果 `vm.max_map_count` 的值小于 262144，可以进行重置：
   >
   > ```bash
   > # 这里我们设为 262144:
   > $ sudo sysctl -w vm.max_map_count=262144
   > ```
   >
   > 你的改动会在下次系统重启时被重置。如果希望做永久改动，还需要在 **/etc/sysctl.conf** 文件里把 `vm.max_map_count` 的值再相应更新一遍：
   >
   > ```bash
   > vm.max_map_count=262144
   > ```

2. 克隆仓库：

   ```bash
   $ git clone https://github.com/infiniflow/ragflow.git
   ```

3. 进入 **docker** 文件夹，利用提前编译好的 Docker 镜像启动服务器：

   > 运行以下命令会自动下载 RAGFlow slim Docker 镜像 `v0.17.0-slim`。请参考下表查看不同 Docker 发行版的描述。如需下载不同于 `v0.17.0-slim` 的 Docker 镜像，请在运行 `docker compose` 启动服务之前先更新 **docker/.env** 文件内的 `RAGFLOW_IMAGE` 变量。比如，你可以通过设置 `RAGFLOW_IMAGE=infiniflow/ragflow:v0.17.0` 来下载 RAGFlow 镜像的 `v0.17.0` 完整发行版。

   ```bash
   $ cd ragflow/docker
   $ docker compose -f docker-compose.yml up -d
   ```

   | RAGFlow image tag | Image size (GB) | Has embedding models? | Stable?                  |
<<<<<<< HEAD
   | ----------------- | --------------- | --------------------- | ------------------------ |
   | v0.17.0           | &approx;9       | :heavy_check_mark:    | Stable release           |
   | v0.17.0-slim      | &approx;2       | ❌                    | Stable release           |
=======
   |-------------------|-----------------|-----------------------|--------------------------|
   | v0.16.0           | &approx;9       | :heavy_check_mark:    | Stable release           |
   | v0.16.0-slim      | &approx;2       | ❌                     | Stable release           |
>>>>>>> 3b30799b
   | nightly           | &approx;9       | :heavy_check_mark:    | _Unstable_ nightly build |
   | nightly-slim      | &approx;2       | ❌                     | _Unstable_ nightly build |

   > [!TIP]
   > 如果你遇到 Docker 镜像拉不下来的问题，可以在 **docker/.env** 文件内根据变量 `RAGFLOW_IMAGE` 的注释提示选择华为云或者阿里云的相应镜像。
   >
   > - 华为云镜像名：`swr.cn-north-4.myhuaweicloud.com/infiniflow/ragflow`
   > - 阿里云镜像名：`registry.cn-hangzhou.aliyuncs.com/infiniflow/ragflow`

4. 服务器启动成功后再次确认服务器状态：

   ```bash
   $ docker logs -f ragflow-server
   ```

   _出现以下界面提示说明服务器启动成功：_

   ```bash
        ____   ___    ______ ______ __
       / __ \ /   |  / ____// ____// /____  _      __
      / /_/ // /| | / / __ / /_   / // __ \| | /| / /
     / _, _// ___ |/ /_/ // __/  / // /_/ /| |/ |/ /
    /_/ |_|/_/  |_|\____//_/    /_/ \____/ |__/|__/

    * Running on all addresses (0.0.0.0)
   ```

   > 如果您在没有看到上面的提示信息出来之前，就尝试登录 RAGFlow，你的浏览器有可能会提示 `network anormal` 或 `网络异常`。

5. 在你的浏览器中输入你的服务器对应的 IP 地址并登录 RAGFlow。
   > 上面这个例子中，您只需输入 http://IP_OF_YOUR_MACHINE 即可：未改动过配置则无需输入端口（默认的 HTTP 服务端口 80）。
6. 在 [service_conf.yaml.template](./docker/service_conf.yaml.template) 文件的 `user_default_llm` 栏配置 LLM factory，并在 `API_KEY` 栏填写和你选择的大模型相对应的 API key。

   > 详见 [llm_api_key_setup](https://ragflow.io/docs/dev/llm_api_key_setup)。

   _好戏开始，接着奏乐接着舞！_

## 🔧 系统配置

系统配置涉及以下三份文件：

- [.env](./docker/.env)：存放一些基本的系统环境变量，比如 `SVR_HTTP_PORT`、`MYSQL_PASSWORD`、`MINIO_PASSWORD` 等。
- [service_conf.yaml.template](./docker/service_conf.yaml.template)：配置各类后台服务。
- [docker-compose.yml](./docker/docker-compose.yml): 系统依赖该文件完成启动。

请务必确保 [.env](./docker/.env) 文件中的变量设置与 [service_conf.yaml.template](./docker/service_conf.yaml.template) 文件中的配置保持一致！

如果不能访问镜像站点 hub.docker.com 或者模型站点 huggingface.co，请按照 [.env](./docker/.env) 注释修改 `RAGFLOW_IMAGE` 和 `HF_ENDPOINT`。

> [./docker/README](./docker/README.md) 解释了 [service_conf.yaml.template](./docker/service_conf.yaml.template) 用到的环境变量设置和服务配置。

如需更新默认的 HTTP 服务端口(80), 可以在 [docker-compose.yml](./docker/docker-compose.yml) 文件中将配置 `80:80` 改为 `<YOUR_SERVING_PORT>:80`。

> 所有系统配置都需要通过系统重启生效：
>
> ```bash
> $ docker compose -f docker-compose.yml up -d
> ```

### 把文档引擎从 Elasticsearch 切换成为 Infinity

RAGFlow 默认使用 Elasticsearch 存储文本和向量数据. 如果要切换为 [Infinity](https://github.com/infiniflow/infinity/), 可以按照下面步骤进行:

1. 停止所有容器运行:

   ```bash
   $ docker compose -f docker/docker-compose.yml down -v
   ```
   Note: `-v` 将会删除 docker 容器的 volumes，已有的数据会被清空。

2. 设置 **docker/.env** 目录中的 `DOC_ENGINE` 为 `infinity`.

3. 启动容器:

   ```bash
   $ docker compose -f docker-compose.yml up -d
   ```

> [!WARNING]
> Infinity 目前官方并未正式支持在 Linux/arm64 架构下的机器上运行.

## 🔧 源码编译 Docker 镜像（不含 embedding 模型）

本 Docker 镜像大小约 2 GB 左右并且依赖外部的大模型和 embedding 服务。

```bash
git clone https://github.com/infiniflow/ragflow.git
cd ragflow/
docker build --build-arg LIGHTEN=1 --build-arg NEED_MIRROR=1 -f Dockerfile -t infiniflow/ragflow:nightly-slim .
```

## 🔧 源码编译 Docker 镜像（包含 embedding 模型）

本 Docker 大小约 9 GB 左右。由于已包含 embedding 模型，所以只需依赖外部的大模型服务即可。

```bash
git clone https://github.com/infiniflow/ragflow.git
cd ragflow/
docker build --build-arg NEED_MIRROR=1 -f Dockerfile -t infiniflow/ragflow:nightly .
```

## 🔨 以源代码启动服务

1. 安装 uv。如已经安装，可跳过本步骤：

   ```bash
   pipx install uv
   export UV_INDEX=https://mirrors.aliyun.com/pypi/simple
   ```

2. 下载源代码并安装 Python 依赖：

   ```bash
   git clone https://github.com/infiniflow/ragflow.git
   cd ragflow/
   uv sync --python 3.10 --all-extras # install RAGFlow dependent python modules
   ```

3. 通过 Docker Compose 启动依赖的服务（MinIO, Elasticsearch, Redis, and MySQL）：

   ```bash
   docker compose -f docker/docker-compose-base.yml up -d
   ```

   在 `/etc/hosts` 中添加以下代码，将 **conf/service_conf.yaml** 文件中的所有 host 地址都解析为 `127.0.0.1`：

   ```
   127.0.0.1       es01 infinity mysql minio redis
   ```

4. 如果无法访问 HuggingFace，可以把环境变量 `HF_ENDPOINT` 设成相应的镜像站点：

   ```bash
   export HF_ENDPOINT=https://hf-mirror.com
   ```

5. 启动后端服务：

   ```bash
   source .venv/bin/activate
   export PYTHONPATH=$(pwd)
   bash docker/launch_backend_service.sh
   ```

6. 安装前端依赖：
   ```bash
   cd web
   npm install
   ```
7. 启动前端服务：

   ```bash
   npm run dev
   ```

   _以下界面说明系统已经成功启动：_

   ![](https://github.com/user-attachments/assets/0daf462c-a24d-4496-a66f-92533534e187)

## 📚 技术文档

- [Quickstart](https://ragflow.io/docs/dev/)
- [User guide](https://ragflow.io/docs/dev/category/guides)
- [References](https://ragflow.io/docs/dev/category/references)
- [FAQ](https://ragflow.io/docs/dev/faq)

## 📜 路线图

详见 [RAGFlow Roadmap 2025](https://github.com/infiniflow/ragflow/issues/4214) 。

## 🏄 开源社区

- [Discord](https://discord.gg/4XxujFgUN7)
- [Twitter](https://twitter.com/infiniflowai)
- [GitHub Discussions](https://github.com/orgs/infiniflow/discussions)

## 🙌 贡献指南

RAGFlow 只有通过开源协作才能蓬勃发展。秉持这一精神,我们欢迎来自社区的各种贡献。如果您有意参与其中,请查阅我们的 [贡献者指南](./CONTRIBUTING.md) 。

## 🤝 商务合作

- [预约咨询](https://aao615odquw.feishu.cn/share/base/form/shrcnjw7QleretCLqh1nuPo1xxh)

## 👥 加入社区

扫二维码添加 RAGFlow 小助手，进 RAGFlow 交流群。

<p align="center">
  <img src="https://github.com/infiniflow/ragflow/assets/7248/bccf284f-46f2-4445-9809-8f1030fb7585" width=50% height=50%>
</p><|MERGE_RESOLUTION|>--- conflicted
+++ resolved
@@ -154,15 +154,9 @@
    ```
 
    | RAGFlow image tag | Image size (GB) | Has embedding models? | Stable?                  |
-<<<<<<< HEAD
    | ----------------- | --------------- | --------------------- | ------------------------ |
    | v0.17.0           | &approx;9       | :heavy_check_mark:    | Stable release           |
    | v0.17.0-slim      | &approx;2       | ❌                    | Stable release           |
-=======
-   |-------------------|-----------------|-----------------------|--------------------------|
-   | v0.16.0           | &approx;9       | :heavy_check_mark:    | Stable release           |
-   | v0.16.0-slim      | &approx;2       | ❌                     | Stable release           |
->>>>>>> 3b30799b
    | nightly           | &approx;9       | :heavy_check_mark:    | _Unstable_ nightly build |
    | nightly-slim      | &approx;2       | ❌                     | _Unstable_ nightly build |
 
