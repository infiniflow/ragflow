--- conflicted
+++ resolved
@@ -137,12 +137,7 @@
 
    ```bash
    $ cd ragflow/docker
-<<<<<<< HEAD
-   $ chmod +x ./entrypoint.sh
-   $ docker compose --env-file slim.env up -d
-=======
    $ docker compose -f docker-compose.yml up -d
->>>>>>> 51efecf4
    ```
 
    > 运行上述命令会自动下载 RAGFlow 的 slim-dev 版本的 Docker 镜像，该镜像并不包含 embedding 模型以及很多 Python 库，因此镜像大小约 1GB。如果你想下载并运行特定版本的 Docker 镜像，请在 docker/slim.env 文件中找到 RAGFLOW_IMAGE 变量，将其改为对应版本。例如 `RAGFLOW_IMAGE=infiniflow/ragflow:v0.12.0-slim`，然后再运行上述命令。
