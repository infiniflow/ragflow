<div align="center">
<a href="https://demo.ragflow.io/">
<img src="web/src/assets/logo-with-text.svg" width="350" alt="ragflow logo">
</a>
</div>

<p align="center">
  <a href="./README.md"><img alt="README in English" src="https://img.shields.io/badge/English-DFE0E5"></a>
  <a href="./README_zh.md"><img alt="简体中文版自述文件" src="https://img.shields.io/badge/简体中文-DFE0E5"></a>
  <a href="./README_tzh.md"><img alt="繁體版中文自述文件" src="https://img.shields.io/badge/繁體中文-DBEDFA"></a>
  <a href="./README_ja.md"><img alt="日本語のREADME" src="https://img.shields.io/badge/日本語-DFE0E5"></a>
  <a href="./README_ko.md"><img alt="한국어" src="https://img.shields.io/badge/한국어-DFE0E5"></a>
  <a href="./README_id.md"><img alt="Bahasa Indonesia" src="https://img.shields.io/badge/Bahasa Indonesia-DFE0E5"></a>
  <a href="./README_pt_br.md"><img alt="Português(Brasil)" src="https://img.shields.io/badge/Português(Brasil)-DFE0E5"></a>
</p>

<p align="center">
    <a href="https://x.com/intent/follow?screen_name=infiniflowai" target="_blank">
        <img src="https://img.shields.io/twitter/follow/infiniflow?logo=X&color=%20%23f5f5f5" alt="follow on X(Twitter)">
    </a>
    <a href="https://demo.ragflow.io" target="_blank">
        <img alt="Static Badge" src="https://img.shields.io/badge/Online-Demo-4e6b99">
    </a>
    <a href="https://hub.docker.com/r/infiniflow/ragflow" target="_blank">
        <img src="https://img.shields.io/docker/pulls/infiniflow/ragflow?label=Docker%20Pulls&color=0db7ed&logo=docker&logoColor=white&style=flat-square" alt="docker pull infiniflow/ragflow:v0.22.0">
    </a>
    <a href="https://github.com/infiniflow/ragflow/releases/latest">
        <img src="https://img.shields.io/github/v/release/infiniflow/ragflow?color=blue&label=Latest%20Release" alt="Latest Release">
    </a>
    <a href="https://github.com/infiniflow/ragflow/blob/main/LICENSE">
        <img height="21" src="https://img.shields.io/badge/License-Apache--2.0-ffffff?labelColor=d4eaf7&color=2e6cc4" alt="license">
    </a>
    <a href="https://deepwiki.com/infiniflow/ragflow">
        <img alt="Ask DeepWiki" src="https://deepwiki.com/badge.svg">
    </a>
</p>

<h4 align="center">
  <a href="https://ragflow.io/docs/dev/">Document</a> |
  <a href="https://github.com/infiniflow/ragflow/issues/4214">Roadmap</a> |
  <a href="https://twitter.com/infiniflowai">Twitter</a> |
  <a href="https://discord.gg/NjYzJD3GM3">Discord</a> |
  <a href="https://demo.ragflow.io">Demo</a>
</h4>

<div align="center" style="margin-top:20px;margin-bottom:20px;">
<img src="https://raw.githubusercontent.com/infiniflow/ragflow-docs/refs/heads/image/image/ragflow-octoverse.png" width="1200"/>
</div>

<div align="center">
<a href="https://trendshift.io/repositories/9064" target="_blank"><img src="https://trendshift.io/api/badge/repositories/9064" alt="infiniflow%2Fragflow | Trendshift" style="width: 250px; height: 55px;" width="250" height="55"/></a>
</div>

<details open>
<summary><b>📕 目錄</b></summary>

- 💡 [RAGFlow 是什麼？](#-RAGFlow-是什麼)
- 🎮 [Demo-試用](#-demo-試用)
- 📌 [近期更新](#-近期更新)
- 🌟 [主要功能](#-主要功能)
- 🔎 [系統架構](#-系統架構)
- 🎬 [快速開始](#-快速開始)
- 🔧 [系統配置](#-系統配置)
- 🔨 [以原始碼啟動服務](#-以原始碼啟動服務)
- 📚 [技術文檔](#-技術文檔)
- 📜 [路線圖](#-路線圖)
- 🏄 [貢獻指南](#-貢獻指南)
- 🙌 [加入社區](#-加入社區)
- 🤝 [商務合作](#-商務合作)

</details>

## 💡 RAGFlow 是什麼？

[RAGFlow](https://ragflow.io/) 是一款領先的開源 RAG（Retrieval-Augmented Generation）引擎，通過融合前沿的 RAG 技術與 Agent 能力，為大型語言模型提供卓越的上下文層。它提供可適配任意規模企業的端到端 RAG 工作流，憑藉融合式上下文引擎與預置的 Agent 模板，助力開發者以極致效率與精度將複雜數據轉化為高可信、生產級的人工智能系統。

## 🎮 Demo 試用

請登入網址 [https://demo.ragflow.io](https://demo.ragflow.io) 試用 demo。

<div align="center" style="margin-top:20px;margin-bottom:20px;">
<img src="https://raw.githubusercontent.com/infiniflow/ragflow-docs/refs/heads/image/image/chunking.gif" width="1200"/>
<img src="https://raw.githubusercontent.com/infiniflow/ragflow-docs/refs/heads/image/image/agentic-dark.gif" width="1200"/>
</div>

## 🔥 近期更新

- 2025-11-12 支援從 Confluence、AWS S3、Discord、Google Drive 進行資料同步。
- 2025-10-23 支援 MinerU 和 Docling 作為文件解析方法。
- 2025-10-15 支援可編排的資料管道。
- 2025-08-08 支援 OpenAI 最新的 GPT-5 系列模型。
- 2025-08-01 支援 agentic workflow 和 MCP
- 2025-05-23 為 Agent 新增 Python/JS 程式碼執行器元件。
- 2025-05-05 支援跨語言查詢。
- 2025-03-19 PDF和DOCX中的圖支持用多模態大模型去解析得到描述.
- 2024-12-18 升級了 DeepDoc 的文檔佈局分析模型。
- 2024-08-22 支援用 RAG 技術實現從自然語言到 SQL 語句的轉換。

## 🎉 關注項目

⭐️ 點擊右上角的 Star 追蹤 RAGFlow，可以取得最新發布的即時通知 !🌟

<div align="center" style="margin-top:20px;margin-bottom:20px;">
<img src="https://github.com/user-attachments/assets/18c9707e-b8aa-4caf-a154-037089c105ba" width="1200"/>
</div>

## 🌟 主要功能

### 🍭 **"Quality in, quality out"**

- 基於[深度文件理解](./deepdoc/README.md)，能夠從各類複雜格式的非結構化資料中提取真知灼見。
- 真正在無限上下文（token）的場景下快速完成大海撈針測試。

### 🍱 **基於模板的文字切片**

- 不只是智能，更重要的是可控可解釋。
- 多種文字範本可供選擇

### 🌱 **有理有據、最大程度降低幻覺（hallucination）**

- 文字切片過程視覺化，支援手動調整。
- 有理有據：答案提供關鍵引用的快照並支持追根溯源。

### 🍔 **相容各類異質資料來源**

- 支援豐富的文件類型，包括 Word 文件、PPT、excel 表格、txt 檔案、圖片、PDF、影印件、影印件、結構化資料、網頁等。

### 🛀 **全程無憂、自動化的 RAG 工作流程**

- 全面優化的 RAG 工作流程可以支援從個人應用乃至超大型企業的各類生態系統。
- 大語言模型 LLM 以及向量模型皆支援配置。
- 基於多路召回、融合重排序。
- 提供易用的 API，可輕鬆整合到各類企業系統。

## 🔎 系統架構

<div align="center" style="margin-top:20px;margin-bottom:20px;">
<img src="https://github.com/user-attachments/assets/31b0dd6f-ca4f-445a-9457-70cb44a381b2" width="1000"/>
</div>

## 🎬 快速開始

### 📝 前提條件

- CPU >= 4 核
- RAM >= 16 GB
- Disk >= 50 GB
- Docker >= 24.0.0 & Docker Compose >= v2.26.1
- [gVisor](https://gvisor.dev/docs/user_guide/install/): 僅在您打算使用 RAGFlow 的代碼執行器（沙箱）功能時才需要安裝。

> [!TIP]
> 如果你並沒有在本機安裝 Docker（Windows、Mac，或 Linux）, 可以參考文件 [Install Docker Engine](https://docs.docker.com/engine/install/) 自行安裝。

### 🚀 啟動伺服器

1. 確保 `vm.max_map_count` 不小於 262144：

   > 如需確認 `vm.max_map_count` 的大小：
   >
   > ```bash
   > $ sysctl vm.max_map_count
   > ```
   >
   > 如果 `vm.max_map_count` 的值小於 262144，可以進行重設：
   >
   > ```bash
   > # 這裡我們設為 262144:
   > $ sudo sysctl -w vm.max_map_count=262144
   > ```
   >
   > 你的改動會在下次系統重新啟動時被重置。如果希望做永久改動，還需要在 **/etc/sysctl.conf** 檔案裡把 `vm.max_map_count` 的值再相應更新一遍：
   >
   > ```bash
   > vm.max_map_count=262144
   > ```
   >
2. 克隆倉庫：

   ```bash
   $ git clone https://github.com/infiniflow/ragflow.git
   ```
3. 進入 **docker** 資料夾，利用事先編譯好的 Docker 映像啟動伺服器：

> [!CAUTION]
> 所有 Docker 映像檔都是為 x86 平台建置的。目前，我們不提供 ARM64 平台的 Docker 映像檔。
> 如果您使用的是 ARM64 平台，請使用 [這份指南](https://ragflow.io/docs/dev/build_docker_image) 來建置適合您系統的 Docker 映像檔。

> 執行以下指令會自動下載 RAGFlow Docker 映像 `v0.22.0`。請參考下表查看不同 Docker 發行版的說明。如需下載不同於 `v0.22.0` 的 Docker 映像，請在執行 `docker compose` 啟動服務之前先更新 **docker/.env** 檔案內的 `RAGFLOW_IMAGE` 變數。

```bash
   $ cd ragflow/docker
   
<<<<<<< HEAD
   # 可選：使用穩定版標籤（查看發佈：https://github.com/infiniflow/ragflow/releases），例, `git checkout v0.21.1`
   # 此步驟確保程式碼中的 entrypoint.sh 檔案與 Docker 映像版本一致。
   
   # Use CPU for embedding and DeepDoc tasks:
=======
   # 可選：使用穩定版標籤（查看發佈：https://github.com/infiniflow/ragflow/releases），例：git checkout v0.22.0

   # Use CPU for DeepDoc tasks:
>>>>>>> a81f6d1b
   $ docker compose -f docker-compose.yml up -d

   # To use GPU to accelerate DeepDoc tasks:
   # sed -i '1i DEVICE=gpu' .env
   # docker compose -f docker-compose.yml up -d
```

> 注意：在 `v0.22.0` 之前的版本，我們會同時提供包含 embedding 模型的映像和不含 embedding 模型的 slim 映像。具體如下：

| RAGFlow image tag | Image size (GB) | Has embedding models? | Stable?                  |
| ----------------- | --------------- | --------------------- | ------------------------ |
| v0.21.1           | &approx;9       | ✔️                    | Stable release           |
| v0.21.1-slim      | &approx;2       | ❌                    | Stable release           |

> 從 `v0.22.0` 開始，我們只發佈 slim 版本，並且不再在映像標籤後附加 **-slim** 後綴。

> [!TIP]
> 如果你遇到 Docker 映像檔拉不下來的問題，可以在 **docker/.env** 檔案內根據變數 `RAGFLOW_IMAGE` 的註解提示選擇華為雲或阿里雲的對應映像。
>
> - 華為雲鏡像名：`swr.cn-north-4.myhuaweicloud.com/infiniflow/ragflow`
> - 阿里雲鏡像名：`registry.cn-hangzhou.aliyuncs.com/infiniflow/ragflow`

4. 伺服器啟動成功後再次確認伺服器狀態：

   ```bash
   $ docker logs -f docker-ragflow-cpu-1
   ```

   _出現以下介面提示說明伺服器啟動成功：_

   ```bash
        ____   ___    ______ ______ __
       / __ \ /   |  / ____// ____// /____  _      __
      / /_/ // /| | / / __ / /_   / // __ \| | /| / /
     / _, _// ___ |/ /_/ // __/  / // /_/ /| |/ |/ /
    /_/ |_|/_/  |_|\____//_/    /_/ \____/ |__/|__/

    * Running on all addresses (0.0.0.0)
   ```

   > 如果您跳過這一步驟系統確認步驟就登入 RAGFlow，你的瀏覽器有可能會提示 `network anormal` 或 `網路異常`，因為 RAGFlow 可能並未完全啟動成功。
   >
5. 在你的瀏覽器中輸入你的伺服器對應的 IP 位址並登入 RAGFlow。

   > 上面這個範例中，您只需輸入 http://IP_OF_YOUR_MACHINE 即可：未改動過設定則無需輸入連接埠（預設的 HTTP 服務連接埠 80）。
   >
6. 在 [service_conf.yaml.template](./docker/service_conf.yaml.template) 檔案的 `user_default_llm` 欄位設定 LLM factory，並在 `API_KEY` 欄填入和你選擇的大模型相對應的 API key。

   > 詳見 [llm_api_key_setup](https://ragflow.io/docs/dev/llm_api_key_setup)。
   >

   _好戲開始，接著奏樂接著舞！ _

## 🔧 系統配置

系統配置涉及以下三份文件：

- [.env](./docker/.env)：存放一些系統環境變量，例如 `SVR_HTTP_PORT`、`MYSQL_PASSWORD`、`MINIO_PASSWORD` 等。
- [service_conf.yaml.template](./docker/service_conf.yaml.template)：設定各類別後台服務。
- [docker-compose.yml](./docker/docker-compose.yml): 系統依賴該檔案完成啟動。

請務必確保 [.env](./docker/.env) 檔案中的變數設定與 [service_conf.yaml.template](./docker/service_conf.yaml.template) 檔案中的設定保持一致！

如果無法存取映像網站 hub.docker.com 或模型網站 huggingface.co，請依照 [.env](./docker/.env) 註解修改 `RAGFLOW_IMAGE` 和 `HF_ENDPOINT`。

> [./docker/README](./docker/README.md) 解釋了 [service_conf.yaml.template](./docker/service_conf.yaml.template) 用到的環境變數設定和服務配置。

如需更新預設的 HTTP 服務連接埠(80), 可以在[docker-compose.yml](./docker/docker-compose.yml) 檔案中將配置 `80:80` 改為 `<YOUR_SERVING_PORT>:80` 。

> 所有系統配置都需要透過系統重新啟動生效：
>
> ```bash
> $ docker compose -f docker-compose.yml up -d
> ```

###把文檔引擎從 Elasticsearch 切換成為 Infinity

RAGFlow 預設使用 Elasticsearch 儲存文字和向量資料. 如果要切換為 [Infinity](https://github.com/infiniflow/infinity/), 可以按照下面步驟進行:

1. 停止所有容器運作:

   ```bash
   $ docker compose -f docker/docker-compose.yml down -v
   ```

   Note: `-v` 將會刪除 docker 容器的 volumes，已有的資料會被清空。
2. 設定 **docker/.env** 目錄中的 `DOC_ENGINE` 為 `infinity`.
3. 啟動容器:

   ```bash
   $ docker compose -f docker-compose.yml up -d
   ```

> [!WARNING]
> Infinity 目前官方並未正式支援在 Linux/arm64 架構下的機器上運行.

## 🔧 原始碼編譯 Docker 映像

本 Docker 映像大小約 2 GB 左右並且依賴外部的大模型和 embedding 服務。

```bash
git clone https://github.com/infiniflow/ragflow.git
cd ragflow/
docker build --platform linux/amd64 -f Dockerfile -t infiniflow/ragflow:nightly .
```

## 🔨 以原始碼啟動服務

1. 安裝 `uv` 和 `pre-commit`。如已安裝，可跳過此步驟：

   ```bash
   pipx install uv pre-commit
   export UV_INDEX=https://mirrors.aliyun.com/pypi/simple
   ```
2. 下載原始碼並安裝 Python 依賴：

   ```bash
   git clone https://github.com/infiniflow/ragflow.git
   cd ragflow/
   uv sync --python 3.10 # install RAGFlow dependent python modules
   uv run download_deps.py
   pre-commit install
   ```
3. 透過 Docker Compose 啟動依賴的服務（MinIO, Elasticsearch, Redis, and MySQL）：

   ```bash
   docker compose -f docker/docker-compose-base.yml up -d
   ```

   在 `/etc/hosts` 中加入以下程式碼，將 **conf/service_conf.yaml** 檔案中的所有 host 位址都解析為 `127.0.0.1`：

   ```
   127.0.0.1       es01 infinity mysql minio redis sandbox-executor-manager
   ```
4. 如果無法存取 HuggingFace，可以把環境變數 `HF_ENDPOINT` 設為對應的鏡像網站：

   ```bash
   export HF_ENDPOINT=https://hf-mirror.com
   ```
5. 如果你的操作系统没有 jemalloc，请按照如下方式安装：

   ```bash
   # ubuntu
   sudo apt-get install libjemalloc-dev
   # centos
   sudo yum install jemalloc
   # mac
   sudo brew install jemalloc
   ```
6. 啟動後端服務：

   ```bash
   source .venv/bin/activate
   export PYTHONPATH=$(pwd)
   bash docker/launch_backend_service.sh
   ```
7. 安裝前端依賴：

   ```bash
   cd web
   npm install
   ```
8. 啟動前端服務：

   ```bash
   npm run dev
   ```

   以下界面說明系統已成功啟動：_

   ![](https://github.com/user-attachments/assets/0daf462c-a24d-4496-a66f-92533534e187)

   ```

   ```
9. 開發完成後停止 RAGFlow 前端和後端服務：

   ```bash
   pkill -f "ragflow_server.py|task_executor.py"
   ```

## 📚 技術文檔

- [Quickstart](https://ragflow.io/docs/dev/)
- [Configuration](https://ragflow.io/docs/dev/configurations)
- [Release notes](https://ragflow.io/docs/dev/release_notes)
- [User guides](https://ragflow.io/docs/dev/category/guides)
- [Developer guides](https://ragflow.io/docs/dev/category/developers)
- [References](https://ragflow.io/docs/dev/category/references)
- [FAQs](https://ragflow.io/docs/dev/faq)

## 📜 路線圖

詳見 [RAGFlow Roadmap 2025](https://github.com/infiniflow/ragflow/issues/4214) 。

## 🏄 開源社群

- [Discord](https://discord.gg/zd4qPW6t)
- [Twitter](https://twitter.com/infiniflowai)
- [GitHub Discussions](https://github.com/orgs/infiniflow/discussions)

## 🙌 貢獻指南

RAGFlow 只有透過開源協作才能蓬勃發展。秉持這項精神,我們歡迎來自社區的各種貢獻。如果您有意參與其中,請查閱我們的 [貢獻者指南](https://ragflow.io/docs/dev/contributing) 。

## 🤝 商務合作

- [預約諮詢](https://aao615odquw.feishu.cn/share/base/form/shrcnjw7QleretCLqh1nuPo1xxh)

## 👥 加入社區

掃二維碼加入 RAGFlow 小助手，進 RAGFlow 交流群。

<p align="center">
  <img src="https://github.com/infiniflow/ragflow/assets/7248/bccf284f-46f2-4445-9809-8f1030fb7585" width=50% height=50%>
</p><|MERGE_RESOLUTION|>--- conflicted
+++ resolved
@@ -190,16 +190,10 @@
 ```bash
    $ cd ragflow/docker
    
-<<<<<<< HEAD
-   # 可選：使用穩定版標籤（查看發佈：https://github.com/infiniflow/ragflow/releases），例, `git checkout v0.21.1`
+   # 可選：使用穩定版標籤（查看發佈：https://github.com/infiniflow/ragflow/releases），例：git checkout v0.22.0
    # 此步驟確保程式碼中的 entrypoint.sh 檔案與 Docker 映像版本一致。
-   
-   # Use CPU for embedding and DeepDoc tasks:
-=======
-   # 可選：使用穩定版標籤（查看發佈：https://github.com/infiniflow/ragflow/releases），例：git checkout v0.22.0
 
    # Use CPU for DeepDoc tasks:
->>>>>>> a81f6d1b
    $ docker compose -f docker-compose.yml up -d
 
    # To use GPU to accelerate DeepDoc tasks:
