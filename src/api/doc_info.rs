use std::collections::HashMap;
<<<<<<< HEAD
use std::io::BufReader;
use actix_multipart_extract::{File, Multipart, MultipartForm};
use actix_web::{HttpResponse, post, web};
use chrono::{Utc, FixedOffset};
use minio::s3::args::{BucketExistsArgs, MakeBucketArgs, PutObjectArgs};
=======
use std::io::Write;
use actix_multipart_extract::{ File, Multipart, MultipartForm };
use actix_web::{ HttpResponse, post, web };
use chrono::{ Utc, FixedOffset };
>>>>>>> 27d18cdf
use sea_orm::DbConn;
use crate::api::JsonResponse;
use crate::AppState;
use crate::entity::doc_info::Model;
use crate::errors::AppError;
use crate::service::doc_info::{ Mutation, Query };
use serde::Deserialize;

<<<<<<< HEAD

=======
>>>>>>> 27d18cdf
fn now() -> chrono::DateTime<FixedOffset> {
    Utc::now().with_timezone(&FixedOffset::east_opt(3600 * 8).unwrap())
}

#[derive(Debug, Deserialize)]
pub struct ListParams {
    pub uid: i64,
    pub filter: FilterParams,
    pub sortby: String,
    pub page: Option<u32>,
    pub per_page: Option<u32>,
}

#[derive(Debug, Deserialize)]
pub struct FilterParams {
    pub keywords: Option<String>,
    pub folder_id: Option<i64>,
    pub tag_id: Option<i64>,
    pub kb_id: Option<i64>,
}

#[post("/v1.0/docs")]
async fn list(
    params: web::Json<ListParams>,
    data: web::Data<AppState>
) -> Result<HttpResponse, AppError> {
    let docs = Query::find_doc_infos_by_params(&data.conn, params.into_inner()).await?;

    let mut result = HashMap::new();
    result.insert("docs", docs);

    let json_response = JsonResponse {
        code: 200,
        err: "".to_owned(),
        data: result,
    };

    Ok(
        HttpResponse::Ok()
            .content_type("application/json")
            .body(serde_json::to_string(&json_response)?)
    )
}

#[derive(Deserialize, MultipartForm, Debug)]
pub struct UploadForm {
    #[multipart(max_size = 512MB)]
    file_field: File,
    uid: i64,
    did: i64,
}

#[post("/v1.0/upload")]
async fn upload(
    payload: Multipart<UploadForm>,
    data: web::Data<AppState>
) -> Result<HttpResponse, AppError> {
    let uid = payload.uid;
<<<<<<< HEAD
    let file_name = payload.file_field.name.as_str();
    async fn add_number_to_filename(file_name: &str, conn:&DbConn, uid:i64, parent_id:i64) -> String {
=======
    async fn add_number_to_filename(
        file_name: String,
        conn: &DbConn,
        uid: i64,
        parent_id: i64
    ) -> String {
>>>>>>> 27d18cdf
        let mut i = 0;
        let mut new_file_name = file_name.to_string();
        let arr: Vec<&str> = file_name.split(".").collect();
        let suffix = String::from(arr[arr.len() - 1]);
        let preffix = arr[..arr.len() - 1].join(".");
        let mut docs = Query::find_doc_infos_by_name(
            conn,
            uid,
            &new_file_name,
            Some(parent_id)
        ).await.unwrap();
        while docs.len() > 0 {
            i += 1;
            new_file_name = format!("{}_{}.{}", preffix, i, suffix);
            docs = Query::find_doc_infos_by_name(
                conn,
                uid,
                &new_file_name,
                Some(parent_id)
            ).await.unwrap();
        }
        new_file_name
    }
<<<<<<< HEAD
    let fnm = add_number_to_filename(file_name, &data.conn, uid, payload.did).await;

    let bucket_name = format!("{}-upload", payload.uid);
    let s3_client:&minio::s3::client::Client = &data.s3_client;
    let buckets_exists = s3_client
        .bucket_exists(&BucketExistsArgs::new(&bucket_name).unwrap())
        .await
        .unwrap();
    if !buckets_exists {
        print!("Create bucket: {}", bucket_name.clone());
        s3_client
            .make_bucket(&MakeBucketArgs::new(&bucket_name).unwrap())
            .await
            .unwrap();
    }
    else{
        print!("Existing bucket: {}", bucket_name.clone());
    }

    let location = format!("/{}/{}", payload.did, fnm);
    print!("===>{}", location.clone());
    s3_client
        .put_object(
            &mut PutObjectArgs::new(
                &bucket_name,
                &location,
                &mut BufReader::new(payload.file_field.bytes.as_slice()),
                Some(payload.file_field.bytes.len()),
                None,
            )?
        )
        .await?;

=======
    let fnm = add_number_to_filename(
        payload.file_field.name.clone(),
        &data.conn,
        uid,
        payload.did
    ).await;

    std::fs::create_dir_all(format!("./upload/{}/", uid));
    let filepath = format!("./upload/{}/{}-{}", payload.uid, payload.did, fnm.clone());
    let mut f = std::fs::File::create(&filepath)?;
    f.write(&payload.file_field.bytes)?;

>>>>>>> 27d18cdf
    let doc = Mutation::create_doc_info(&data.conn, Model {
        did: Default::default(),
        uid: uid,
        doc_name: fnm,
        size: payload.file_field.bytes.len() as i64,
        location,
        r#type: "doc".to_string(),
        created_at: now(),
        updated_at: now(),
        is_deleted: Default::default(),
    }).await?;

    let _ = Mutation::place_doc(&data.conn, payload.did, doc.did.unwrap()).await?;

    Ok(HttpResponse::Ok().body("File uploaded successfully"))
}

#[derive(Deserialize, Debug)]
pub struct RmDocsParam {
    uid: i64,
    dids: Vec<i64>,
}
#[post("/v1.0/delete_docs")]
async fn delete(
    params: web::Json<RmDocsParam>,
    data: web::Data<AppState>
) -> Result<HttpResponse, AppError> {
    let _ = Mutation::delete_doc_info(&data.conn, &params.dids).await?;

    let json_response = JsonResponse {
        code: 200,
        err: "".to_owned(),
        data: (),
    };

    Ok(
        HttpResponse::Ok()
            .content_type("application/json")
            .body(serde_json::to_string(&json_response)?)
    )
}

#[derive(Debug, Deserialize)]
pub struct MvParams {
    pub uid: i64,
    pub dids: Vec<i64>,
    pub dest_did: i64,
}

#[post("/v1.0/mv_docs")]
async fn mv(
    params: web::Json<MvParams>,
    data: web::Data<AppState>
) -> Result<HttpResponse, AppError> {
    Mutation::mv_doc_info(&data.conn, params.dest_did, &params.dids).await?;

    let json_response = JsonResponse {
        code: 200,
        err: "".to_owned(),
        data: (),
    };

    Ok(
        HttpResponse::Ok()
            .content_type("application/json")
            .body(serde_json::to_string(&json_response)?)
    )
}

#[derive(Debug, Deserialize)]
pub struct NewFoldParams {
    pub uid: i64,
    pub parent_id: i64,
    pub name: String,
}

#[post("/v1.0/new_folder")]
async fn new_folder(
    params: web::Json<NewFoldParams>,
    data: web::Data<AppState>
) -> Result<HttpResponse, AppError> {
    let doc = Mutation::create_doc_info(&data.conn, Model {
        did: Default::default(),
        uid: params.uid,
        doc_name: params.name.to_string(),
        size: 0,
        r#type: "folder".to_string(),
        location: "".to_owned(),
        created_at: now(),
        updated_at: now(),
        is_deleted: Default::default(),
    }).await?;
    let _ = Mutation::place_doc(&data.conn, params.parent_id, doc.did.unwrap()).await?;

    Ok(HttpResponse::Ok().body("Folder created successfully"))
}

#[derive(Debug, Deserialize)]
pub struct RenameParams {
    pub uid: i64,
    pub did: i64,
    pub name: String,
}

#[post("/v1.0/rename")]
async fn rename(
    params: web::Json<RenameParams>,
    data: web::Data<AppState>
) -> Result<HttpResponse, AppError> {
    let docs = Query::find_doc_infos_by_name(&data.conn, params.uid, &params.name, None).await?;
    if docs.len() > 0 {
        let json_response = JsonResponse {
            code: 500,
            err: "Name duplicated!".to_owned(),
            data: (),
        };
        return Ok(
            HttpResponse::Ok()
                .content_type("application/json")
                .body(serde_json::to_string(&json_response)?)
        );
    }
    let doc = Mutation::rename(&data.conn, params.did, &params.name).await?;

    let json_response = JsonResponse {
        code: 200,
        err: "".to_owned(),
        data: doc,
    };

    Ok(
        HttpResponse::Ok()
            .content_type("application/json")
            .body(serde_json::to_string(&json_response)?)
    )
}<|MERGE_RESOLUTION|>--- conflicted
+++ resolved
@@ -1,16 +1,9 @@
 use std::collections::HashMap;
-<<<<<<< HEAD
 use std::io::BufReader;
-use actix_multipart_extract::{File, Multipart, MultipartForm};
-use actix_web::{HttpResponse, post, web};
-use chrono::{Utc, FixedOffset};
-use minio::s3::args::{BucketExistsArgs, MakeBucketArgs, PutObjectArgs};
-=======
-use std::io::Write;
 use actix_multipart_extract::{ File, Multipart, MultipartForm };
 use actix_web::{ HttpResponse, post, web };
 use chrono::{ Utc, FixedOffset };
->>>>>>> 27d18cdf
+use minio::s3::args::{ BucketExistsArgs, MakeBucketArgs, PutObjectArgs };
 use sea_orm::DbConn;
 use crate::api::JsonResponse;
 use crate::AppState;
@@ -19,10 +12,6 @@
 use crate::service::doc_info::{ Mutation, Query };
 use serde::Deserialize;
 
-<<<<<<< HEAD
-
-=======
->>>>>>> 27d18cdf
 fn now() -> chrono::DateTime<FixedOffset> {
     Utc::now().with_timezone(&FixedOffset::east_opt(3600 * 8).unwrap())
 }
@@ -81,17 +70,13 @@
     data: web::Data<AppState>
 ) -> Result<HttpResponse, AppError> {
     let uid = payload.uid;
-<<<<<<< HEAD
     let file_name = payload.file_field.name.as_str();
-    async fn add_number_to_filename(file_name: &str, conn:&DbConn, uid:i64, parent_id:i64) -> String {
-=======
     async fn add_number_to_filename(
-        file_name: String,
+        file_name: &str,
         conn: &DbConn,
         uid: i64,
         parent_id: i64
     ) -> String {
->>>>>>> 27d18cdf
         let mut i = 0;
         let mut new_file_name = file_name.to_string();
         let arr: Vec<&str> = file_name.split(".").collect();
@@ -115,54 +100,32 @@
         }
         new_file_name
     }
-<<<<<<< HEAD
     let fnm = add_number_to_filename(file_name, &data.conn, uid, payload.did).await;
 
     let bucket_name = format!("{}-upload", payload.uid);
-    let s3_client:&minio::s3::client::Client = &data.s3_client;
+    let s3_client: &minio::s3::client::Client = &data.s3_client;
     let buckets_exists = s3_client
-        .bucket_exists(&BucketExistsArgs::new(&bucket_name).unwrap())
-        .await
+        .bucket_exists(&BucketExistsArgs::new(&bucket_name).unwrap()).await
         .unwrap();
     if !buckets_exists {
         print!("Create bucket: {}", bucket_name.clone());
-        s3_client
-            .make_bucket(&MakeBucketArgs::new(&bucket_name).unwrap())
-            .await
-            .unwrap();
-    }
-    else{
+        s3_client.make_bucket(&MakeBucketArgs::new(&bucket_name).unwrap()).await.unwrap();
+    } else {
         print!("Existing bucket: {}", bucket_name.clone());
     }
 
     let location = format!("/{}/{}", payload.did, fnm);
     print!("===>{}", location.clone());
-    s3_client
-        .put_object(
-            &mut PutObjectArgs::new(
-                &bucket_name,
-                &location,
-                &mut BufReader::new(payload.file_field.bytes.as_slice()),
-                Some(payload.file_field.bytes.len()),
-                None,
-            )?
-        )
-        .await?;
-
-=======
-    let fnm = add_number_to_filename(
-        payload.file_field.name.clone(),
-        &data.conn,
-        uid,
-        payload.did
-    ).await;
-
-    std::fs::create_dir_all(format!("./upload/{}/", uid));
-    let filepath = format!("./upload/{}/{}-{}", payload.uid, payload.did, fnm.clone());
-    let mut f = std::fs::File::create(&filepath)?;
-    f.write(&payload.file_field.bytes)?;
-
->>>>>>> 27d18cdf
+    s3_client.put_object(
+        &mut PutObjectArgs::new(
+            &bucket_name,
+            &location,
+            &mut BufReader::new(payload.file_field.bytes.as_slice()),
+            Some(payload.file_field.bytes.len()),
+            None
+        )?
+    ).await?;
+
     let doc = Mutation::create_doc_info(&data.conn, Model {
         did: Default::default(),
         uid: uid,
