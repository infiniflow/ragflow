--- conflicted
+++ resolved
@@ -1,18 +1,8 @@
 use std::collections::HashMap;
 use std::io::Write;
-<<<<<<< HEAD
 use actix_multipart_extract::{File, Multipart, MultipartForm};
 use actix_web::{get, HttpResponse, post, web};
 use chrono::{Utc, FixedOffset};
-=======
-use std::slice::Chunks;
-//use actix_multipart::{Multipart, MultipartError, Field};
-use actix_multipart_extract::{File, Multipart, MultipartForm};
-use actix_web::{get, HttpResponse, post, web};
-use actix_web::web::Bytes;
-use chrono::Local;
-use futures_util::StreamExt;
->>>>>>> 5dc00ed3
 use sea_orm::DbConn;
 use crate::api::JsonResponse;
 use crate::AppState;
@@ -21,12 +11,9 @@
 use crate::service::doc_info::{Mutation, Query};
 use serde::Deserialize;
 
-<<<<<<< HEAD
 fn now()->chrono::DateTime<FixedOffset>{
     Utc::now().with_timezone(&FixedOffset::east_opt(3600*8).unwrap())
 }
-=======
->>>>>>> 5dc00ed3
 
 #[derive(Debug, Deserialize)]
 pub struct ListParams {
@@ -75,17 +62,12 @@
 #[post("/v1.0/upload")]
 async fn upload(payload: Multipart<UploadForm>, data: web::Data<AppState>) -> Result<HttpResponse, AppError> {
     let uid = payload.uid;
-<<<<<<< HEAD
     async fn add_number_to_filename(file_name: String, conn:&DbConn, uid:i64, parent_id:i64) -> String {
-=======
-    async fn add_number_to_filename(file_name: String, conn:&DbConn, uid:i64) -> String {
->>>>>>> 5dc00ed3
         let mut i = 0;
         let mut new_file_name = file_name.to_string();
         let arr: Vec<&str> = file_name.split(".").collect();
         let suffix = String::from(arr[arr.len()-1]);
         let preffix = arr[..arr.len()-1].join(".");
-<<<<<<< HEAD
         let mut docs = Query::find_doc_infos_by_name(conn, uid, &new_file_name, Some(parent_id)).await.unwrap();
         while docs.len()>0 {
             i += 1;
@@ -95,17 +77,6 @@
         new_file_name
     }
     let fnm = add_number_to_filename(payload.file_field.name.clone(), &data.conn, uid, payload.did).await;
-=======
-        let mut docs = Query::find_doc_infos_by_name(conn, uid, new_file_name.clone()).await.unwrap();
-        while docs.len()>0 {
-            i += 1;
-            new_file_name = format!("{}_{}.{}", preffix, i, suffix);
-            docs = Query::find_doc_infos_by_name(conn, uid, new_file_name.clone()).await.unwrap();
-        }
-        new_file_name
-    }
-    let fnm = add_number_to_filename(payload.file_field.name.clone(), &data.conn, uid).await;
->>>>>>> 5dc00ed3
 
     std::fs::create_dir_all(format!("./upload/{}/", uid));
     let filepath = format!("./upload/{}/{}-{}", payload.uid, payload.did, fnm.clone());
@@ -117,21 +88,11 @@
         uid:  uid,
         doc_name: fnm,
         size: payload.file_field.bytes.len() as i64,
-<<<<<<< HEAD
         location: filepath,
         r#type: "doc".to_string(),
         created_at: now(),
         updated_at: now(),
         is_deleted:Default::default(),
-=======
-        kb_infos: Vec::new(),
-        kb_progress: 0.0,
-        kb_progress_msg: "".to_string(),
-        location: filepath,
-        r#type: "doc".to_string(),
-        created_at: Local::now().date_naive(),
-        updated_at: Local::now().date_naive(),
->>>>>>> 5dc00ed3
     }).await?;
 
     let _ = Mutation::place_doc(&data.conn, payload.did, doc.did.unwrap()).await?;
@@ -180,7 +141,6 @@
         .content_type("application/json")
         .body(serde_json::to_string(&json_response)?))
 }
-
 
 #[derive(Debug, Deserialize)]
 pub struct NewFoldParams {
