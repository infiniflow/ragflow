--- conflicted
+++ resolved
@@ -392,13 +392,8 @@
 
 class ComponentBase(ABC):
     component_name: str
-<<<<<<< HEAD
-    thread_limiter = trio.CapacityLimiter(int(os.environ.get('MAX_CONCURRENT_CHATS', 10)))
+    thread_limiter = asyncio.Semaphore(int(os.environ.get("MAX_CONCURRENT_CHATS", 10)))
     variable_ref_patt = r"\{* *\{([a-zA-Z:0-9]+@[A-Za-z0-9_.-]+|sys\.[A-Za-z0-9_.]+|env\.[A-Za-z0-9_.]+)\} *\}*"
-=======
-    thread_limiter = asyncio.Semaphore(int(os.environ.get("MAX_CONCURRENT_CHATS", 10)))
-    variable_ref_patt = r"\{* *\{([a-zA-Z:0-9]+@[A-Za-z0-9_.]+|sys\.[A-Za-z0-9_.]+|env\.[A-Za-z0-9_.]+)\} *\}*"
->>>>>>> ab4b6203
 
     def __str__(self):
         """
