#
#  Copyright 2024 The InfiniFlow Authors. All Rights Reserved.
#
#  Licensed under the Apache License, Version 2.0 (the "License");
#  you may not use this file except in compliance with the License.
#  You may obtain a copy of the License at
#
#      http://www.apache.org/licenses/LICENSE-2.0
#
#  Unless required by applicable law or agreed to in writing, software
#  distributed under the License is distributed on an "AS IS" BASIS,
#  WITHOUT WARRANTIES OR CONDITIONS OF ANY KIND, either express or implied.
#  See the License for the specific language governing permissions and
#  limitations under the License.
#
from abc import ABC
import builtins
import json
import os
import logging
from functools import partial
from typing import Any, Tuple, Union

import pandas as pd

from agent import settings

_FEEDED_DEPRECATED_PARAMS = "_feeded_deprecated_params"
_DEPRECATED_PARAMS = "_deprecated_params"
_USER_FEEDED_PARAMS = "_user_feeded_params"
_IS_RAW_CONF = "_is_raw_conf"


class ComponentParamBase(ABC):
    def __init__(self):
        self.output_var_name = "output"
        self.infor_var_name = "infor"
        self.message_history_window_size = 22
        self.query = []
        self.inputs = []
        self.debug_inputs = []

    def set_name(self, name: str):
        self._name = name
        return self

    def check(self):
        raise NotImplementedError("Parameter Object should be checked.")

    @classmethod
    def _get_or_init_deprecated_params_set(cls):
        if not hasattr(cls, _DEPRECATED_PARAMS):
            setattr(cls, _DEPRECATED_PARAMS, set())
        return getattr(cls, _DEPRECATED_PARAMS)

    def _get_or_init_feeded_deprecated_params_set(self, conf=None):
        if not hasattr(self, _FEEDED_DEPRECATED_PARAMS):
            if conf is None:
                setattr(self, _FEEDED_DEPRECATED_PARAMS, set())
            else:
                setattr(
                    self,
                    _FEEDED_DEPRECATED_PARAMS,
                    set(conf[_FEEDED_DEPRECATED_PARAMS]),
                )
        return getattr(self, _FEEDED_DEPRECATED_PARAMS)

    def _get_or_init_user_feeded_params_set(self, conf=None):
        if not hasattr(self, _USER_FEEDED_PARAMS):
            if conf is None:
                setattr(self, _USER_FEEDED_PARAMS, set())
            else:
                setattr(self, _USER_FEEDED_PARAMS, set(conf[_USER_FEEDED_PARAMS]))
        return getattr(self, _USER_FEEDED_PARAMS)

    def get_user_feeded(self):
        return self._get_or_init_user_feeded_params_set()

    def get_feeded_deprecated_params(self):
        return self._get_or_init_feeded_deprecated_params_set()

    @property
    def _deprecated_params_set(self):
        return {name: True for name in self.get_feeded_deprecated_params()}

    def __str__(self):
        return json.dumps(self.as_dict(), ensure_ascii=False)

    def as_dict(self):
        def _recursive_convert_obj_to_dict(obj):
            ret_dict = {}
            for attr_name in list(obj.__dict__):
                if attr_name in [_FEEDED_DEPRECATED_PARAMS, _DEPRECATED_PARAMS, _USER_FEEDED_PARAMS, _IS_RAW_CONF]:
                    continue
                # get attr
                attr = getattr(obj, attr_name)
                if isinstance(attr, pd.DataFrame):
                    ret_dict[attr_name] = attr.to_dict()
                    continue
                if attr and type(attr).__name__ not in dir(builtins):
                    ret_dict[attr_name] = _recursive_convert_obj_to_dict(attr)
                else:
                    ret_dict[attr_name] = attr

            return ret_dict

        return _recursive_convert_obj_to_dict(self)

    def update(self, conf, allow_redundant=False):
        update_from_raw_conf = conf.get(_IS_RAW_CONF, True)
        if update_from_raw_conf:
            deprecated_params_set = self._get_or_init_deprecated_params_set()
            feeded_deprecated_params_set = (
                self._get_or_init_feeded_deprecated_params_set()
            )
            user_feeded_params_set = self._get_or_init_user_feeded_params_set()
            setattr(self, _IS_RAW_CONF, False)
        else:
            feeded_deprecated_params_set = (
                self._get_or_init_feeded_deprecated_params_set(conf)
            )
            user_feeded_params_set = self._get_or_init_user_feeded_params_set(conf)

        def _recursive_update_param(param, config, depth, prefix):
            if depth > settings.PARAM_MAXDEPTH:
                raise ValueError("Param define nesting too deep!!!, can not parse it")

            inst_variables = param.__dict__
            redundant_attrs = []
            for config_key, config_value in config.items():
                # redundant attr
                if config_key not in inst_variables:
                    if not update_from_raw_conf and config_key.startswith("_"):
                        setattr(param, config_key, config_value)
                    else:
                        setattr(param, config_key, config_value)
                        # redundant_attrs.append(config_key)
                    continue

                full_config_key = f"{prefix}{config_key}"

                if update_from_raw_conf:
                    # add user feeded params
                    user_feeded_params_set.add(full_config_key)

                    # update user feeded deprecated param set
                    if full_config_key in deprecated_params_set:
                        feeded_deprecated_params_set.add(full_config_key)

                # supported attr
                attr = getattr(param, config_key)
                if type(attr).__name__ in dir(builtins) or attr is None:
                    setattr(param, config_key, config_value)

                else:
                    # recursive set obj attr
                    sub_params = _recursive_update_param(
                        attr, config_value, depth + 1, prefix=f"{prefix}{config_key}."
                    )
                    setattr(param, config_key, sub_params)

            if not allow_redundant and redundant_attrs:
                raise ValueError(
                    f"cpn `{getattr(self, '_name', type(self))}` has redundant parameters: `{[redundant_attrs]}`"
                )

            return param

        return _recursive_update_param(param=self, config=conf, depth=0, prefix="")

    def extract_not_builtin(self):
        def _get_not_builtin_types(obj):
            ret_dict = {}
            for variable in obj.__dict__:
                attr = getattr(obj, variable)
                if attr and type(attr).__name__ not in dir(builtins):
                    ret_dict[variable] = _get_not_builtin_types(attr)

            return ret_dict

        return _get_not_builtin_types(self)

    def validate(self):
        self.builtin_types = dir(builtins)
        self.func = {
            "ge": self._greater_equal_than,
            "le": self._less_equal_than,
            "in": self._in,
            "not_in": self._not_in,
            "range": self._range,
        }
        home_dir = os.path.abspath(os.path.dirname(os.path.realpath(__file__)))
        param_validation_path_prefix = home_dir + "/param_validation/"

        param_name = type(self).__name__
        param_validation_path = "/".join(
            [param_validation_path_prefix, param_name + ".json"]
        )

        validation_json = None

        try:
            with open(param_validation_path, "r") as fin:
                validation_json = json.loads(fin.read())
        except BaseException:
            return

        self._validate_param(self, validation_json)

    def _validate_param(self, param_obj, validation_json):
        default_section = type(param_obj).__name__
        var_list = param_obj.__dict__

        for variable in var_list:
            attr = getattr(param_obj, variable)

            if type(attr).__name__ in self.builtin_types or attr is None:
                if variable not in validation_json:
                    continue

                validation_dict = validation_json[default_section][variable]
                value = getattr(param_obj, variable)
                value_legal = False

                for op_type in validation_dict:
                    if self.func[op_type](value, validation_dict[op_type]):
                        value_legal = True
                        break

                if not value_legal:
                    raise ValueError(
                        "Plase check runtime conf, {} = {} does not match user-parameter restriction".format(
                            variable, value
                        )
                    )

            elif variable in validation_json:
                self._validate_param(attr, validation_json)

    @staticmethod
    def check_string(param, descr):
        if type(param).__name__ not in ["str"]:
            raise ValueError(
                descr + " {} not supported, should be string type".format(param)
            )

    @staticmethod
    def check_empty(param, descr):
        if not param:
            raise ValueError(
                descr + " does not support empty value."
            )

    @staticmethod
    def check_positive_integer(param, descr):
        if type(param).__name__ not in ["int", "long"] or param <= 0:
            raise ValueError(
                descr + " {} not supported, should be positive integer".format(param)
            )

    @staticmethod
    def check_positive_number(param, descr):
        if type(param).__name__ not in ["float", "int", "long"] or param <= 0:
            raise ValueError(
                descr + " {} not supported, should be positive numeric".format(param)
            )

    @staticmethod
    def check_nonnegative_number(param, descr):
        if type(param).__name__ not in ["float", "int", "long"] or param < 0:
            raise ValueError(
                descr
                + " {} not supported, should be non-negative numeric".format(param)
            )

    @staticmethod
    def check_decimal_float(param, descr):
        if type(param).__name__ not in ["float", "int"] or param < 0 or param > 1:
            raise ValueError(
                descr
                + " {} not supported, should be a float number in range [0, 1]".format(
                    param
                )
            )

    @staticmethod
    def check_boolean(param, descr):
        if type(param).__name__ != "bool":
            raise ValueError(
                descr + " {} not supported, should be bool type".format(param)
            )

    @staticmethod
    def check_open_unit_interval(param, descr):
        if type(param).__name__ not in ["float"] or param <= 0 or param >= 1:
            raise ValueError(
                descr + " should be a numeric number between 0 and 1 exclusively"
            )

    @staticmethod
    def check_valid_value(param, descr, valid_values):
        if param not in valid_values:
            raise ValueError(
                descr
                + " {} is not supported, it should be in {}".format(param, valid_values)
            )

    @staticmethod
    def check_defined_type(param, descr, types):
        if type(param).__name__ not in types:
            raise ValueError(
                descr + " {} not supported, should be one of {}".format(param, types)
            )

    @staticmethod
    def check_and_change_lower(param, valid_list, descr=""):
        if type(param).__name__ != "str":
            raise ValueError(
                descr
                + " {} not supported, should be one of {}".format(param, valid_list)
            )

        lower_param = param.lower()
        if lower_param in valid_list:
            return lower_param
        else:
            raise ValueError(
                descr
                + " {} not supported, should be one of {}".format(param, valid_list)
            )

    @staticmethod
    def _greater_equal_than(value, limit):
        return value >= limit - settings.FLOAT_ZERO

    @staticmethod
    def _less_equal_than(value, limit):
        return value <= limit + settings.FLOAT_ZERO

    @staticmethod
    def _range(value, ranges):
        in_range = False
        for left_limit, right_limit in ranges:
            if (
                    left_limit - settings.FLOAT_ZERO
                    <= value
                    <= right_limit + settings.FLOAT_ZERO
            ):
                in_range = True
                break

        return in_range

    @staticmethod
    def _in(value, right_value_list):
        return value in right_value_list

    @staticmethod
    def _not_in(value, wrong_value_list):
        return value not in wrong_value_list

    def _warn_deprecated_param(self, param_name, descr):
        if self._deprecated_params_set.get(param_name):
            logging.warning(
                f"{descr} {param_name} is deprecated and ignored in this version."
            )

    def _warn_to_deprecate_param(self, param_name, descr, new_param):
        if self._deprecated_params_set.get(param_name):
            logging.warning(
                f"{descr} {param_name} will be deprecated in future release; "
                f"please use {new_param} instead."
            )
            return True
        return False


class ComponentBase(ABC):
    component_name: str

    def __str__(self):
        """
        {
            "component_name": "Begin",
            "params": {}
        }
        """
        out = getattr(self._param, self._param.output_var_name)
        if isinstance(out, pd.DataFrame) and "chunks" in out:
            del out["chunks"]
            setattr(self._param, self._param.output_var_name, out)

        return """{{
            "component_name": "{}",
            "params": {},
            "output": {},
            "inputs": {}
        }}""".format(self.component_name,
                     self._param,
                     json.dumps(json.loads(str(self._param)).get("output", {}), ensure_ascii=False),
                     json.dumps(json.loads(str(self._param)).get("inputs", []), ensure_ascii=False)
        )

    def __init__(self, canvas, id, param: ComponentParamBase):
        from agent.canvas import Canvas  # Local import to avoid cyclic dependency
        assert isinstance(canvas, Canvas), "canvas must be an instance of Canvas"
        self._canvas = canvas
        self._id = id
        self._param = param
        self._param.check()

    def get_dependent_components(self):
        cpnts = set([para["component_id"].split("@")[0] for para in self._param.query \
                     if para.get("component_id") \
                     and para["component_id"].lower().find("answer") < 0 \
                     and para["component_id"].lower().find("begin") < 0])
        return list(cpnts)

    def run(self, history, **kwargs):
        logging.debug("{}, history: {}, kwargs: {}".format(self, json.dumps(history, ensure_ascii=False),
                                                              json.dumps(kwargs, ensure_ascii=False)))
        self._param.debug_inputs = []
        try:
            res = self._run(history, **kwargs)
            self.set_output(res)
        except Exception as e:
            self.set_output(pd.DataFrame([{"content": str(e)}]))
            raise e

        return res

    def _run(self, history, **kwargs):
        raise NotImplementedError()

    def output(self, allow_partial=True) -> Tuple[str, Union[pd.DataFrame, partial]]:
        o = getattr(self._param, self._param.output_var_name)
        if not isinstance(o, partial):
            if not isinstance(o, pd.DataFrame):
                if isinstance(o, list):
                    return self._param.output_var_name, pd.DataFrame(o).dropna()
                if o is None:
                    return self._param.output_var_name, pd.DataFrame()
                return self._param.output_var_name, pd.DataFrame([{"content": str(o)}])
            return self._param.output_var_name, o

        if allow_partial or not isinstance(o, partial):
            if not isinstance(o, partial) and not isinstance(o, pd.DataFrame):
                return pd.DataFrame(o if isinstance(o, list) else [o]).dropna()
            return self._param.output_var_name, o

        outs = None
        for oo in o():
            if not isinstance(oo, pd.DataFrame):
                outs = pd.DataFrame(oo if isinstance(oo, list) else [oo]).dropna()
            else:
                outs = oo.dropna()
        return self._param.output_var_name, outs

    def reset(self):
        setattr(self._param, self._param.output_var_name, None)
        self._param.inputs = []

    def set_output(self, v):
        setattr(self._param, self._param.output_var_name, v)

<<<<<<< HEAD
    def set_infor(self, v):
        setattr(self._param, self._param.infor_var_name, v)
=======
    def _fetch_outputs_from(self, sources: list[dict[str, Any]]) -> list[pd.DataFrame]:
        outs = []
        for q in sources:
            if q.get("component_id"):
                if q["component_id"].split("@")[0].lower().find("begin") >= 0:
                    cpn_id, key = q["component_id"].split("@")
                    for p in self._canvas.get_component(cpn_id)["obj"]._param.query:
                        if p["key"] == key:
                            outs.append(pd.DataFrame([{"content": p.get("value", "")}]))
                            break
                    else:
                        assert False, f"Can't find parameter '{key}' for {cpn_id}"
                    continue

                if q["component_id"].lower().find("answer") == 0:
                    txt = []
                    for r, c in self._canvas.history[::-1][:self._param.message_history_window_size][::-1]:
                        txt.append(f"{r.upper()}:{c}")
                    txt = "\n".join(txt)
                    outs.append(pd.DataFrame([{"content": txt}]))
                    continue

                outs.append(self._canvas.get_component(q["component_id"])["obj"].output(allow_partial=False)[1])
            elif q.get("value"):
                outs.append(pd.DataFrame([{"content": q["value"]}]))
        return outs
>>>>>>> cb37f00a

    def get_input(self):
        if self._param.debug_inputs:
            return pd.DataFrame([{"content": v["value"]} for v in self._param.debug_inputs if v.get("value")])

        reversed_cpnts = []
        if len(self._canvas.path) > 1:
            reversed_cpnts.extend(self._canvas.path[-2])
        reversed_cpnts.extend(self._canvas.path[-1])
        up_cpns = self.get_upstream()
        reversed_up_cpnts = [cpn for cpn in reversed_cpnts if cpn in up_cpns]

        if self._param.query:
            self._param.inputs = []
            outs = self._fetch_outputs_from(self._param.query)

            for out in outs:
                records = out.to_dict("records")
                content: str

                if len(records) > 1:
                    content = "\n".join(
                        [str(d["content"]) for d in records]
                    )
                else:
                    content = records[0]["content"]

                self._param.inputs.append({
                    "component_id": records[0].get("component_id"),
                    "content": content
                })

            if outs:
                df = pd.concat(outs, ignore_index=True)
                if "content" in df:
                    df = df.drop_duplicates(subset=['content']).reset_index(drop=True)
                return df

        upstream_outs = []

        for u in reversed_up_cpnts[::-1]:
            if self.get_component_name(u) in ["switch", "concentrator"]:
                continue
            if self.component_name.lower() == "generate" and self.get_component_name(u) == "retrieval":
                o = self._canvas.get_component(u)["obj"].output(allow_partial=False)[1]
                if o is not None:
                    o["component_id"] = u
                    upstream_outs.append(o)
                    continue
            #if self.component_name.lower()!="answer" and u not in self._canvas.get_component(self._id)["upstream"]: continue
            if self.component_name.lower().find("switch") < 0 \
                    and self.get_component_name(u) in ["relevant", "categorize"]:
                continue
            if u.lower().find("answer") >= 0:
                for r, c in self._canvas.history[::-1]:
                    if r == "user":
                        upstream_outs.append(pd.DataFrame([{"content": c, "component_id": u}]))
                        break
                break
            if self.component_name.lower().find("answer") >= 0 and self.get_component_name(u) in ["relevant"]:
                continue
            o = self._canvas.get_component(u)["obj"].output(allow_partial=False)[1]
            if o is not None:
                o["component_id"] = u
                upstream_outs.append(o)
            break

        assert upstream_outs, "Can't inference the where the component input is. Please identify whose output is this component's input."

        df = pd.concat(upstream_outs, ignore_index=True)
        if "content" in df:
            df = df.drop_duplicates(subset=['content']).reset_index(drop=True)

        self._param.inputs = []
        for _, r in df.iterrows():
            self._param.inputs.append({"component_id": r["component_id"], "content": r["content"]})

        return df

    def get_input_elements(self):
        assert self._param.query, "Please verify the input parameters first."
        eles = []
        for q in self._param.query:
            if q.get("component_id"):
                cpn_id = q["component_id"]
                if cpn_id.split("@")[0].lower().find("begin") >= 0:
                    cpn_id, key = cpn_id.split("@")
                    eles.extend(self._canvas.get_component(cpn_id)["obj"]._param.query)
                    continue

                eles.append({"name": self._canvas.get_component_name(cpn_id), "key": cpn_id})
            else:
                eles.append({"key": q["value"], "name": q["value"], "value": q["value"]})
        return eles

    def get_stream_input(self):
        reversed_cpnts = []
        if len(self._canvas.path) > 1:
            reversed_cpnts.extend(self._canvas.path[-2])
        reversed_cpnts.extend(self._canvas.path[-1])
        up_cpns = self.get_upstream()
        reversed_up_cpnts = [cpn for cpn in reversed_cpnts if cpn in up_cpns]

        for u in reversed_up_cpnts[::-1]:
            if self.get_component_name(u) in ["switch", "answer"]:
                continue
            return self._canvas.get_component(u)["obj"].output()[1]

    @staticmethod
    def be_output(v):
        return pd.DataFrame([{"content": v}])

    def get_component_name(self, cpn_id):
        return self._canvas.get_component(cpn_id)["obj"].component_name.lower()

    def debug(self, **kwargs):
        return self._run([], **kwargs)

    def get_parent(self):
        pid = self._canvas.get_component(self._id)["parent_id"]
        return self._canvas.get_component(pid)["obj"]

    def get_upstream(self):
        cpn_nms = self._canvas.get_component(self._id)['upstream']
        return cpn_nms<|MERGE_RESOLUTION|>--- conflicted
+++ resolved
@@ -463,10 +463,9 @@
     def set_output(self, v):
         setattr(self._param, self._param.output_var_name, v)
 
-<<<<<<< HEAD
     def set_infor(self, v):
         setattr(self._param, self._param.infor_var_name, v)
-=======
+        
     def _fetch_outputs_from(self, sources: list[dict[str, Any]]) -> list[pd.DataFrame]:
         outs = []
         for q in sources:
@@ -493,8 +492,6 @@
             elif q.get("value"):
                 outs.append(pd.DataFrame([{"content": q["value"]}]))
         return outs
->>>>>>> cb37f00a
-
     def get_input(self):
         if self._param.debug_inputs:
             return pd.DataFrame([{"content": v["value"]} for v in self._param.debug_inputs if v.get("value")])
