#
#  Copyright 2024 The InfiniFlow Authors. All Rights Reserved.
#
#  Licensed under the Apache License, Version 2.0 (the "License");
#  you may not use this file except in compliance with the License.
#  You may obtain a copy of the License at
#
#      http://www.apache.org/licenses/LICENSE-2.0
#
#  Unless required by applicable law or agreed to in writing, software
#  distributed under the License is distributed on an "AS IS" BASIS,
#  WITHOUT WARRANTIES OR CONDITIONS OF ANY KIND, either express or implied.
#  See the License for the specific language governing permissions and
#  limitations under the License.
#
import logging
from abc import ABC
from api.db import LLMType
from api.db.services.llm_service import LLMBundle
from agent.component import GenerateParam, Generate


class CategorizeParam(GenerateParam):

    """
    Define the Categorize component parameters.
    """
    def __init__(self):
        super().__init__()
        self.category_description = {}
        self.prompt = ""

    def check(self):
        super().check()
        self.check_empty(self.category_description, "[Categorize] Category examples")
        for k, v in self.category_description.items():
            if not k:
                raise ValueError("[Categorize] Category name can not be empty!")
            if not v.get("to"):
                raise ValueError(f"[Categorize] 'To' of category {k} can not be empty!")

    def get_prompt(self, chat_hist):
        cate_lines = []
        for c, desc in self.category_description.items():
            c=c.strip()
            for line in desc.get("examples", "").split("\n"):
                line=line.strip()
                if not line and not c:
                    continue
                cate_lines.append("Category: {} - USER: {}".format(c,line))
        descriptions = []
        for c, desc in self.category_description.items():
            if desc.get("description"):
                descriptions.append(
<<<<<<< HEAD
                    "--------------------\nCategory: {}\nDescription: {}\n".format(c, desc["description"]))
        self.prompt = """
You're a text classifier. You need to categorize the user's questions into {} categories, namely: {}
Here's description of each category:
{}

You could learn from the following examples:
{}
You could learn from the above examples.
Just mention the category names, no need for any additional words.
        
---- Real Data ----
{}
""".format(
            len(self.category_description.keys()),
            "/".join(list(self.category_description.keys())),
            "\n".join(descriptions),
            "\n".join(cate_lines),
=======
                    "\nCategory: {}\nDescription: {}".format(c, desc["description"]))

        self.prompt = """
Role: You're a text classifier. 
Task: You need to categorize the user’s questions into {} categories, namely: {}

Here's description of each category:
{}

You could learn from the following examples:
{}
You could learn from the above examples.

Requirements:
- Just mention the category names, no need for any additional words.

---- Real Data ----
USER: {}\n
        """.format(
            len(self.category_description.keys()),
            "/".join(list(self.category_description.keys())),
            "\n".join(descriptions),
            "\n\n- ".join(cate_lines),
>>>>>>> 979cdc36
            chat_hist
        )
        logging.info(f"Prompt: {self.prompt}")
        return self.prompt


class Categorize(Generate, ABC):
    component_name = "Categorize"

    def _run(self, history, **kwargs):
        input = self.get_input()
        input = " - ".join(input["content"]) if "content" in input else ""
        chat_mdl = LLMBundle(self._canvas.get_tenant_id(), LLMType.CHAT, self._param.llm_id)
        ans = chat_mdl.chat(self._param.get_prompt(input), [{"role": "user", "content": "\nCategory: "}],
                            self._param.gen_conf())
        logging.debug(f"input: {input}, answer: {str(ans)}")
        for c in self._param.category_description.keys():
            if ans.lower().find(c.lower()) >= 0:
                return Categorize.be_output(self._param.category_description[c]["to"])

        return Categorize.be_output(list(self._param.category_description.items())[-1][1]["to"])

    def debug(self, **kwargs):
        df = self._run([], **kwargs)
        cpn_id = df.iloc[0, 0]
        return Categorize.be_output(self._canvas.get_component_name(cpn_id))
<|MERGE_RESOLUTION|>--- conflicted
+++ resolved
@@ -52,31 +52,11 @@
         for c, desc in self.category_description.items():
             if desc.get("description"):
                 descriptions.append(
-<<<<<<< HEAD
-                    "--------------------\nCategory: {}\nDescription: {}\n".format(c, desc["description"]))
-        self.prompt = """
-You're a text classifier. You need to categorize the user's questions into {} categories, namely: {}
-Here's description of each category:
-{}
-
-You could learn from the following examples:
-{}
-You could learn from the above examples.
-Just mention the category names, no need for any additional words.
-        
----- Real Data ----
-{}
-""".format(
-            len(self.category_description.keys()),
-            "/".join(list(self.category_description.keys())),
-            "\n".join(descriptions),
-            "\n".join(cate_lines),
-=======
                     "\nCategory: {}\nDescription: {}".format(c, desc["description"]))
 
         self.prompt = """
 Role: You're a text classifier. 
-Task: You need to categorize the user’s questions into {} categories, namely: {}
+Task: You need to categorize the user's questions into {} categories, namely: {}
 
 Here's description of each category:
 {}
@@ -95,7 +75,6 @@
             "/".join(list(self.category_description.keys())),
             "\n".join(descriptions),
             "\n\n- ".join(cate_lines),
->>>>>>> 979cdc36
             chat_hist
         )
         logging.info(f"Prompt: {self.prompt}")
