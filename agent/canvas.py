#
#  Copyright 2024 The InfiniFlow Authors. All Rights Reserved.
#
#  Licensed under the Apache License, Version 2.0 (the "License");
#  you may not use this file except in compliance with the License.
#  You may obtain a copy of the License at
#
#      http://www.apache.org/licenses/LICENSE-2.0
#
#  Unless required by applicable law or agreed to in writing, software
#  distributed under the License is distributed on an "AS IS" BASIS,
#  WITHOUT WARRANTIES OR CONDITIONS OF ANY KIND, either express or implied.
#  See the License for the specific language governing permissions and
#  limitations under the License.
#
import asyncio
import base64
import inspect
import binascii
import json
import logging
import re
import time
from concurrent.futures import ThreadPoolExecutor
from copy import deepcopy
from functools import partial
from typing import Any, Union, Tuple

from agent.component import component_class
from agent.component.base import ComponentBase
from api.db.services.file_service import FileService
from api.db.services.llm_service import LLMBundle
from api.db.services.task_service import has_canceled
from common.constants import LLMType
from common.misc_utils import get_uuid, hash_str2int
from common.exceptions import TaskCanceledException
from rag.prompts.generator import chunks_format
from rag.utils.redis_conn import REDIS_CONN

class Graph:
    """
        dsl = {
            "components": {
                "begin": {
                    "obj":{
                        "component_name": "Begin",
                        "params": {},
                    },
                    "downstream": ["answer_0"],
                    "upstream": [],
                },
                "retrieval_0": {
                    "obj": {
                        "component_name": "Retrieval",
                        "params": {}
                    },
                    "downstream": ["generate_0"],
                    "upstream": ["answer_0"],
                },
                "generate_0": {
                    "obj": {
                        "component_name": "Generate",
                        "params": {}
                    },
                    "downstream": ["answer_0"],
                    "upstream": ["retrieval_0"],
                }
            },
            "history": [],
            "path": ["begin"],
            "retrieval": {"chunks": [], "doc_aggs": []},
            "globals": {
                "sys.query": "",
                "sys.user_id": tenant_id,
                "sys.conversation_turns": 0,
                "sys.files": []
            }
        }
        """

    def __init__(self, dsl: str, tenant_id=None, task_id=None):
        self.path = []
        self.components = {}
        self.error = ""
        self.dsl = json.loads(dsl)
        self._tenant_id = tenant_id
        self.task_id = task_id if task_id else get_uuid()
        self._thread_pool = ThreadPoolExecutor(max_workers=5)
        self.load()

    def load(self):
        self.components = self.dsl["components"]
        cpn_nms = set([])
        for k, cpn in self.components.items():
            cpn_nms.add(cpn["obj"]["component_name"])

        for k, cpn in self.components.items():
            cpn_nms.add(cpn["obj"]["component_name"])
            param = component_class(cpn["obj"]["component_name"] + "Param")()
            param.update(cpn["obj"]["params"])
            try:
                param.check()
            except Exception as e:
                raise ValueError(self.get_component_name(k) + f": {e}")

            cpn["obj"] = component_class(cpn["obj"]["component_name"])(self, k, param)

        self.path = self.dsl["path"]

    def __str__(self):
        self.dsl["path"] = self.path
        self.dsl["task_id"] = self.task_id
        dsl = {
            "components": {}
        }
        for k in self.dsl.keys():
            if k in ["components"]:
                continue
            dsl[k] = deepcopy(self.dsl[k])

        for k, cpn in self.components.items():
            if k not in dsl["components"]:
                dsl["components"][k] = {}
            for c in cpn.keys():
                if c == "obj":
                    dsl["components"][k][c] = json.loads(str(cpn["obj"]))
                    continue
                dsl["components"][k][c] = deepcopy(cpn[c])
        return json.dumps(dsl, ensure_ascii=False)

    def reset(self):
        self.path = []
        for k, cpn in self.components.items():
            self.components[k]["obj"].reset()
        try:
            REDIS_CONN.delete(f"{self.task_id}-logs")
            REDIS_CONN.delete(f"{self.task_id}-cancel")
        except Exception as e:
            logging.exception(e)

    def get_component_name(self, cid):
        for n in self.dsl.get("graph", {}).get("nodes", []):
            if cid == n["id"]:
                return n["data"]["name"]
        return ""

    def run(self, **kwargs):
        raise NotImplementedError()

    def get_component(self, cpn_id) -> Union[None, dict[str, Any]]:
        return self.components.get(cpn_id)

    def get_component_obj(self, cpn_id) -> ComponentBase:
        return self.components.get(cpn_id)["obj"]

    def get_component_type(self, cpn_id) -> str:
        return self.components.get(cpn_id)["obj"].component_name

    def get_component_input_form(self, cpn_id) -> dict:
        return self.components.get(cpn_id)["obj"].get_input_form()

    def get_tenant_id(self):
        return self._tenant_id

    def get_value_with_variable(self,value: str) -> Any:
        pat = re.compile(r"\{* *\{([a-zA-Z:0-9]+@[A-Za-z0-9_.]+|sys\.[A-Za-z0-9_.]+|env\.[A-Za-z0-9_.]+)\} *\}*")
        out_parts = []
        last = 0

        for m in pat.finditer(value):
            out_parts.append(value[last:m.start()])
            key = m.group(1)
            v = self.get_variable_value(key)
            if v is None:
                rep = ""
            elif isinstance(v, partial):
                buf = []
                for chunk in v():
                    buf.append(chunk)
                rep = "".join(buf)
            elif isinstance(v, str):
                rep = v
            else:
                rep = json.dumps(v, ensure_ascii=False)

            out_parts.append(rep)
            last = m.end()

        out_parts.append(value[last:])
        return("".join(out_parts))

    def get_variable_value(self, exp: str) -> Any:
        exp = exp.strip("{").strip("}").strip(" ").strip("{").strip("}")
        if exp.find("@") < 0:
            return self.globals[exp]
        cpn_id, var_nm = exp.split("@")
        cpn = self.get_component(cpn_id)
        if not cpn:
            raise Exception(f"Can't find variable: '{cpn_id}@{var_nm}'")
        parts = var_nm.split(".", 1)
        root_key = parts[0]
        rest = parts[1] if len(parts) > 1 else ""
        root_val = cpn["obj"].output(root_key)

        if not rest:
            return root_val
        return self.get_variable_param_value(root_val,rest)

    def get_variable_param_value(self, obj: Any, path: str) -> Any:
        cur = obj
        if not path:
            return cur
        for key in path.split('.'):
            if cur is None:
                return None

            if isinstance(cur, str):
                try:
                    cur = json.loads(cur)
                except Exception:
                    return None

            if isinstance(cur, dict):
                cur = cur.get(key)
                continue

            if isinstance(cur, (list, tuple)):
                try:
                    idx = int(key)
                    cur = cur[idx]
                except Exception:
                    return None
                continue

            cur = getattr(cur, key, None)
        return cur

    def set_variable_value(self, exp: str,value):
        exp = exp.strip("{").strip("}").strip(" ").strip("{").strip("}")
        if exp.find("@") < 0:
            self.globals[exp] = value
            return
        cpn_id, var_nm = exp.split("@")
        cpn = self.get_component(cpn_id)
        if not cpn:
            raise Exception(f"Can't find variable: '{cpn_id}@{var_nm}'")
        parts = var_nm.split(".", 1)
        root_key = parts[0]
        rest = parts[1] if len(parts) > 1 else ""
        if not rest:
            cpn["obj"].set_output(root_key, value)
            return
        root_val = cpn["obj"].output(root_key)
        if not root_val:
            root_val = {}
        cpn["obj"].set_output(root_key, self.set_variable_param_value(root_val,rest,value))

    def set_variable_param_value(self, obj: Any, path: str, value) -> Any:
        cur = obj
        keys = path.split('.')
        if not path:
            return value
        for key in keys:
            if key not in cur or not isinstance(cur[key], dict):
                cur[key] = {}
            cur = cur[key]
        cur[keys[-1]] = value
        return obj

    def is_canceled(self) -> bool:
        return has_canceled(self.task_id)

    def cancel_task(self) -> bool:
        try:
            REDIS_CONN.set(f"{self.task_id}-cancel", "x")
        except Exception as e:
            logging.exception(e)
            return False
        return True


class Canvas(Graph):

    def __init__(self, dsl: str, tenant_id=None, task_id=None):
        self.globals = {
            "sys.query": "",
            "sys.user_id": tenant_id,
            "sys.conversation_turns": 0,
            "sys.files": []
        }
        self.variables = {}
        super().__init__(dsl, tenant_id, task_id)

    def load(self):
        super().load()
        self.history = self.dsl["history"]
        if "globals" in self.dsl:
            self.globals = self.dsl["globals"]
        else:
            self.globals = {
            "sys.query": "",
            "sys.user_id": "",
            "sys.conversation_turns": 0,
            "sys.files": []
        }
        if "variables" in self.dsl:
            self.variables = self.dsl["variables"]
        else:
            self.variables = {}

        self.retrieval = self.dsl["retrieval"]
        self.memory = self.dsl.get("memory", [])

    def __str__(self):
        self.dsl["history"] = self.history
        self.dsl["retrieval"] = self.retrieval
        self.dsl["memory"] = self.memory
        return super().__str__()

    def reset(self, mem=False):
        super().reset()
        if not mem:
            self.history = []
            self.retrieval = []
            self.memory = []
        print(self.variables)
        for k in self.globals.keys():
            if k.startswith("sys."):
                if isinstance(self.globals[k], str):
                    self.globals[k] = ""
                elif isinstance(self.globals[k], int):
                    self.globals[k] = 0
                elif isinstance(self.globals[k], float):
                    self.globals[k] = 0
                elif isinstance(self.globals[k], list):
                    self.globals[k] = []
                elif isinstance(self.globals[k], dict):
                    self.globals[k] = {}
                else:
                    self.globals[k] = None
            if k.startswith("env."):
                key = k[4:]
                if key in self.variables:
                    variable = self.variables[key]
                    if variable["value"]:
                        self.globals[k] = variable["value"]
                    else:
                        if variable["type"] == "string":
                            self.globals[k] = ""
                        elif variable["type"] == "number":
                            self.globals[k] = 0
                        elif variable["type"] == "boolean":
                            self.globals[k] = False
                        elif variable["type"] == "object":
                            self.globals[k] = {}
                        elif variable["type"].startswith("array"):
                            self.globals[k] = []
                        else:
                            self.globals[k] = ""
                else:
                    self.globals[k] = ""
<<<<<<< HEAD
        print(self.globals)

=======
>>>>>>> b5ad7b70

    async def run(self, **kwargs):
        st = time.perf_counter()
        self._loop = asyncio.get_running_loop()
        self.message_id = get_uuid()
        created_at = int(time.time())
        self.add_user_input(kwargs.get("query"))
        for k, cpn in self.components.items():
            self.components[k]["obj"].reset(True)

        if kwargs.get("webhook_payload"):
            for k, cpn in self.components.items():
                if self.components[k]["obj"].component_name.lower() == "webhook":
                    for kk, vv in kwargs["webhook_payload"].items():
                        self.components[k]["obj"].set_output(kk, vv)

        for k in kwargs.keys():
            if k in ["query", "user_id", "files"] and kwargs[k]:
                if k == "files":
                    self.globals[f"sys.{k}"] = await self.get_files_async(kwargs[k])
                else:
                    self.globals[f"sys.{k}"] = kwargs[k]
        if not self.globals["sys.conversation_turns"] :
            self.globals["sys.conversation_turns"] = 0
        self.globals["sys.conversation_turns"] += 1

        def decorate(event, dt):
            nonlocal created_at
            return {
                "event": event,
                #"conversation_id": "f3cc152b-24b0-4258-a1a1-7d5e9fc8a115",
                "message_id": self.message_id,
                "created_at": created_at,
                "task_id": self.task_id,
                "data": dt
            }

        if not self.path or self.path[-1].lower().find("userfillup") < 0:
            self.path.append("begin")
            self.retrieval.append({"chunks": [], "doc_aggs": []})

        if self.is_canceled():
            msg = f"Task {self.task_id} has been canceled before starting."
            logging.info(msg)
            raise TaskCanceledException(msg)

        yield decorate("workflow_started", {"inputs": kwargs.get("inputs")})
        self.retrieval.append({"chunks": {}, "doc_aggs": {}})

        async def _run_batch(f, t):
            if self.is_canceled():
                msg = f"Task {self.task_id} has been canceled during batch execution."
                logging.info(msg)
                raise TaskCanceledException(msg)

            loop = asyncio.get_running_loop()
            tasks = []

            def _run_async_in_thread(coro_func, **call_kwargs):
                return asyncio.run(coro_func(**call_kwargs))

            i = f
            while i < t:
                cpn = self.get_component_obj(self.path[i])
                task_fn = None
                call_kwargs = None

                if cpn.component_name.lower() in ["begin", "userfillup"]:
                    call_kwargs = {"inputs": kwargs.get("inputs", {})}
                    task_fn = cpn.invoke
                    i += 1
                else:
                    for _, ele in cpn.get_input_elements().items():
                        if isinstance(ele, dict) and ele.get("_cpn_id") and ele.get("_cpn_id") not in self.path[:i] and self.path[0].lower().find("userfillup") < 0:
                            self.path.pop(i)
                            t -= 1
                            break
                    else:
                        call_kwargs = cpn.get_input()
                        task_fn = cpn.invoke
                        i += 1

                if task_fn is None:
                    continue

                invoke_async = getattr(cpn, "invoke_async", None)
                if invoke_async and asyncio.iscoroutinefunction(invoke_async):
                    tasks.append(loop.run_in_executor(self._thread_pool, partial(_run_async_in_thread, invoke_async, **(call_kwargs or {}))))
                else:
                    tasks.append(loop.run_in_executor(self._thread_pool, partial(task_fn, **(call_kwargs or {}))))

            if tasks:
                await asyncio.gather(*tasks)

        def _node_finished(cpn_obj):
            return decorate("node_finished",{
                           "inputs": cpn_obj.get_input_values(),
                           "outputs": cpn_obj.output(),
                           "component_id": cpn_obj._id,
                           "component_name": self.get_component_name(cpn_obj._id),
                           "component_type": self.get_component_type(cpn_obj._id),
                           "error": cpn_obj.error(),
                           "elapsed_time": time.perf_counter() - cpn_obj.output("_created_time"),
                           "created_at": cpn_obj.output("_created_time"),
                       })

        self.error = ""
        idx = len(self.path) - 1
        partials = []
        tts_mdl = None
        while idx < len(self.path):
            to = len(self.path)
            for i in range(idx, to):
                yield decorate("node_started", {
                    "inputs": None, "created_at": int(time.time()),
                    "component_id": self.path[i],
                    "component_name": self.get_component_name(self.path[i]),
                    "component_type": self.get_component_type(self.path[i]),
                    "thoughts": self.get_component_thoughts(self.path[i])
                })
            await _run_batch(idx, to)
            to = len(self.path)
            # post processing of components invocation
            for i in range(idx, to):
                cpn = self.get_component(self.path[i])
                cpn_obj = self.get_component_obj(self.path[i])
                if cpn_obj.component_name.lower() == "message":
                    if cpn_obj.get_param("auto_play"):
                        tts_mdl = LLMBundle(self._tenant_id, LLMType.TTS)
                    if isinstance(cpn_obj.output("content"), partial):
                        _m = ""
                        buff_m = ""
                        stream = cpn_obj.output("content")()
                        async def _process_stream(m):
                            nonlocal buff_m, _m, tts_mdl
                            if not m:
                                return
                            if m == "<think>":
                                return decorate("message", {"content": "", "start_to_think": True})

                            elif m == "</think>":
                                return decorate("message", {"content": "", "end_to_think": True})

                            buff_m += m
                            _m += m

                            if len(buff_m) > 16:
                                ev = decorate(
                                    "message",
                                    {
                                        "content": m,
                                        "audio_binary": self.tts(tts_mdl, buff_m)
                                    }
                                )
                                buff_m = ""
                                return ev

                            return decorate("message", {"content": m})

                        if inspect.isasyncgen(stream):
                            async for m in stream:
                                ev= await _process_stream(m)
                                if ev:
                                    yield ev
                        else:
                            for m in stream:
                                ev= await _process_stream(m)
                                if ev:
                                    yield ev
                        if buff_m:
                            yield decorate("message", {"content": "", "audio_binary": self.tts(tts_mdl, buff_m)})
                            buff_m = ""
                        cpn_obj.set_output("content", _m)
                        cite = re.search(r"\[ID:[ 0-9]+\]", _m)
                    else:
                        yield decorate("message", {"content": cpn_obj.output("content")})
                        cite = re.search(r"\[ID:[ 0-9]+\]",  cpn_obj.output("content"))

                    if isinstance(cpn_obj.output("attachment"), tuple):
                        yield decorate("message", {"attachment": cpn_obj.output("attachment")})

                    yield decorate("message_end", {"reference": self.get_reference() if cite else None})

                    while partials:
                        _cpn_obj = self.get_component_obj(partials[0])
                        if isinstance(_cpn_obj.output("content"), partial):
                            break
                        yield _node_finished(_cpn_obj)
                        partials.pop(0)

                other_branch = False
                if cpn_obj.error():
                    ex = cpn_obj.exception_handler()
                    if ex and ex["goto"]:
                        self.path.extend(ex["goto"])
                        other_branch = True
                    elif ex and ex["default_value"]:
                        yield decorate("message", {"content": ex["default_value"]})
                        yield decorate("message_end", {})
                    else:
                        self.error = cpn_obj.error()

                if cpn_obj.component_name.lower() not in ("iteration","loop"):
                    if isinstance(cpn_obj.output("content"), partial):
                        if self.error:
                            cpn_obj.set_output("content", None)
                            yield _node_finished(cpn_obj)
                        else:
                            partials.append(self.path[i])
                    else:
                        yield _node_finished(cpn_obj)

                def _append_path(cpn_id):
                    nonlocal other_branch
                    if other_branch:
                        return
                    if self.path[-1] == cpn_id:
                        return
                    self.path.append(cpn_id)

                def _extend_path(cpn_ids):
                    nonlocal other_branch
                    if other_branch:
                        return
                    for cpn_id in cpn_ids:
                        _append_path(cpn_id)

                if cpn_obj.component_name.lower() in ("iterationitem","loopitem") and cpn_obj.end():
                    iter = cpn_obj.get_parent()
                    yield _node_finished(iter)
                    _extend_path(self.get_component(cpn["parent_id"])["downstream"])
                elif cpn_obj.component_name.lower() in ["categorize", "switch"]:
                    _extend_path(cpn_obj.output("_next"))
                elif cpn_obj.component_name.lower() in ("iteration", "loop"):
                    _append_path(cpn_obj.get_start())
                elif cpn_obj.component_name.lower() == "exitloop" and cpn_obj.get_parent().component_name.lower() == "loop":
                    _extend_path(self.get_component(cpn["parent_id"])["downstream"])
                elif not cpn["downstream"] and cpn_obj.get_parent():
                    _append_path(cpn_obj.get_parent().get_start())
                else:
                    _extend_path(cpn["downstream"])

            if self.error:
                logging.error(f"Runtime Error: {self.error}")
                break
            idx = to

            if any([self.get_component_obj(c).component_name.lower() == "userfillup" for c in self.path[idx:]]):
                path = [c for c in self.path[idx:] if self.get_component(c)["obj"].component_name.lower() == "userfillup"]
                path.extend([c for c in self.path[idx:] if self.get_component(c)["obj"].component_name.lower() != "userfillup"])
                another_inputs = {}
                tips = ""
                for c in path:
                    o = self.get_component_obj(c)
                    if o.component_name.lower() == "userfillup":
                        o.invoke()
                        another_inputs.update(o.get_input_elements())
                        if o.get_param("enable_tips"):
                            tips = o.output("tips")
                self.path = path
                yield decorate("user_inputs", {"inputs": another_inputs, "tips": tips})
                return
        self.path = self.path[:idx]
        if not self.error:
            yield decorate("workflow_finished",
                       {
                           "inputs": kwargs.get("inputs"),
                           "outputs": self.get_component_obj(self.path[-1]).output(),
                           "elapsed_time": time.perf_counter() - st,
                           "created_at": st,
                       })
            self.history.append(("assistant", self.get_component_obj(self.path[-1]).output()))
        elif "Task has been canceled" in self.error:
            yield decorate("workflow_finished",
                       {
                           "inputs": kwargs.get("inputs"),
                           "outputs": "Task has been canceled",
                           "elapsed_time": time.perf_counter() - st,
                           "created_at": st,
                       })

    def is_reff(self, exp: str) -> bool:
        exp = exp.strip("{").strip("}")
        if exp.find("@") < 0:
            return exp in self.globals
        arr = exp.split("@")
        if len(arr) != 2:
            return False
        if self.get_component(arr[0]) is None:
            return False
        return True


    def tts(self,tts_mdl, text):
        def clean_tts_text(text: str) -> str:
            if not text:
                return ""

            text = text.encode("utf-8", "ignore").decode("utf-8", "ignore")

            text = re.sub(r"[\x00-\x08\x0B-\x0C\x0E-\x1F\x7F]", "", text)

            emoji_pattern = re.compile(
                "[\U0001F600-\U0001F64F"
                "\U0001F300-\U0001F5FF"
                "\U0001F680-\U0001F6FF"
                "\U0001F1E0-\U0001F1FF"
                "\U00002700-\U000027BF"
                "\U0001F900-\U0001F9FF"
                "\U0001FA70-\U0001FAFF"
                "\U0001FAD0-\U0001FAFF]+",
                flags=re.UNICODE
            )
            text = emoji_pattern.sub("", text)

            text = re.sub(r"\s+", " ", text).strip()

            MAX_LEN = 500
            if len(text) > MAX_LEN:
                text = text[:MAX_LEN]

            return text
        if not tts_mdl or not text:
            return None
        text = clean_tts_text(text)
        if not text:
            return None
        bin = b""
        try:
            for chunk in tts_mdl.tts(text):
                bin += chunk
        except Exception as e:
            logging.error(f"TTS failed: {e}, text={text!r}")
            return None
        return binascii.hexlify(bin).decode("utf-8")

    def get_history(self, window_size):
        convs = []
        if window_size <= 0:
            return convs
        for role, obj in self.history[window_size * -2:]:
            if isinstance(obj, dict):
                convs.append({"role": role, "content": obj.get("content", "")})
            else:
                convs.append({"role": role, "content": str(obj)})
        return convs

    def add_user_input(self, question):
        self.history.append(("user", question))

    def get_prologue(self):
        return self.components["begin"]["obj"]._param.prologue

    def get_mode(self):
        return self.components["begin"]["obj"]._param.mode

    def set_global_param(self, **kwargs):
        self.globals.update(kwargs)

    def get_preset_param(self):
        return self.components["begin"]["obj"]._param.inputs

    def get_component_input_elements(self, cpnnm):
        return self.components[cpnnm]["obj"].get_input_elements()

    async def get_files_async(self, files: Union[None, list[dict]]) -> list[str]:
        if not files:
            return  []
        def image_to_base64(file):
            return "data:{};base64,{}".format(file["mime_type"],
                                        base64.b64encode(FileService.get_blob(file["created_by"], file["id"])).decode("utf-8"))
        loop = asyncio.get_running_loop()
        tasks = []
        for file in files:
            if file["mime_type"].find("image") >=0:
                tasks.append(loop.run_in_executor(self._thread_pool, image_to_base64, file))
                continue
            tasks.append(loop.run_in_executor(self._thread_pool, FileService.parse, file["name"], FileService.get_blob(file["created_by"], file["id"]), True, file["created_by"]))
        return await asyncio.gather(*tasks)

    def get_files(self, files: Union[None, list[dict]]) -> list[str]:
        """
        Synchronous wrapper for get_files_async, used by sync component invoke paths.
        """
        loop = getattr(self, "_loop", None)
        if loop and loop.is_running():
            return asyncio.run_coroutine_threadsafe(self.get_files_async(files), loop).result()

        return asyncio.run(self.get_files_async(files))

    def tool_use_callback(self, agent_id: str, func_name: str, params: dict, result: Any, elapsed_time=None):
        agent_ids = agent_id.split("-->")
        agent_name = self.get_component_name(agent_ids[0])
        path = agent_name if len(agent_ids) < 2 else agent_name+"-->"+"-->".join(agent_ids[1:])
        try:
            bin = REDIS_CONN.get(f"{self.task_id}-{self.message_id}-logs")
            if bin:
                obj = json.loads(bin.encode("utf-8"))
                if obj[-1]["component_id"] == agent_ids[0]:
                    obj[-1]["trace"].append({"path": path, "tool_name": func_name, "arguments": params, "result": result, "elapsed_time": elapsed_time})
                else:
                    obj.append({
                    "component_id": agent_ids[0],
                    "trace": [{"path": path, "tool_name": func_name, "arguments": params, "result": result, "elapsed_time": elapsed_time}]
                })
            else:
                obj = [{
                    "component_id": agent_ids[0],
                    "trace": [{"path": path, "tool_name": func_name, "arguments": params, "result": result, "elapsed_time": elapsed_time}]
                }]
            REDIS_CONN.set_obj(f"{self.task_id}-{self.message_id}-logs", obj, 60*10)
        except Exception as e:
            logging.exception(e)

    def add_reference(self, chunks: list[object], doc_infos: list[object]):
        if not self.retrieval:
            self.retrieval = [{"chunks": {}, "doc_aggs": {}}]

        r = self.retrieval[-1]
        for ck in chunks_format({"chunks": chunks}):
            cid = hash_str2int(ck["id"], 500)
            # cid = uuid.uuid5(uuid.NAMESPACE_DNS, ck["id"])
            if cid not in r:
                r["chunks"][cid] = ck

        for doc in doc_infos:
            if doc["doc_name"] not in r:
                r["doc_aggs"][doc["doc_name"]] = doc

    def get_reference(self):
        if not self.retrieval:
            return {"chunks": {}, "doc_aggs": {}}
        return self.retrieval[-1]

    def add_memory(self, user:str, assist:str, summ: str):
        self.memory.append((user, assist, summ))

    def get_memory(self) -> list[Tuple]:
        return self.memory

    def get_component_thoughts(self, cpn_id) -> str:
        return self.components.get(cpn_id)["obj"].thoughts()<|MERGE_RESOLUTION|>--- conflicted
+++ resolved
@@ -359,11 +359,6 @@
                             self.globals[k] = ""
                 else:
                     self.globals[k] = ""
-<<<<<<< HEAD
-        print(self.globals)
-
-=======
->>>>>>> b5ad7b70
 
     async def run(self, **kwargs):
         st = time.perf_counter()
