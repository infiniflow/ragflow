--- conflicted
+++ resolved
@@ -13,12 +13,9 @@
 #  See the License for the specific language governing permissions and
 #  limitations under the License.
 #
-<<<<<<< HEAD
 import asyncio
 import base64
 import inspect
-=======
->>>>>>> 80f6d22d
 import json
 import logging
 import re
@@ -380,11 +377,7 @@
         for k in kwargs.keys():
             if k in ["query", "user_id", "files"] and kwargs[k]:
                 if k == "files":
-<<<<<<< HEAD
                     self.globals[f"sys.{k}"] = await self.get_files_async(kwargs[k])
-=======
-                    self.globals[f"sys.{k}"] = FileService.get_files(kwargs[k])
->>>>>>> 80f6d22d
                 else:
                     self.globals[f"sys.{k}"] = kwargs[k]
         if not self.globals["sys.conversation_turns"] :
@@ -654,9 +647,7 @@
     def get_component_input_elements(self, cpnnm):
         return self.components[cpnnm]["obj"].get_input_elements()
 
-<<<<<<< HEAD
     async def get_files_async(self, files: Union[None, list[dict]]) -> list[str]:
-        from api.db.services.file_service import FileService
         if not files:
             return  []
         def image_to_base64(file):
@@ -681,8 +672,6 @@
 
         return asyncio.run(self.get_files_async(files))
 
-=======
->>>>>>> 80f6d22d
     def tool_use_callback(self, agent_id: str, func_name: str, params: dict, result: Any, elapsed_time=None):
         agent_ids = agent_id.split("-->")
         agent_name = self.get_component_name(agent_ids[0])
