#
#  Copyright 2024 The InfiniFlow Authors. All Rights Reserved.
#
#  Licensed under the Apache License, Version 2.0 (the "License");
#  you may not use this file except in compliance with the License.
#  You may obtain a copy of the License at
#
#      http://www.apache.org/licenses/LICENSE-2.0
#
#  Unless required by applicable law or agreed to in writing, software
#  distributed under the License is distributed on an "AS IS" BASIS,
#  WITHOUT WARRANTIES OR CONDITIONS OF ANY KIND, either express or implied.
#  See the License for the specific language governing permissions and
#  limitations under the License.
#
import json
import logging
import re
import time
import asyncio
import threading
from concurrent.futures import ThreadPoolExecutor
from copy import deepcopy
from functools import partial
from typing import Any, Union, Tuple

from agent.component import component_class
from agent.component.base import ComponentBase
from api.db.services.file_service import FileService
from api.db.services.task_service import has_canceled
from common.misc_utils import get_uuid, hash_str2int
from common.exceptions import TaskCanceledException
from rag.prompts.generator import chunks_format
from rag.utils.redis_conn import REDIS_CONN

class Graph:
    """
        dsl = {
            "components": {
                "begin": {
                    "obj":{
                        "component_name": "Begin",
                        "params": {},
                    },
                    "downstream": ["answer_0"],
                    "upstream": [],
                },
                "retrieval_0": {
                    "obj": {
                        "component_name": "Retrieval",
                        "params": {}
                    },
                    "downstream": ["generate_0"],
                    "upstream": ["answer_0"],
                },
                "generate_0": {
                    "obj": {
                        "component_name": "Generate",
                        "params": {}
                    },
                    "downstream": ["answer_0"],
                    "upstream": ["retrieval_0"],
                }
            },
            "history": [],
            "path": ["begin"],
            "retrieval": {"chunks": [], "doc_aggs": []},
            "globals": {
                "sys.query": "",
                "sys.user_id": tenant_id,
                "sys.conversation_turns": 0,
                "sys.files": []
            }
        }
        """

    def __init__(self, dsl: str, tenant_id=None, task_id=None):
        self.path = []
        self.components = {}
        self.error = ""
        self.dsl = json.loads(dsl)
        self._tenant_id = tenant_id
        self.task_id = task_id if task_id else get_uuid()
        self.load()

    def load(self):
        self.components = self.dsl["components"]
        cpn_nms = set([])
        for k, cpn in self.components.items():
            cpn_nms.add(cpn["obj"]["component_name"])

        for k, cpn in self.components.items():
            cpn_nms.add(cpn["obj"]["component_name"])
            param = component_class(cpn["obj"]["component_name"] + "Param")()
            param.update(cpn["obj"]["params"])
            try:
                param.check()
            except Exception as e:
                raise ValueError(self.get_component_name(k) + f": {e}")

            cpn["obj"] = component_class(cpn["obj"]["component_name"])(self, k, param)

        self.path = self.dsl["path"]

    def __str__(self):
        self.dsl["path"] = self.path
        self.dsl["task_id"] = self.task_id
        dsl = {
            "components": {}
        }
        for k in self.dsl.keys():
            if k in ["components"]:
                continue
            dsl[k] = deepcopy(self.dsl[k])

        for k, cpn in self.components.items():
            if k not in dsl["components"]:
                dsl["components"][k] = {}
            for c in cpn.keys():
                if c == "obj":
                    dsl["components"][k][c] = json.loads(str(cpn["obj"]))
                    continue
                dsl["components"][k][c] = deepcopy(cpn[c])
        return json.dumps(dsl, ensure_ascii=False)

    def reset(self):
        self.path = []
        for k, cpn in self.components.items():
            self.components[k]["obj"].reset()
        try:
            REDIS_CONN.delete(f"{self.task_id}-logs")
            REDIS_CONN.delete(f"{self.task_id}-cancel")
        except Exception as e:
            logging.exception(e)

    def get_component_name(self, cid):
        for n in self.dsl.get("graph", {}).get("nodes", []):
            if cid == n["id"]:
                return n["data"]["name"]
        return ""

    def run(self, **kwargs):
        raise NotImplementedError()

    def get_component(self, cpn_id) -> Union[None, dict[str, Any]]:
        return self.components.get(cpn_id)

    def get_component_obj(self, cpn_id) -> ComponentBase:
        return self.components.get(cpn_id)["obj"]

    def get_component_type(self, cpn_id) -> str:
        return self.components.get(cpn_id)["obj"].component_name

    def get_component_input_form(self, cpn_id) -> dict:
        return self.components.get(cpn_id)["obj"].get_input_form()

    def get_tenant_id(self):
        return self._tenant_id

    def get_value_with_variable(self,value: str) -> Any:
        pat = re.compile(r"\{* *\{([a-zA-Z:0-9]+@[A-Za-z0-9_.]+|sys\.[A-Za-z0-9_.]+|env\.[A-Za-z0-9_.]+)\} *\}*")
        out_parts = []
        last = 0

        for m in pat.finditer(value):
            out_parts.append(value[last:m.start()])
            key = m.group(1)
            v = self.get_variable_value(key)
            if v is None:
                rep = ""
            elif isinstance(v, partial):
                buf = []
                for chunk in v():
                    buf.append(chunk)
                rep = "".join(buf)
            elif isinstance(v, str):
                rep = v
            else:
                rep = json.dumps(v, ensure_ascii=False)

            out_parts.append(rep)
            last = m.end()

        out_parts.append(value[last:])
        return("".join(out_parts))

    def get_variable_value(self, exp: str) -> Any:
        exp = exp.strip("{").strip("}").strip(" ").strip("{").strip("}")
        if exp.find("@") < 0:
            return self.globals[exp]
        cpn_id, var_nm = exp.split("@")
        cpn = self.get_component(cpn_id)
        if not cpn:
            raise Exception(f"Can't find variable: '{cpn_id}@{var_nm}'")
        parts = var_nm.split(".", 1)
        root_key = parts[0]
        rest = parts[1] if len(parts) > 1 else ""
        root_val = cpn["obj"].output(root_key)

        if not rest:
            return root_val
        return self.get_variable_param_value(root_val,rest)

    def get_variable_param_value(self, obj: Any, path: str) -> Any:
        cur = obj
        if not path:
            return cur
        for key in path.split('.'):
            if cur is None:
                return None

            if isinstance(cur, str):
                try:
                    cur = json.loads(cur)
                except Exception:
                    return None

            if isinstance(cur, dict):
                cur = cur.get(key)
                continue

            if isinstance(cur, (list, tuple)):
                try:
                    idx = int(key)
                    cur = cur[idx]
                except Exception:
                    return None
                continue

            cur = getattr(cur, key, None)
        return cur

    def set_variable_value(self, exp: str,value):
        exp = exp.strip("{").strip("}").strip(" ").strip("{").strip("}")
        if exp.find("@") < 0:
            self.globals[exp] = value
            return
        cpn_id, var_nm = exp.split("@")
        cpn = self.get_component(cpn_id)
        if not cpn:
            raise Exception(f"Can't find variable: '{cpn_id}@{var_nm}'")
        parts = var_nm.split(".", 1)
        root_key = parts[0]
        rest = parts[1] if len(parts) > 1 else ""
        if not rest:
            cpn["obj"].set_output(root_key, value)
            return
        root_val = cpn["obj"].output(root_key)
        if not root_val:
            root_val = {}
        cpn["obj"].set_output(root_key, self.set_variable_param_value(root_val,rest,value))

    def set_variable_param_value(self, obj: Any, path: str, value) -> Any:
        cur = obj
        keys = path.split('.')
        if not path:
            return value
        for key in keys:
            if key not in cur or not isinstance(cur[key], dict):
                cur[key] = {}
            cur = cur[key]
        cur[keys[-1]] = value
        return obj

    def is_canceled(self) -> bool:
        return has_canceled(self.task_id)

    def cancel_task(self) -> bool:
        try:
            REDIS_CONN.set(f"{self.task_id}-cancel", "x")
        except Exception as e:
            logging.exception(e)
            return False
        return True


class Canvas(Graph):

    def __init__(self, dsl: str, tenant_id=None, task_id=None):
        self.globals = {
            "sys.query": "",
            "sys.user_id": tenant_id,
            "sys.conversation_turns": 0,
            "sys.files": []
        }
        self.variables = {}
        super().__init__(dsl, tenant_id, task_id)

    def load(self):
        super().load()
        self.history = self.dsl["history"]
        if "globals" in self.dsl:
            self.globals = self.dsl["globals"]
        else:
            self.globals = {
            "sys.query": "",
            "sys.user_id": "",
            "sys.conversation_turns": 0,
            "sys.files": []
        }
        if "variables" in self.dsl:
            self.variables = self.dsl["variables"]
        else:
            self.variables = {}

        self.retrieval = self.dsl["retrieval"]
        self.memory = self.dsl.get("memory", [])

    def __str__(self):
        self.dsl["history"] = self.history
        self.dsl["retrieval"] = self.retrieval
        self.dsl["memory"] = self.memory
        return super().__str__()

    def reset(self, mem=False):
        super().reset()
        if not mem:
            self.history = []
            self.retrieval = []
            self.memory = []
        print(self.variables)
        for k in self.globals.keys():
            if k.startswith("sys."):
                if isinstance(self.globals[k], str):
                    self.globals[k] = ""
                elif isinstance(self.globals[k], int):
                    self.globals[k] = 0
                elif isinstance(self.globals[k], float):
                    self.globals[k] = 0
                elif isinstance(self.globals[k], list):
                    self.globals[k] = []
                elif isinstance(self.globals[k], dict):
                    self.globals[k] = {}
                else:
                    self.globals[k] = None
            if k.startswith("env."):
                key = k[4:]
                if key in self.variables:
                    variable = self.variables[key]
                    if variable["value"]:
                        self.globals[k] = variable["value"]
                    else:
                        if variable["type"] == "string":
                            self.globals[k] = ""
                        elif variable["type"] == "number":
                            self.globals[k] = 0
                        elif variable["type"] == "boolean":
                            self.globals[k] = False
                        elif variable["type"] == "object":
                            self.globals[k] = {}
                        elif variable["type"].startswith("array"):
                            self.globals[k] = []
                        else:
                            self.globals[k] = ""
                else:
                    self.globals[k] = ""
        print(self.globals)
                

    async def run(self, **kwargs):
        st = time.perf_counter()
        self.message_id = get_uuid()
        created_at = int(time.time())
        self.add_user_input(kwargs.get("query"))
        for k, cpn in self.components.items():
            self.components[k]["obj"].reset(True)

        if kwargs.get("webhook_payload"):
            for k, cpn in self.components.items():
                if self.components[k]["obj"].component_name.lower() == "webhook":
                    for kk, vv in kwargs["webhook_payload"].items():
                        self.components[k]["obj"].set_output(kk, vv)

        for k in kwargs.keys():
            if k in ["query", "user_id", "files"] and kwargs[k]:
                if k == "files":
<<<<<<< HEAD
                    self.globals[f"sys.{k}"] = await self.get_files(kwargs[k])
=======
                    self.globals[f"sys.{k}"] = FileService.get_files(kwargs[k])
>>>>>>> fa9b7b25
                else:
                    self.globals[f"sys.{k}"] = kwargs[k]
        if not self.globals["sys.conversation_turns"] :
            self.globals["sys.conversation_turns"] = 0
        self.globals["sys.conversation_turns"] += 1

        def decorate(event, dt):
            nonlocal created_at
            return {
                "event": event,
                #"conversation_id": "f3cc152b-24b0-4258-a1a1-7d5e9fc8a115",
                "message_id": self.message_id,
                "created_at": created_at,
                "task_id": self.task_id,
                "data": dt
            }

        if not self.path or self.path[-1].lower().find("userfillup") < 0:
            self.path.append("begin")
            self.retrieval.append({"chunks": [], "doc_aggs": []})

        if self.is_canceled():
            msg = f"Task {self.task_id} has been canceled before starting."
            logging.info(msg)
            raise TaskCanceledException(msg)

        yield decorate("workflow_started", {"inputs": kwargs.get("inputs")})
        self.retrieval.append({"chunks": {}, "doc_aggs": {}})

        async def _run_batch(f, t):
            if self.is_canceled():
                msg = f"Task {self.task_id} has been canceled during batch execution."
                logging.info(msg)
                raise TaskCanceledException(msg)

            loop = asyncio.get_running_loop()
            tasks = []
            executor = ThreadPoolExecutor(max_workers=5)
            try:
                i = f
                while i < t:
                    cpn = self.get_component_obj(self.path[i])
                    if cpn.component_name.lower() in ["begin", "userfillup"]:
                        tasks.append(loop.run_in_executor(executor, partial(cpn.invoke, inputs=kwargs.get("inputs", {}))))
                        i += 1
                    else:
                        for _, ele in cpn.get_input_elements().items():
                            if isinstance(ele, dict) and ele.get("_cpn_id") and ele.get("_cpn_id") not in self.path[:i] and self.path[0].lower().find("userfillup") < 0:
                                self.path.pop(i)
                                t -= 1
                                break
                        else:
                            tasks.append(loop.run_in_executor(executor, partial(cpn.invoke, **cpn.get_input())))
                            i += 1
                await asyncio.gather(*tasks)
            finally:
                executor.shutdown(wait=False)

        def _node_finished(cpn_obj):
            return decorate("node_finished",{
                           "inputs": cpn_obj.get_input_values(),
                           "outputs": cpn_obj.output(),
                           "component_id": cpn_obj._id,
                           "component_name": self.get_component_name(cpn_obj._id),
                           "component_type": self.get_component_type(cpn_obj._id),
                           "error": cpn_obj.error(),
                           "elapsed_time": time.perf_counter() - cpn_obj.output("_created_time"),
                           "created_at": cpn_obj.output("_created_time"),
                       })

        self.error = ""
        idx = len(self.path) - 1
        partials = []
        while idx < len(self.path):
            to = len(self.path)
            for i in range(idx, to):
                yield decorate("node_started", {
                    "inputs": None, "created_at": int(time.time()),
                    "component_id": self.path[i],
                    "component_name": self.get_component_name(self.path[i]),
                    "component_type": self.get_component_type(self.path[i]),
                    "thoughts": self.get_component_thoughts(self.path[i])
                })
            await _run_batch(idx, to)
            to = len(self.path)
            # post processing of components invocation
            for i in range(idx, to):
                cpn = self.get_component(self.path[i])
                cpn_obj = self.get_component_obj(self.path[i])
                if cpn_obj.component_name.lower() == "message":
                    if isinstance(cpn_obj.output("content"), partial):
                        _m = ""
                        def generator_producer(gen, q, loop):
                            try:
                                for item in gen:
                                    loop.call_soon_threadsafe(q.put_nowait, item)
                            except Exception:
                                logging.exception("Error in generator producer")
                            finally:
                                loop.call_soon_threadsafe(q.put_nowait, None)

                        q = asyncio.Queue()
                        loop = asyncio.get_running_loop()
                        gen = cpn_obj.output("content")()
                        threading.Thread(target=generator_producer, args=(gen, q, loop)).start()

                        while True:
                            m = await q.get()
                            if m is None:
                                break
                            if not m:
                                continue
                            if m == "<think>":
                                yield decorate("message", {"content": "", "start_to_think": True})
                            elif m == "</think>":
                                yield decorate("message", {"content": "", "end_to_think": True})
                            else:
                                yield decorate("message", {"content": m})
                                _m += m
                        cpn_obj.set_output("content", _m)
                        cite = re.search(r"\[ID:[ 0-9]+\]", _m)
                    else:
                        yield decorate("message", {"content": cpn_obj.output("content")})
                        cite = re.search(r"\[ID:[ 0-9]+\]",  cpn_obj.output("content"))

                    if isinstance(cpn_obj.output("attachment"), tuple):
                        yield decorate("message", {"attachment": cpn_obj.output("attachment")})

                    yield decorate("message_end", {"reference": self.get_reference() if cite else None})

                    while partials:
                        _cpn_obj = self.get_component_obj(partials[0])
                        if isinstance(_cpn_obj.output("content"), partial):
                            break
                        yield _node_finished(_cpn_obj)
                        partials.pop(0)

                other_branch = False
                if cpn_obj.error():
                    ex = cpn_obj.exception_handler()
                    if ex and ex["goto"]:
                        self.path.extend(ex["goto"])
                        other_branch = True
                    elif ex and ex["default_value"]:
                        yield decorate("message", {"content": ex["default_value"]})
                        yield decorate("message_end", {})
                    else:
                        self.error = cpn_obj.error()

                if cpn_obj.component_name.lower() not in ("iteration","loop"):
                    if isinstance(cpn_obj.output("content"), partial):
                        if self.error:
                            cpn_obj.set_output("content", None)
                            yield _node_finished(cpn_obj)
                        else:
                            partials.append(self.path[i])
                    else:
                        yield _node_finished(cpn_obj)

                def _append_path(cpn_id):
                    nonlocal other_branch
                    if other_branch:
                        return
                    if self.path[-1] == cpn_id:
                        return
                    self.path.append(cpn_id)

                def _extend_path(cpn_ids):
                    nonlocal other_branch
                    if other_branch:
                        return
                    for cpn_id in cpn_ids:
                        _append_path(cpn_id)

                if cpn_obj.component_name.lower() in ("iterationitem","loopitem") and cpn_obj.end():
                    iter = cpn_obj.get_parent()
                    yield _node_finished(iter)
                    _extend_path(self.get_component(cpn["parent_id"])["downstream"])
                elif cpn_obj.component_name.lower() in ["categorize", "switch"]:
                    _extend_path(cpn_obj.output("_next"))
                elif cpn_obj.component_name.lower() in ("iteration", "loop"):
                    _append_path(cpn_obj.get_start())
                elif cpn_obj.component_name.lower() == "exitloop" and cpn_obj.get_parent().component_name.lower() == "loop":
                    _extend_path(self.get_component(cpn["parent_id"])["downstream"])
                elif not cpn["downstream"] and cpn_obj.get_parent():
                    _append_path(cpn_obj.get_parent().get_start())
                else:
                    _extend_path(cpn["downstream"])

            if self.error:
                logging.error(f"Runtime Error: {self.error}")
                break
            idx = to

            if any([self.get_component_obj(c).component_name.lower() == "userfillup" for c in self.path[idx:]]):
                path = [c for c in self.path[idx:] if self.get_component(c)["obj"].component_name.lower() == "userfillup"]
                path.extend([c for c in self.path[idx:] if self.get_component(c)["obj"].component_name.lower() != "userfillup"])
                another_inputs = {}
                tips = ""
                for c in path:
                    o = self.get_component_obj(c)
                    if o.component_name.lower() == "userfillup":
                        o.invoke()
                        another_inputs.update(o.get_input_elements())
                        if o.get_param("enable_tips"):
                            tips = o.output("tips")
                self.path = path
                yield decorate("user_inputs", {"inputs": another_inputs, "tips": tips})
                return
        self.path = self.path[:idx]
        if not self.error:
            yield decorate("workflow_finished",
                       {
                           "inputs": kwargs.get("inputs"),
                           "outputs": self.get_component_obj(self.path[-1]).output(),
                           "elapsed_time": time.perf_counter() - st,
                           "created_at": st,
                       })
            self.history.append(("assistant", self.get_component_obj(self.path[-1]).output()))
        elif "Task has been canceled" in self.error:
            yield decorate("workflow_finished",
                       {
                           "inputs": kwargs.get("inputs"),
                           "outputs": "Task has been canceled",
                           "elapsed_time": time.perf_counter() - st,
                           "created_at": st,
                       })

    def is_reff(self, exp: str) -> bool:
        exp = exp.strip("{").strip("}")
        if exp.find("@") < 0:
            return exp in self.globals
        arr = exp.split("@")
        if len(arr) != 2:
            return False
        if self.get_component(arr[0]) is None:
            return False
        return True

    def get_history(self, window_size):
        convs = []
        if window_size <= 0:
            return convs
        for role, obj in self.history[window_size * -2:]:
            if isinstance(obj, dict):
                convs.append({"role": role, "content": obj.get("content", "")})
            else:
                convs.append({"role": role, "content": str(obj)})
        return convs

    def add_user_input(self, question):
        self.history.append(("user", question))

    def get_prologue(self):
        return self.components["begin"]["obj"]._param.prologue

    def get_mode(self):
        return self.components["begin"]["obj"]._param.mode

    def set_global_param(self, **kwargs):
        self.globals.update(kwargs)

    def get_preset_param(self):
        return self.components["begin"]["obj"]._param.inputs

    def get_component_input_elements(self, cpnnm):
        return self.components[cpnnm]["obj"].get_input_elements()

<<<<<<< HEAD
    async def get_files(self, files: Union[None, list[dict]]) -> list[str]:
        from api.db.services.file_service import FileService
        if not files:
            return  []
        def image_to_base64(file):
            return "data:{};base64,{}".format(file["mime_type"],
                                        base64.b64encode(FileService.get_blob(file["created_by"], file["id"])).decode("utf-8"))
        
        loop = asyncio.get_running_loop()
        tasks = []
        for file in files:
            if file["mime_type"].find("image") >=0:
                tasks.append(loop.run_in_executor(None, image_to_base64, file))
                continue
            tasks.append(loop.run_in_executor(None, partial(FileService.parse, file["name"], FileService.get_blob(file["created_by"], file["id"]), True, file["created_by"])))
        
        return await asyncio.gather(*tasks)

=======
>>>>>>> fa9b7b25
    def tool_use_callback(self, agent_id: str, func_name: str, params: dict, result: Any, elapsed_time=None):
        agent_ids = agent_id.split("-->")
        agent_name = self.get_component_name(agent_ids[0])
        path = agent_name if len(agent_ids) < 2 else agent_name+"-->"+"-->".join(agent_ids[1:])
        try:
            bin = REDIS_CONN.get(f"{self.task_id}-{self.message_id}-logs")
            if bin:
                obj = json.loads(bin.encode("utf-8"))
                if obj[-1]["component_id"] == agent_ids[0]:
                    obj[-1]["trace"].append({"path": path, "tool_name": func_name, "arguments": params, "result": result, "elapsed_time": elapsed_time})
                else:
                    obj.append({
                    "component_id": agent_ids[0],
                    "trace": [{"path": path, "tool_name": func_name, "arguments": params, "result": result, "elapsed_time": elapsed_time}]
                })
            else:
                obj = [{
                    "component_id": agent_ids[0],
                    "trace": [{"path": path, "tool_name": func_name, "arguments": params, "result": result, "elapsed_time": elapsed_time}]
                }]
            REDIS_CONN.set_obj(f"{self.task_id}-{self.message_id}-logs", obj, 60*10)
        except Exception as e:
            logging.exception(e)

    def add_reference(self, chunks: list[object], doc_infos: list[object]):
        if not self.retrieval:
            self.retrieval = [{"chunks": {}, "doc_aggs": {}}]

        r = self.retrieval[-1]
        for ck in chunks_format({"chunks": chunks}):
            cid = hash_str2int(ck["id"], 500)
            # cid = uuid.uuid5(uuid.NAMESPACE_DNS, ck["id"])
            if cid not in r:
                r["chunks"][cid] = ck

        for doc in doc_infos:
            if doc["doc_name"] not in r:
                r["doc_aggs"][doc["doc_name"]] = doc

    def get_reference(self):
        if not self.retrieval:
            return {"chunks": {}, "doc_aggs": {}}
        return self.retrieval[-1]

    def add_memory(self, user:str, assist:str, summ: str):
        self.memory.append((user, assist, summ))

    def get_memory(self) -> list[Tuple]:
        return self.memory

    def get_component_thoughts(self, cpn_id) -> str:
        return self.components.get(cpn_id)["obj"].thoughts()<|MERGE_RESOLUTION|>--- conflicted
+++ resolved
@@ -374,11 +374,7 @@
         for k in kwargs.keys():
             if k in ["query", "user_id", "files"] and kwargs[k]:
                 if k == "files":
-<<<<<<< HEAD
-                    self.globals[f"sys.{k}"] = await self.get_files(kwargs[k])
-=======
                     self.globals[f"sys.{k}"] = FileService.get_files(kwargs[k])
->>>>>>> fa9b7b25
                 else:
                     self.globals[f"sys.{k}"] = kwargs[k]
         if not self.globals["sys.conversation_turns"] :
@@ -647,27 +643,6 @@
     def get_component_input_elements(self, cpnnm):
         return self.components[cpnnm]["obj"].get_input_elements()
 
-<<<<<<< HEAD
-    async def get_files(self, files: Union[None, list[dict]]) -> list[str]:
-        from api.db.services.file_service import FileService
-        if not files:
-            return  []
-        def image_to_base64(file):
-            return "data:{};base64,{}".format(file["mime_type"],
-                                        base64.b64encode(FileService.get_blob(file["created_by"], file["id"])).decode("utf-8"))
-        
-        loop = asyncio.get_running_loop()
-        tasks = []
-        for file in files:
-            if file["mime_type"].find("image") >=0:
-                tasks.append(loop.run_in_executor(None, image_to_base64, file))
-                continue
-            tasks.append(loop.run_in_executor(None, partial(FileService.parse, file["name"], FileService.get_blob(file["created_by"], file["id"]), True, file["created_by"])))
-        
-        return await asyncio.gather(*tasks)
-
-=======
->>>>>>> fa9b7b25
     def tool_use_callback(self, agent_id: str, func_name: str, params: dict, result: Any, elapsed_time=None):
         agent_ids = agent_id.split("-->")
         agent_name = self.get_component_name(agent_ids[0])
