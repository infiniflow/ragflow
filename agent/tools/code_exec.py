--- conflicted
+++ resolved
@@ -156,12 +156,8 @@
             self.set_output("_ERROR", "construct code request error: " + str(e))
 
         try:
-<<<<<<< HEAD
             resp = requests.post(url=f"http://{settings.SANDBOX_HOST}:9385/run", json=code_req, timeout=os.environ.get("COMPONENT_EXEC_TIMEOUT", 10*60))
-=======
-            resp = requests.post(url=f"http://{settings.SANDBOX_HOST}:9385/run", json=code_req, timeout=int(os.environ.get("COMPONENT_EXEC_TIMEOUT", 10*60)))
->>>>>>> 17757930
-            logging.info(f"http://{settings.SANDBOX_HOST}:9385/run,  code_req: {code_req}, resp.status_code {resp.status_code}:")
+            logging.info(f"http://{settings.SANDBOX_HOST}:9385/run", code_req, resp.status_code)
             if resp.status_code != 200:
                 resp.raise_for_status()
             body = resp.json()
