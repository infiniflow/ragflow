#
#  Copyright 2024 The InfiniFlow Authors. All Rights Reserved.
#
#  Licensed under the Apache License, Version 2.0 (the "License");
#  you may not use this file except in compliance with the License.
#  You may obtain a copy of the License at
#
#      http://www.apache.org/licenses/LICENSE-2.0
#
#  Unless required by applicable law or agreed to in writing, software
#  distributed under the License is distributed on an "AS IS" BASIS,
#  WITHOUT WARRANTIES OR CONDITIONS OF ANY KIND, either express or implied.
#  See the License for the specific language governing permissions and
#  limitations under the License.
#
import asyncio
from functools import partial
import json
import os
import re
from abc import ABC
from agent.tools.base import ToolParamBase, ToolBase, ToolMeta
from common.constants import LLMType
from api.db.services.document_service import DocumentService
from common.metadata_utils import apply_meta_data_filter
from api.db.services.knowledgebase_service import KnowledgebaseService
from api.db.services.llm_service import LLMBundle
from common import settings
from common.connection_utils import timeout
from rag.app.tag import label_question
from rag.prompts.generator import cross_languages, kb_prompt


class RetrievalParam(ToolParamBase):
    """
    Define the Retrieval component parameters.
    """

    def __init__(self):
        self.meta:ToolMeta = {
            "name": "search_my_dateset",
            "description": "This tool can be utilized for relevant content searching in the datasets.",
            "parameters": {
                "query": {
                    "type": "string",
                    "description": "The keywords to search the dataset. The keywords should be the most important words/terms(includes synonyms) from the original request.",
                    "default": "",
                    "required": True
                }
            }
        }
        super().__init__()
        self.function_name = "search_my_dateset"
        self.description = "This tool can be utilized for relevant content searching in the datasets."
        self.similarity_threshold = 0.2
        self.keywords_similarity_weight = 0.5
        self.top_n = 8
        self.top_k = 1024
        self.kb_ids = []
        self.kb_vars = []
        self.rerank_id = ""
        self.empty_response = ""
        self.use_kg = False
        self.cross_languages = []
        self.toc_enhance = False
        self.meta_data_filter={}

    def check(self):
        self.check_decimal_float(self.similarity_threshold, "[Retrieval] Similarity threshold")
        self.check_decimal_float(self.keywords_similarity_weight, "[Retrieval] Keyword similarity weight")
        self.check_positive_number(self.top_n, "[Retrieval] Top N")

    def get_input_form(self) -> dict[str, dict]:
        return {
            "query": {
                "name": "Query",
                "type": "line"
            }
        }

class Retrieval(ToolBase, ABC):
    component_name = "Retrieval"

    @timeout(int(os.environ.get("COMPONENT_EXEC_TIMEOUT", 12)))
    async def _invoke_async(self, **kwargs):
        if self.check_if_canceled("Retrieval processing"):
            return

        if not kwargs.get("query"):
            self.set_output("formalized_content", self._param.empty_response)
            return

        kb_ids: list[str] = []
        for id in self._param.kb_ids:
            if id.find("@") < 0:
                kb_ids.append(id)
                continue
            kb_nm = self._canvas.get_variable_value(id)
            # if kb_nm is a list
            kb_nm_list = kb_nm if isinstance(kb_nm, list) else [kb_nm]
            for nm_or_id in kb_nm_list:
                e, kb = KnowledgebaseService.get_by_name(nm_or_id,
                                                         self._canvas._tenant_id)
                if not e:
                    e, kb = KnowledgebaseService.get_by_id(nm_or_id)
                    if not e:
                        raise Exception(f"Dataset({nm_or_id}) does not exist.")
                kb_ids.append(kb.id)

        filtered_kb_ids: list[str] = list(set([kb_id for kb_id in kb_ids if kb_id]))

        kbs = KnowledgebaseService.get_by_ids(filtered_kb_ids)
        if not kbs:
            raise Exception("No dataset is selected.")

        embd_nms = list(set([kb.embd_id for kb in kbs]))
        assert len(embd_nms) == 1, "Knowledge bases use different embedding models."

        embd_mdl = None
        if embd_nms:
            embd_mdl = LLMBundle(self._canvas.get_tenant_id(), LLMType.EMBEDDING, embd_nms[0])

        rerank_mdl = None
        if self._param.rerank_id:
            rerank_mdl = LLMBundle(kbs[0].tenant_id, LLMType.RERANK, self._param.rerank_id)

        vars = self.get_input_elements_from_text(kwargs["query"])
        vars = {k:o["value"] for k,o in vars.items()}
        query = self.string_format(kwargs["query"], vars)

        doc_ids=[]
        if self._param.meta_data_filter!={}:
            metas = DocumentService.get_meta_by_kbs(kb_ids)

            def _resolve_manual_filter(flt: dict) -> dict:
                pat = re.compile(self.variable_ref_patt)
                s = flt.get("value", "")
                out_parts = []
                last = 0

                for m in pat.finditer(s):
                    out_parts.append(s[last:m.start()])
                    key = m.group(1)
                    v = self._canvas.get_variable_value(key)
                    if v is None:
                        rep = ""
                    elif isinstance(v, partial):
                        buf = []
                        for chunk in v():
                            buf.append(chunk)
                        rep = "".join(buf)
                    elif isinstance(v, str):
                        rep = v
                    else:
                        rep = json.dumps(v, ensure_ascii=False)

                    out_parts.append(rep)
                    last = m.end()

                out_parts.append(s[last:])
                flt["value"] = "".join(out_parts)
                return flt

            chat_mdl = None
            if self._param.meta_data_filter.get("method") in ["auto", "semi_auto"]:
                chat_mdl = LLMBundle(self._canvas.get_tenant_id(), LLMType.CHAT)
<<<<<<< HEAD

            doc_ids = apply_meta_data_filter(
                self._param.meta_data_filter,
                metas,
                query,
                chat_mdl,
                doc_ids,
                _resolve_manual_filter if self._param.meta_data_filter.get("method") == "manual" else None,
            )
=======
                filters: dict = await gen_meta_filter(chat_mdl, metas, query)
                doc_ids.extend(meta_filter(metas, filters["conditions"], filters.get("logic", "and")))
                if not doc_ids:
                    doc_ids = None
            elif self._param.meta_data_filter.get("method") == "semi_auto":
                selected_keys = self._param.meta_data_filter.get("semi_auto", [])
                if selected_keys:
                    filtered_metas = {key: metas[key] for key in selected_keys if key in metas}
                    if filtered_metas:
                        chat_mdl = LLMBundle(self._canvas.get_tenant_id(), LLMType.CHAT)
                        filters: dict = await gen_meta_filter(chat_mdl, filtered_metas, query)
                        doc_ids.extend(meta_filter(metas, filters["conditions"], filters.get("logic", "and")))
                        if not doc_ids:
                            doc_ids = None
            elif self._param.meta_data_filter.get("method") == "manual":
                filters = self._param.meta_data_filter["manual"]
                for flt in filters:
                    pat = re.compile(self.variable_ref_patt)
                    s = flt["value"]
                    out_parts = []
                    last = 0

                    for m in pat.finditer(s):
                        out_parts.append(s[last:m.start()])
                        key = m.group(1)
                        v = self._canvas.get_variable_value(key)
                        if v is None:
                            rep = ""
                        elif isinstance(v, partial):
                            buf = []
                            for chunk in v():
                                buf.append(chunk)
                            rep = "".join(buf)
                        elif isinstance(v, str):
                            rep = v
                        else:
                            rep = json.dumps(v, ensure_ascii=False)

                        out_parts.append(rep)
                        last = m.end()

                    out_parts.append(s[last:])
                    flt["value"] = "".join(out_parts)
                doc_ids.extend(meta_filter(metas, filters, self._param.meta_data_filter.get("logic", "and")))
                if filters and not doc_ids:
                    doc_ids = ["-999"]
>>>>>>> 74afb8d7

        if self._param.cross_languages:
            query = await cross_languages(kbs[0].tenant_id, None, query, self._param.cross_languages)

        if kbs:
            query = re.sub(r"^user[:：\s]*", "", query, flags=re.IGNORECASE)
            kbinfos = settings.retriever.retrieval(
                query,
                embd_mdl,
                [kb.tenant_id for kb in kbs],
                filtered_kb_ids,
                1,
                self._param.top_n,
                self._param.similarity_threshold,
                1 - self._param.keywords_similarity_weight,
                doc_ids=doc_ids,
                aggs=False,
                rerank_mdl=rerank_mdl,
                rank_feature=label_question(query, kbs),
            )
            if self.check_if_canceled("Retrieval processing"):
                return

            if self._param.toc_enhance:
                chat_mdl = LLMBundle(self._canvas._tenant_id, LLMType.CHAT)
                cks = settings.retriever.retrieval_by_toc(query, kbinfos["chunks"], [kb.tenant_id for kb in kbs], chat_mdl, self._param.top_n)
                if self.check_if_canceled("Retrieval processing"):
                    return
                if cks:
                    kbinfos["chunks"] = cks
            kbinfos["chunks"] = settings.retriever.retrieval_by_children(kbinfos["chunks"], [kb.tenant_id for kb in kbs])
            if self._param.use_kg:
                ck = settings.kg_retriever.retrieval(query,
                                                       [kb.tenant_id for kb in kbs],
                                                       kb_ids,
                                                       embd_mdl,
                                                       LLMBundle(self._canvas.get_tenant_id(), LLMType.CHAT))
                if self.check_if_canceled("Retrieval processing"):
                    return
                if ck["content_with_weight"]:
                    kbinfos["chunks"].insert(0, ck)
        else:
            kbinfos = {"chunks": [], "doc_aggs": []}

        if self._param.use_kg and kbs:
            ck = settings.kg_retriever.retrieval(query, [kb.tenant_id for kb in kbs], filtered_kb_ids, embd_mdl, LLMBundle(kbs[0].tenant_id, LLMType.CHAT))
            if self.check_if_canceled("Retrieval processing"):
                return
            if ck["content_with_weight"]:
                ck["content"] = ck["content_with_weight"]
                del ck["content_with_weight"]
                kbinfos["chunks"].insert(0, ck)

        for ck in kbinfos["chunks"]:
            if "vector" in ck:
                del ck["vector"]
            if "content_ltks" in ck:
                del ck["content_ltks"]

        if not kbinfos["chunks"]:
            self.set_output("formalized_content", self._param.empty_response)
            return

        # Format the chunks for JSON output (similar to how other tools do it)
        json_output = kbinfos["chunks"].copy()

        self._canvas.add_reference(kbinfos["chunks"], kbinfos["doc_aggs"])
        form_cnt = "\n".join(kb_prompt(kbinfos, 200000, True))

        # Set both formalized content and JSON output
        self.set_output("formalized_content", form_cnt)
        self.set_output("json", json_output)

        return form_cnt

    @timeout(int(os.environ.get("COMPONENT_EXEC_TIMEOUT", 12)))
    def _invoke(self, **kwargs):
        return asyncio.run(self._invoke_async(**kwargs))

    def thoughts(self) -> str:
        return """
Keywords: {}
Looking for the most relevant articles.
        """.format(self.get_input().get("query", "-_-!"))<|MERGE_RESOLUTION|>--- conflicted
+++ resolved
@@ -164,7 +164,6 @@
             chat_mdl = None
             if self._param.meta_data_filter.get("method") in ["auto", "semi_auto"]:
                 chat_mdl = LLMBundle(self._canvas.get_tenant_id(), LLMType.CHAT)
-<<<<<<< HEAD
 
             doc_ids = apply_meta_data_filter(
                 self._param.meta_data_filter,
@@ -174,54 +173,6 @@
                 doc_ids,
                 _resolve_manual_filter if self._param.meta_data_filter.get("method") == "manual" else None,
             )
-=======
-                filters: dict = await gen_meta_filter(chat_mdl, metas, query)
-                doc_ids.extend(meta_filter(metas, filters["conditions"], filters.get("logic", "and")))
-                if not doc_ids:
-                    doc_ids = None
-            elif self._param.meta_data_filter.get("method") == "semi_auto":
-                selected_keys = self._param.meta_data_filter.get("semi_auto", [])
-                if selected_keys:
-                    filtered_metas = {key: metas[key] for key in selected_keys if key in metas}
-                    if filtered_metas:
-                        chat_mdl = LLMBundle(self._canvas.get_tenant_id(), LLMType.CHAT)
-                        filters: dict = await gen_meta_filter(chat_mdl, filtered_metas, query)
-                        doc_ids.extend(meta_filter(metas, filters["conditions"], filters.get("logic", "and")))
-                        if not doc_ids:
-                            doc_ids = None
-            elif self._param.meta_data_filter.get("method") == "manual":
-                filters = self._param.meta_data_filter["manual"]
-                for flt in filters:
-                    pat = re.compile(self.variable_ref_patt)
-                    s = flt["value"]
-                    out_parts = []
-                    last = 0
-
-                    for m in pat.finditer(s):
-                        out_parts.append(s[last:m.start()])
-                        key = m.group(1)
-                        v = self._canvas.get_variable_value(key)
-                        if v is None:
-                            rep = ""
-                        elif isinstance(v, partial):
-                            buf = []
-                            for chunk in v():
-                                buf.append(chunk)
-                            rep = "".join(buf)
-                        elif isinstance(v, str):
-                            rep = v
-                        else:
-                            rep = json.dumps(v, ensure_ascii=False)
-
-                        out_parts.append(rep)
-                        last = m.end()
-
-                    out_parts.append(s[last:])
-                    flt["value"] = "".join(out_parts)
-                doc_ids.extend(meta_filter(metas, filters, self._param.meta_data_filter.get("logic", "and")))
-                if filters and not doc_ids:
-                    doc_ids = ["-999"]
->>>>>>> 74afb8d7
 
         if self._param.cross_languages:
             query = await cross_languages(kbs[0].tenant_id, None, query, self._param.cross_languages)
